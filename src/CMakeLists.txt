include(DEX_NEW_LIB)

# Core target
DEX_NEW_LIB(core STATIC
        PUBLIC_DEPS
<<<<<<< HEAD
            cpprestsdk::cpprest Qt::Core Qt::Quick Qt::Svg Qt::Charts Qt::WebEngine Qt::WebEngineCore Qt::WebEngineWidgets
            Qt::Widgets nlohmann_json::nlohmann_json antara_qrcode spdlog::spdlog antara::world reproc++
            unofficial-btc::bitcoin komodo-date::date komodo-taskflow::taskflow
            Boost::random Boost::filesystem komodo-sodium::sodium antara::app::net
        PUBLIC_DEFS
            $<$<OR:$<CONFIG:Debug>,$<CONFIG:RelWithDebInfo>>:QT_QML_DEBUG> $<$<PLATFORM_ID:Windows>:HAS_REMOTE_API>
            $<$<PLATFORM_ID:Windows>:AUTO_DOWNLOAD> DEX_NAME="${DEX_DISPLAY_NAME}" DEX_WEBSITE_URL="${DEX_WEBSITE}"
            DEX_SUPPORT_URL="${DEX_SUPPORT_PAGE}" DEX_DISCORD_URL="${DEX_DISCORD}" DEX_TWITTER_URL="${DEX_TWITTER}"
            DEX_PRIMARY_COIN="${DEX_PRIMARY_COIN}" DEX_SECOND_PRIMARY_COIN="${DEX_SECOND_PRIMARY_COIN}" DEX_COMMON_DATA_FOLDER="${DEX_COMMON_DATA_FOLDER}"
=======
            cpprestsdk::cpprest
            Qt::Core
            Qt::Quick
            Qt::Svg
            Qt::Charts
            Qt::WebEngine
            Qt::WebEngineCore
            Qt::WebEngineWidgets
            Qt::Widgets
            nlohmann_json::nlohmann_json
            antara_qrcode
            spdlog::spdlog
            antara::world
            reproc++
            unofficial-btc::bitcoin
            ${PROJECT_NAME}::apis
            ${PROJECT_NAME}::pages
            komodo-date::date
            komodo-taskflow::taskflow
            Boost::random
            Boost::filesystem
            komodo-sodium::sodium
            antara::app::net
        PUBLIC_DEFS
            $<$<OR:$<CONFIG:Debug>,$<CONFIG:RelWithDebInfo>>:QT_QML_DEBUG>
            $<$<PLATFORM_ID:Windows>:HAS_REMOTE_API>
            $<$<PLATFORM_ID:Windows>:AUTO_DOWNLOAD>
            DEX_NAME="${DEX_DISPLAY_NAME}"
            DEX_WEBSITE_URL="${DEX_WEBSITE}"
            DEX_SUPPORT_URL="${DEX_SUPPORT_PAGE}"
            DEX_DISCORD_URL="${DEX_DISCORD}"
            DEX_TWITTER_URL="${DEX_TWITTER}"
            DEX_PRIMARY_COIN="${DEX_PRIMARY_COIN}"
            DEX_SECOND_PRIMARY_COIN="${DEX_SECOND_PRIMARY_COIN}"
            #DEX_COMMON_DATA_FOLDER="${DEX_COMMON_DATA_FOLDER}"
>>>>>>> 24fbece1
        PRIVATE_DEFS
            ENTT_API_EXPORT)
target_precompile_headers(${PROJECT_NAME}_core PUBLIC core/atomicdex/pch.hpp)
if (APPLE)
    set_source_files_properties(core/atomicdex/platform/osx/manager.mm PROPERTIES SKIP_PRECOMPILE_HEADERS ON)
endif ()
if (DISABLE_GEOBLOCKING)
    message(STATUS "Disabling Geoblocking for dev purpose")
    target_compile_definitions(${PROJECT_NAME}_core PUBLIC -DDISABLE_GEOBLOCKING)
endif ()


# Translation files
set_directory_properties(PROPERTIES CLEAN_NO_CUSTOM TRUE)
set(TS_FILES
        ${CMAKE_SOURCE_DIR}/atomic_defi_design/assets/languages/atomic_defi_en.ts
        ${CMAKE_SOURCE_DIR}/atomic_defi_design/assets/languages/atomic_defi_fr.ts
        ${CMAKE_SOURCE_DIR}/atomic_defi_design/assets/languages/atomic_defi_tr.ts
        ${CMAKE_SOURCE_DIR}/atomic_defi_design/assets/languages/atomic_defi_ru.ts)
set_source_files_properties(${TS_FILES} PROPERTIES OUTPUT_LOCATION ${CMAKE_SOURCE_DIR}/atomic_defi_design/assets/languages)
qt5_create_translation(QM_FILES
        ${PROJECT_SOURCE_DIR}/atomic_defi_design/qml
        ${TS_FILES}
        OPTIONS -source-language en_US -no-obsolete)
message(STATUS "QM FILES -> ${QM_FILES}")
message(STATUS "TS FILES -> ${TS_FILES}")

# Main executable
add_executable(${PROJECT_NAME}
        MACOSX_BUNDLE
        ${ICON}

        app/app.cpp
        app/main.cpp

        ${CMAKE_SOURCE_DIR}/cmake/install/windows/dex.rc

        ##! QRC
        ${CMAKE_SOURCE_DIR}/qml.qrc

        ##! Linguistic
        ${QM_FILES}
        ${TS_FILES})
target_link_libraries(${PROJECT_NAME} PRIVATE ${PROJECT_NAME}::core Qaterial)
target_compile_definitions(${PROJECT_NAME} PRIVATE ENTT_API_IMPORT)
set_target_properties(${PROJECT_NAME}
        PROPERTIES
        RUNTIME_OUTPUT_DIRECTORY "${CMAKE_BINARY_DIR}/bin/")

# Testing executable
add_executable(${PROJECT_NAME}_tests MACOSX_BUNDLE ${ICON}
        tests/atomic.dex.tests.cpp
        tests/atomic.dex.wallet.config.tests.cpp
        tests/atomic.dex.provider.cex.prices.tests.cpp
        tests/atomic.dex.qt.utilities.tests.cpp

        ##! API
        tests/api/coingecko/coingecko.tests.cpp
        tests/api/mm2/mm2.rpc.trade.preimage.tests.cpp
        tests/api/mm2/mm2.fraction.tests.cpp

        ##! Utilities
        tests/utilities/qt.utilities.tests.cpp
        tests/utilities/global.utilities.tests.cpp

        ##! Managers
        tests/managers/addressbook.manager.tests.cpp

        ##! Models
        tests/models/qt.addressbook.contact.model.tests.cpp

        tests/atomic.dex.provider.cex.prices.api.tests.cpp)
target_link_libraries(${PROJECT_NAME}_tests
        PUBLIC
        ${PROJECT_NAME}::core
        doctest::doctest)
set_target_properties(${PROJECT_NAME}_tests
        PROPERTIES
        RUNTIME_OUTPUT_DIRECTORY "${CMAKE_BINARY_DIR}/bin/")

# Main executable installation related
if (LINUX)
    get_target_property(exe_runtime_directory_at ${PROJECT_NAME} RUNTIME_OUTPUT_DIRECTORY)
    set(output_dir_at "${exe_runtime_directory_at}/AntaraAtomicDexAppDir")

    magic_game_app_image_generation("${CMAKE_SOURCE_DIR}/cmake/install/linux"
            "dex.desktop"
            "dex.appdata.xml"
            "dex-logo-64.png"
            ${PROJECT_NAME}
            AntaraAtomicDexAppDir
            ${CMAKE_SOURCE_DIR}/assets)

    magic_game_app_image_generation("${CMAKE_SOURCE_DIR}/cmake/install/linux"
            "dex.desktop"
            "dex.appdata.xml"
            "dex-logo-64.png"
            ${PROJECT_NAME}_tests
            AntaraAtomicDexTestsAppDir
            ${CMAKE_SOURCE_DIR}/assets)

    set(from_dir "${CMAKE_SOURCE_DIR}/cmake/install/linux")
    set(desktop_file "dex.desktop")
    set(appdata_file "dex.appdata.xml")
    set(app_icon "dex-logo-64.png")
    message(STATUS "${output_dir_at}")
    configure_file(${from_dir}/${desktop_file} ${output_dir_at}/usr/share/applications/${desktop_file} COPYONLY)
    configure_file(${from_dir}/${appdata_file} ${output_dir_at}/usr/share/metainfo/${appdata_file} COPYONLY)
    configure_file(${from_dir}/${app_icon} ${output_dir_at}/usr/share/icons/hicolor/64x64/apps/${app_icon} COPYONLY)
    configure_file(${from_dir}/${app_icon} ${output_dir_at}/usr/share/icons/default/64x64/apps/${app_icon} COPYONLY)
    include(${CMAKE_SOURCE_DIR}/cmake/install/linux/dex_install.cmake)
endif ()

if (WIN32)
    add_compile_definitions(_CRT_SECURE_NO_WARNINGS)
    file(COPY ${CMAKE_SOURCE_DIR}/assets DESTINATION ${CMAKE_BINARY_DIR}/bin/)
    configure_file(${CMAKE_SOURCE_DIR}/wally/wally.dll ${CMAKE_BINARY_DIR}/bin/ COPYONLY)
    if (CMAKE_BUILD_TYPE MATCHES Release)
        message(STATUS "disabling console")
        target_compile_definitions(${PROJECT_NAME} PRIVATE WINDOWS_RELEASE_MAIN)
        target_compile_options(${PROJECT_NAME} PRIVATE -Wno-deprecated-declarations)
        target_link_options(${PROJECT_NAME} PUBLIC --for-linker -subsystem:windows)
    endif ()
    set(WINDEPLOYQT_PATH "")
    if (CONAN_ENABLED)
        set(WINDEPLOYQT_PATH ${CONAN_QT_ROOT}/bin/windeployqt.exe)
    else ()
        set(WINDEPLOYQT_PATH $ENV{QT_INSTALL_CMAKE_PATH}/bin/windeployqt.exe)
    endif ()

    if (EXISTS ${WINDEPLOYQT_PATH})
        message(STATUS "windeployqt path is -> ${WINDEPLOYQT_PATH}")
    else ()
        message(FATAL_ERROR "Didn't find windeployqt ${WINDEPLOYQT_PATH}")
    endif ()
    add_custom_command(TARGET ${PROJECT_NAME} PRE_BUILD
            COMMAND ${CMAKE_COMMAND} -E copy_directory
            ${CMAKE_SOURCE_DIR}/ci_tools_atomic_dex/windows_misc $<TARGET_FILE_DIR:${PROJECT_NAME}>)
    message(STATUS "${WINDEPLOYQT_PATH} ${CMAKE_BINARY_DIR}/bin/${PROJECT_NAME}.exe --qmldir ${CMAKE_SOURCE_DIR}/atomic_defi_design/qml")
    add_custom_command(TARGET ${PROJECT_NAME}
            POST_BUILD
            COMMAND ${WINDEPLOYQT_PATH} ${CMAKE_BINARY_DIR}/bin/${PROJECT_NAME}.exe --qmldir ${CMAKE_SOURCE_DIR}/atomic_defi_design/qml
            )
    include(${CMAKE_SOURCE_DIR}/cmake/install/windows/dex_install.cmake)
endif ()

if (APPLE)
    file(COPY ${CMAKE_SOURCE_DIR}/assets DESTINATION ${CMAKE_BINARY_DIR}/bin/${PROJECT_NAME}.app/Contents/Resources)
    file(COPY ${CMAKE_SOURCE_DIR}/assets DESTINATION ${CMAKE_BINARY_DIR}/bin/${PROJECT_NAME}_tests.app/Contents/Resources)
    include(${CMAKE_SOURCE_DIR}/cmake/install/macos/dex_install.cmake)
endif ()<|MERGE_RESOLUTION|>--- conflicted
+++ resolved
@@ -3,7 +3,6 @@
 # Core target
 DEX_NEW_LIB(core STATIC
         PUBLIC_DEPS
-<<<<<<< HEAD
             cpprestsdk::cpprest Qt::Core Qt::Quick Qt::Svg Qt::Charts Qt::WebEngine Qt::WebEngineCore Qt::WebEngineWidgets
             Qt::Widgets nlohmann_json::nlohmann_json antara_qrcode spdlog::spdlog antara::world reproc++
             unofficial-btc::bitcoin komodo-date::date komodo-taskflow::taskflow
@@ -12,44 +11,7 @@
             $<$<OR:$<CONFIG:Debug>,$<CONFIG:RelWithDebInfo>>:QT_QML_DEBUG> $<$<PLATFORM_ID:Windows>:HAS_REMOTE_API>
             $<$<PLATFORM_ID:Windows>:AUTO_DOWNLOAD> DEX_NAME="${DEX_DISPLAY_NAME}" DEX_WEBSITE_URL="${DEX_WEBSITE}"
             DEX_SUPPORT_URL="${DEX_SUPPORT_PAGE}" DEX_DISCORD_URL="${DEX_DISCORD}" DEX_TWITTER_URL="${DEX_TWITTER}"
-            DEX_PRIMARY_COIN="${DEX_PRIMARY_COIN}" DEX_SECOND_PRIMARY_COIN="${DEX_SECOND_PRIMARY_COIN}" DEX_COMMON_DATA_FOLDER="${DEX_COMMON_DATA_FOLDER}"
-=======
-            cpprestsdk::cpprest
-            Qt::Core
-            Qt::Quick
-            Qt::Svg
-            Qt::Charts
-            Qt::WebEngine
-            Qt::WebEngineCore
-            Qt::WebEngineWidgets
-            Qt::Widgets
-            nlohmann_json::nlohmann_json
-            antara_qrcode
-            spdlog::spdlog
-            antara::world
-            reproc++
-            unofficial-btc::bitcoin
-            ${PROJECT_NAME}::apis
-            ${PROJECT_NAME}::pages
-            komodo-date::date
-            komodo-taskflow::taskflow
-            Boost::random
-            Boost::filesystem
-            komodo-sodium::sodium
-            antara::app::net
-        PUBLIC_DEFS
-            $<$<OR:$<CONFIG:Debug>,$<CONFIG:RelWithDebInfo>>:QT_QML_DEBUG>
-            $<$<PLATFORM_ID:Windows>:HAS_REMOTE_API>
-            $<$<PLATFORM_ID:Windows>:AUTO_DOWNLOAD>
-            DEX_NAME="${DEX_DISPLAY_NAME}"
-            DEX_WEBSITE_URL="${DEX_WEBSITE}"
-            DEX_SUPPORT_URL="${DEX_SUPPORT_PAGE}"
-            DEX_DISCORD_URL="${DEX_DISCORD}"
-            DEX_TWITTER_URL="${DEX_TWITTER}"
-            DEX_PRIMARY_COIN="${DEX_PRIMARY_COIN}"
-            DEX_SECOND_PRIMARY_COIN="${DEX_SECOND_PRIMARY_COIN}"
-            #DEX_COMMON_DATA_FOLDER="${DEX_COMMON_DATA_FOLDER}"
->>>>>>> 24fbece1
+            DEX_PRIMARY_COIN="${DEX_PRIMARY_COIN}" DEX_SECOND_PRIMARY_COIN="${DEX_SECOND_PRIMARY_COIN}" #DEX_COMMON_DATA_FOLDER="${DEX_COMMON_DATA_FOLDER}"
         PRIVATE_DEFS
             ENTT_API_EXPORT)
 target_precompile_headers(${PROJECT_NAME}_core PUBLIC core/atomicdex/pch.hpp)
