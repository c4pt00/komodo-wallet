include(DEX_NEW_LIB)
include(dex_generate_qrc)

# Core target
DEX_NEW_LIB(core INTERFACE
        INTERFACE_DEPS
            cpprestsdk::cpprest Qt::Core Qt::Quick Qt::Svg Qt::Charts Qt::WebEngine Qt::WebEngineCore Qt::WebEngineWidgets
            Qt::Widgets nlohmann_json::nlohmann_json antara_qrcode spdlog::spdlog antara::world
            unofficial-btc::bitcoin komodo-date::date komodo-taskflow::taskflow
            Boost::random Boost::filesystem komodo-sodium::sodium antara::app::net
        INTERFACE_DEFS
            $<$<OR:$<CONFIG:Debug>,$<CONFIG:RelWithDebInfo>>:QT_QML_DEBUG> $<$<PLATFORM_ID:Windows>:HAS_REMOTE_API>
            $<$<PLATFORM_ID:Windows>:AUTO_DOWNLOAD>
            $<$<PLATFORM_ID:Windows>:NOMINMAX>
            $<$<PLATFORM_ID:Windows>:SPDLOG_WCHAR_TO_UTF8_SUPPORT>
            _TURN_OFF_PLATFORM_STRING
            DEX_API="${DEX_API}" DEX_RPC="${DEX_RPC}" DEX_RPCPORT="${DEX_RPCPORT}" DEX_NAME="${DEX_DISPLAY_NAME}" DEX_WEBSITE_URL="${DEX_WEBSITE}"
            DEX_SUPPORT_URL="${DEX_SUPPORT_PAGE}" DEX_DISCORD_URL="${DEX_DISCORD}" DEX_TWITTER_URL="${DEX_TWITTER}"
            DEX_PRIMARY_COIN="${DEX_PRIMARY_COIN}" DEX_SECOND_PRIMARY_COIN="${DEX_SECOND_PRIMARY_COIN}" #DEX_COMMON_DATA_FOLDER="${DEX_COMMON_DATA_FOLDER}"
            DEX_PROJECT_NAME="${DEX_PROJECT_NAME}" DEX_COMPANY_NAME="${DEX_COMPANY_NAME}"
            DEX_REPOSITORY_OWNER="${DEX_REPOSITORY_OWNER}" DEX_REPOSITORY_NAME="${DEX_REPOSITORY_NAME}"
            DEX_CHECKSUM_API_URL="${DEX_CHECKSUM_API_URL}" DEX_APPDATA_FOLDER="${DEX_APPDATA_FOLDER}"
        INTERFACE_DEFS
            ENTT_API_EXPORT)
target_precompile_headers(${PROJECT_NAME}_core INTERFACE core/atomicdex/pch.hpp)

if (APPLE)
    set_source_files_properties(core/atomicdex/platform/osx/manager.mm PROPERTIES SKIP_PRECOMPILE_HEADERS ON)
    macro(adex_add_framework fwname appname)
        find_library(FRAMEWORK_${fwname}
                NAMES ${fwname}
                PATHS ${CMAKE_OSX_SYSROOT}/System/Library
                PATH_SUFFIXES Frameworks
                NO_DEFAULT_PATH)
        if( ${FRAMEWORK_${fwname}} STREQUAL FRAMEWORK_${fwname}-NOTFOUND)
            MESSAGE(ERROR ": Framework ${fwname} not found")
        else()
            TARGET_LINK_LIBRARIES(${appname} INTERFACE ${FRAMEWORK_${fwname}})
            MESSAGE(STATUS "Framework ${fwname} found at ${FRAMEWORK_${fwname}}")
        endif()
    endmacro()
    adex_add_framework(Security ${PROJECT_NAME}_core)
endif ()
if (DISABLE_GEOBLOCKING)
    message(STATUS "Disabling Geoblocking for dev purpose")
    target_compile_definitions(${PROJECT_NAME}_core INTERFACE -DDISABLE_GEOBLOCKING)
endif ()
target_link_libraries(${PROJECT_NAME}_core INTERFACE SortFilterProxyModel)


# Translation files
set_directory_properties(PROPERTIES CLEAN_NO_CUSTOM TRUE)
set(TS_FILES
        ${CMAKE_SOURCE_DIR}/atomic_defi_design/assets/languages/atomic_defi_en.ts
        ${CMAKE_SOURCE_DIR}/atomic_defi_design/assets/languages/atomic_defi_fr.ts
        ${CMAKE_SOURCE_DIR}/atomic_defi_design/assets/languages/atomic_defi_tr.ts
        ${CMAKE_SOURCE_DIR}/atomic_defi_design/assets/languages/atomic_defi_ru.ts)
set_source_files_properties(${TS_FILES} PROPERTIES OUTPUT_LOCATION ${CMAKE_SOURCE_DIR}/atomic_defi_design/assets/languages)
qt5_create_translation(QM_FILES
        ${PROJECT_SOURCE_DIR}/atomic_defi_design/Dex
        ${PROJECT_SOURCE_DIR}/src
        ${TS_FILES}
        OPTIONS -source-language en_US -no-obsolete)
message(STATUS "QM FILES -> ${QM_FILES}")
message(STATUS "TS FILES -> ${TS_FILES}")

set(qml_qrc)
set(assets_qrc)
set(imports_qrc ${CMAKE_SOURCE_DIR}/atomic_defi_design/imports/qml.qrc)
dex_generate_qrc(${CMAKE_SOURCE_DIR}/atomic_defi_design/Dex qml_qrc 
    PATH_PREFIX "Dex"
    FILES_TO_EXCLUDE ".gitignore;.DS_Store;.qrc")
dex_generate_qrc(${CMAKE_SOURCE_DIR}/atomic_defi_design/assets assets_qrc 
    PATH_PREFIX "assets"
    FILES_TO_EXCLUDE ".gitignore;.DS_Store;CONTRIBUTING.txt;FONTLOG.txt;LICENCE-FAQ.txt;LICENCE.txt;README.txt;TRADEMARKS.txt;.ts;.qm;.qrc"
    FILES "languages/atomic_defi_en.qm;languages/atomic_defi_fr.qm;languages/atomic_defi_ru.qm;languages/atomic_defi_tr.qm")

# Main executable
add_executable(${PROJECT_NAME}
        MACOSX_BUNDLE
        ${ICON}

        app/app.cpp
        app/main.cpp

        ${CMAKE_SOURCE_DIR}/cmake/install/windows/dex.rc

        ##! QRC
        ${qml_qrc}
        ${assets_qrc}
        ${imports_qrc}

        ##! Linguistic
        ${QM_FILES}
        ${TS_FILES})
target_link_libraries(${PROJECT_NAME} PRIVATE ${PROJECT_NAME}::core Qaterial)
target_compile_definitions(${PROJECT_NAME} PRIVATE ENTT_API_IMPORT)
set_target_properties(${PROJECT_NAME}
        PROPERTIES
        RUNTIME_OUTPUT_DIRECTORY "${CMAKE_BINARY_DIR}/bin/")

#set_target_properties(${PROJECT_NAME} PROPERTIES UNITY_BUILD ON)
if (APPLE)
    set_property(SOURCE core/atomicdex/platform/osx/manager.mm PROPERTY SKIP_UNITY_BUILD_INCLUSION ON)
endif ()

# Testing executable
add_executable(${PROJECT_NAME}_tests MACOSX_BUNDLE ${ICON}
    tests/atomic.dex.tests.cpp
    tests/atomic.dex.wallet.config.tests.cpp
    tests/atomic.dex.provider.cex.prices.tests.cpp
    tests/atomic.dex.qt.utilities.tests.cpp

<<<<<<< HEAD
    tests/config/coins.cfg.tests.cpp
=======
        tests/config/coins.cfg.tests.cpp
        ##! API
        tests/api/coingecko/coingecko.tests.cpp
        tests/api/komodo_prices/komodo.prices.tests.cpp
        tests/api/mm2/mm2.rpc.trade.preimage.tests.cpp
        tests/api/mm2/mm2.fraction.tests.cpp
        tests/api/mm2/mm2.api.utxo.merge.params.tests.cpp
>>>>>>> ddcf8f8d

    ##! API
    tests/api/coingecko/coingecko.tests.cpp
    tests/api/komodo_prices/komodo.prices.tests.cpp
    tests/api/mm2/mm2.rpc.trade.preimage.tests.cpp
    tests/api/mm2/mm2.fraction.tests.cpp
    tests/api/mm2/enable_bch_with_tokens_rpc_tests.cpp

    ##! Utilities
    tests/utilities/qt.utilities.tests.cpp
    tests/utilities/global.utilities.tests.cpp

    ##! Managers
    tests/managers/addressbook.manager.tests.cpp

    ##! Models
    tests/models/qt.addressbook.contact.model.tests.cpp

    tests/atomic.dex.provider.cex.prices.api.tests.cpp)
target_link_libraries(${PROJECT_NAME}_tests
        PUBLIC
        ${PROJECT_NAME}::core
        doctest::doctest)
set_target_properties(${PROJECT_NAME}_tests
        PROPERTIES
        RUNTIME_OUTPUT_DIRECTORY "${CMAKE_BINARY_DIR}/bin/")
set_target_properties(${PROJECT_NAME}_tests PROPERTIES UNITY_BUILD ON)

# Main executable installation related
if (LINUX)
    get_target_property(exe_runtime_directory_at ${PROJECT_NAME} RUNTIME_OUTPUT_DIRECTORY)
    set(output_dir_at "${exe_runtime_directory_at}/AntaraAtomicDexAppDir")

    magic_game_app_image_generation("${CMAKE_SOURCE_DIR}/cmake/install/linux"
            "dex.desktop"
            "dex.appdata.xml"
            "dex-logo-64.png"
            ${PROJECT_NAME}
            AntaraAtomicDexAppDir
            ${CMAKE_SOURCE_DIR}/assets)

    magic_game_app_image_generation("${CMAKE_SOURCE_DIR}/cmake/install/linux"
            "dex.desktop"
            "dex.appdata.xml"
            "dex-logo-64.png"
            ${PROJECT_NAME}_tests
            AntaraAtomicDexTestsAppDir
            ${CMAKE_SOURCE_DIR}/assets)

    set(from_dir "${CMAKE_SOURCE_DIR}/cmake/install/linux")
    set(desktop_file "dex.desktop")
    set(appdata_file "dex.appdata.xml")
    set(app_icon "dex-logo-64.png")
    message(STATUS "${output_dir_at}")
    configure_file(${from_dir}/${desktop_file} ${output_dir_at}/usr/share/applications/${desktop_file} COPYONLY)
    configure_file(${from_dir}/${appdata_file} ${output_dir_at}/usr/share/metainfo/${appdata_file} COPYONLY)
    configure_file(${from_dir}/${app_icon} ${output_dir_at}/usr/share/icons/hicolor/64x64/apps/${app_icon} COPYONLY)
    configure_file(${from_dir}/${app_icon} ${output_dir_at}/usr/share/icons/default/64x64/apps/${app_icon} COPYONLY)
    include(${CMAKE_SOURCE_DIR}/cmake/install/linux/dex_install.cmake)
endif ()

if (WIN32)
    add_compile_definitions(_CRT_SECURE_NO_WARNINGS)
    file(COPY ${CMAKE_SOURCE_DIR}/assets DESTINATION ${CMAKE_BINARY_DIR}/bin/)
    configure_file(${CMAKE_SOURCE_DIR}/wally/wally.dll ${CMAKE_BINARY_DIR}/bin/ COPYONLY)
    if (CMAKE_BUILD_TYPE MATCHES Release)
        message(STATUS "disabling console")
        target_compile_definitions(${PROJECT_NAME} PRIVATE WINDOWS_RELEASE_MAIN)
        target_compile_options(${PROJECT_NAME} PRIVATE -Wno-deprecated-declarations)
        target_link_options(${PROJECT_NAME} PUBLIC --for-linker -subsystem:windows)
    endif ()
    set(WINDEPLOYQT_PATH "")
    if (CONAN_ENABLED)
        set(WINDEPLOYQT_PATH ${CONAN_QT_ROOT}/bin/windeployqt.exe)
    else ()
        set(WINDEPLOYQT_PATH $ENV{QT_INSTALL_CMAKE_PATH}/bin/windeployqt.exe)
    endif ()

    if (EXISTS ${WINDEPLOYQT_PATH})
        message(STATUS "windeployqt path is -> ${WINDEPLOYQT_PATH}")
    else ()
        message(FATAL_ERROR "Didn't find windeployqt ${WINDEPLOYQT_PATH}")
    endif ()
    add_custom_command(TARGET ${PROJECT_NAME} PRE_BUILD
            COMMAND ${CMAKE_COMMAND} -E copy_directory
            ${CMAKE_SOURCE_DIR}/ci_tools_atomic_dex/windows_misc $<TARGET_FILE_DIR:${PROJECT_NAME}>)
    message(STATUS "${WINDEPLOYQT_PATH} ${CMAKE_BINARY_DIR}/bin/${PROJECT_NAME}.exe --qmldir ${CMAKE_SOURCE_DIR}/atomic_defi_design/Dex")
    add_custom_command(TARGET ${PROJECT_NAME}
            POST_BUILD
            COMMAND ${WINDEPLOYQT_PATH} ${CMAKE_BINARY_DIR}/bin/${PROJECT_NAME}.exe --qmldir ${CMAKE_SOURCE_DIR}/atomic_defi_design/Dex
            )
    include(${CMAKE_SOURCE_DIR}/cmake/install/windows/dex_install.cmake)

    # Configures OpenSSL
    set(DEX_OPENSSL_FOLDER ${CMAKE_SOURCE_DIR}/vendor/OpenSSL/Win_x64)
    configure_file(${DEX_OPENSSL_FOLDER}/libcrypto-1_1-x64.dll ${CMAKE_BINARY_DIR}/bin/ COPYONLY)
    configure_file(${DEX_OPENSSL_FOLDER}/libssl-1_1-x64.dll ${CMAKE_BINARY_DIR}/bin/ COPYONLY)
endif ()

if (APPLE)
    file(COPY ${CMAKE_SOURCE_DIR}/assets DESTINATION ${CMAKE_BINARY_DIR}/bin/${PROJECT_NAME}.app/Contents/Resources)
    file(COPY ${CMAKE_SOURCE_DIR}/assets DESTINATION ${CMAKE_BINARY_DIR}/bin/${PROJECT_NAME}_tests.app/Contents/Resources)
    include(${CMAKE_SOURCE_DIR}/cmake/install/macos/dex_install.cmake)
endif ()<|MERGE_RESOLUTION|>--- conflicted
+++ resolved
@@ -111,9 +111,6 @@
     tests/atomic.dex.provider.cex.prices.tests.cpp
     tests/atomic.dex.qt.utilities.tests.cpp
 
-<<<<<<< HEAD
-    tests/config/coins.cfg.tests.cpp
-=======
         tests/config/coins.cfg.tests.cpp
         ##! API
         tests/api/coingecko/coingecko.tests.cpp
@@ -121,7 +118,6 @@
         tests/api/mm2/mm2.rpc.trade.preimage.tests.cpp
         tests/api/mm2/mm2.fraction.tests.cpp
         tests/api/mm2/mm2.api.utxo.merge.params.tests.cpp
->>>>>>> ddcf8f8d
 
     ##! API
     tests/api/coingecko/coingecko.tests.cpp
