--- conflicted
+++ resolved
@@ -41,18 +41,10 @@
         switch (static_cast<atomic_dex::addressbook_model::AddressBookRoles>(role))
         {
         case addressbook_model::SubModelRole:
-<<<<<<< HEAD
             auto* left_obj      = qvariant_cast<QObject*>(left_data);
             auto* left_contact  = qobject_cast<addressbook_contact_model*>(left_obj);
             auto* right_obj     = qvariant_cast<QObject*>(right_data);
             auto* right_contact = qobject_cast<addressbook_contact_model*>(right_obj);
-            spdlog::trace("comparing {} to {}", left_contact->get_name().toLower().toStdString(), right_contact->get_name().toLower().toStdString());
-=======
-            QObject*       left_obj      = qvariant_cast<QObject*>(left_data);
-            contact_model* left_contact  = qobject_cast<contact_model*>(left_obj);
-            QObject*       right_obj     = qvariant_cast<QObject*>(right_data);
-            contact_model* right_contact = qobject_cast<contact_model*>(right_obj);
->>>>>>> 5d5424c6
             return left_contact->get_name().toLower() < right_contact->get_name().toLower();
         }
         return false;
