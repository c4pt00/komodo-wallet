/******************************************************************************
 * Copyright © 2013-2019 The Komodo Platform Developers.                      *
 *                                                                            *
 * See the AUTHORS, DEVELOPER-AGREEMENT and LICENSE files at                  *
 * the top-level directory of this distribution for the individual copyright  *
 * holder information and the developer policies on copyright and licensing.  *
 *                                                                            *
 * Unless otherwise agreed in a custom licensing agreement, no part of the    *
 * Komodo Platform software, including this file may be copied, modified,     *
 * propagated or distributed except according to the terms contained in the   *
 * LICENSE file                                                               *
 *                                                                            *
 * Removal or modification of this copyright notice is prohibited.            *
 *                                                                            *
 ******************************************************************************/

#pragma once

//! QT
#include <QObject>     //! QObject
#include <QObjectList> //! QObjectList
#include <QString>     //! QString

//! PCH
#include "atomic.dex.pch.hpp"

namespace atomic_dex
{
    struct current_coin_info : QObject
    {
        Q_OBJECT
        Q_PROPERTY(bool is_claimable READ is_claimable_ticker WRITE set_claimable NOTIFY claimable_changed)
        Q_PROPERTY(QString minimal_balance_for_asking_rewards READ get_minimal_balance_for_asking_rewards WRITE set_minimal_balance_for_asking_rewards NOTIFY
                       minimal_balance_for_asking_rewards_changed)
        Q_PROPERTY(QString ticker READ get_ticker WRITE set_ticker NOTIFY ticker_changed)
        Q_PROPERTY(QString name READ get_name WRITE set_name NOTIFY name_changed)
<<<<<<< HEAD
=======
        Q_PROPERTY(QString paprika_id READ get_paprika_id WRITE set_paprika_id NOTIFY coinpaprika_id_changed)
>>>>>>> b7c84dd8
        Q_PROPERTY(QString type READ get_type WRITE set_type NOTIFY type_changed)
        Q_PROPERTY(QString balance READ get_balance WRITE set_balance NOTIFY balance_changed)
        Q_PROPERTY(QString address READ get_address WRITE set_address NOTIFY address_changed)
        Q_PROPERTY(QString fiat_amount READ get_fiat_amount WRITE set_fiat_amount NOTIFY fiat_amount_changed);
        Q_PROPERTY(QString explorer_url READ get_explorer_url WRITE set_explorer_url NOTIFY explorer_url_changed);
        Q_PROPERTY(QList<QObject*> transactions READ get_transactions WRITE set_transactions NOTIFY transactionsChanged)
        Q_PROPERTY(QString tx_state READ get_tx_state WRITE set_tx_state NOTIFY tx_state_changed);
        Q_PROPERTY(unsigned int tx_current_block READ get_tx_current_block WRITE set_tx_current_block NOTIFY tx_current_block_changed);

      public:
        explicit current_coin_info(entt::dispatcher& dispatcher, QObject* pParent = nullptr) noexcept;
        [[nodiscard]] bool         is_claimable_ticker() const noexcept;
        void                       set_claimable(bool claimable) noexcept;
        [[nodiscard]] QString      get_minimal_balance_for_asking_rewards() const noexcept;
        void                       set_minimal_balance_for_asking_rewards(QString amount) noexcept;
        [[nodiscard]] QString      get_tx_state() const noexcept;
        void                       set_tx_state(QString state) noexcept;
        [[nodiscard]] unsigned int get_tx_current_block() const noexcept;
        void                       set_tx_current_block(unsigned int block) noexcept;
        [[nodiscard]] QObjectList  get_transactions() const noexcept;
        void                       set_transactions(QObjectList transactions) noexcept;
        [[nodiscard]] QString      get_ticker() const noexcept;
        void                       set_ticker(QString ticker) noexcept;
        [[nodiscard]] QString      get_name() const noexcept;
        void                       set_name(QString ticker) noexcept;
<<<<<<< HEAD
=======
        [[nodiscard]] QString      get_paprika_id() const noexcept;
        void                       set_paprika_id(QString ticker) noexcept;
>>>>>>> b7c84dd8
        [[nodiscard]] QString      get_address() const noexcept;
        void                       set_address(QString address) noexcept;
        [[nodiscard]] QString      get_balance() const noexcept;
        void                       set_balance(QString balance) noexcept;
        [[nodiscard]] QString      get_explorer_url() const noexcept;
        void                       set_explorer_url(QString url) noexcept;
        [[nodiscard]] QString      get_fiat_amount() const noexcept;
        void                       set_fiat_amount(QString fiat_amount) noexcept;
        [[nodiscard]] QString      get_type() const noexcept;
        void                       set_type(QString type) noexcept;;

      signals:
        void ticker_changed();
        void tx_state_changed();
        void tx_current_block_changed();
        void balance_changed();
        void address_changed();
        void claimable_changed();
        void minimal_balance_for_asking_rewards_changed();
        void explorer_url_changed();
        void fiat_amount_changed();
        void transactionsChanged();
        void type_changed();
        void name_changed();
<<<<<<< HEAD
=======
        void coinpaprika_id_changed();
>>>>>>> b7c84dd8

      public:
        QString           selected_coin_name;
        QString           selected_coin_fname;
<<<<<<< HEAD
=======
        QString           selected_coin_paprika_id;
>>>>>>> b7c84dd8
        QString           selected_coin_balance;
        QString           selected_coin_type;
        QString           selected_coin_address;
        QString           selected_coin_fiat_amount{"0"};
        QString           selected_coin_url;
        QString           selected_coin_state;
        unsigned int      selected_coin_block;
        QObjectList       selected_coin_transactions;
        bool              selected_coin_is_claimable;
        QString           selected_coin_minimal_balance_for_asking_rewards{"0"};
        entt::dispatcher& m_dispatcher;
    };
} // namespace atomic_dex<|MERGE_RESOLUTION|>--- conflicted
+++ resolved
@@ -34,10 +34,7 @@
                        minimal_balance_for_asking_rewards_changed)
         Q_PROPERTY(QString ticker READ get_ticker WRITE set_ticker NOTIFY ticker_changed)
         Q_PROPERTY(QString name READ get_name WRITE set_name NOTIFY name_changed)
-<<<<<<< HEAD
-=======
         Q_PROPERTY(QString paprika_id READ get_paprika_id WRITE set_paprika_id NOTIFY coinpaprika_id_changed)
->>>>>>> b7c84dd8
         Q_PROPERTY(QString type READ get_type WRITE set_type NOTIFY type_changed)
         Q_PROPERTY(QString balance READ get_balance WRITE set_balance NOTIFY balance_changed)
         Q_PROPERTY(QString address READ get_address WRITE set_address NOTIFY address_changed)
@@ -63,11 +60,8 @@
         void                       set_ticker(QString ticker) noexcept;
         [[nodiscard]] QString      get_name() const noexcept;
         void                       set_name(QString ticker) noexcept;
-<<<<<<< HEAD
-=======
         [[nodiscard]] QString      get_paprika_id() const noexcept;
         void                       set_paprika_id(QString ticker) noexcept;
->>>>>>> b7c84dd8
         [[nodiscard]] QString      get_address() const noexcept;
         void                       set_address(QString address) noexcept;
         [[nodiscard]] QString      get_balance() const noexcept;
@@ -92,18 +86,12 @@
         void transactionsChanged();
         void type_changed();
         void name_changed();
-<<<<<<< HEAD
-=======
         void coinpaprika_id_changed();
->>>>>>> b7c84dd8
 
       public:
         QString           selected_coin_name;
         QString           selected_coin_fname;
-<<<<<<< HEAD
-=======
         QString           selected_coin_paprika_id;
->>>>>>> b7c84dd8
         QString           selected_coin_balance;
         QString           selected_coin_type;
         QString           selected_coin_address;
