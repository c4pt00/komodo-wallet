/******************************************************************************
 * Copyright © 2013-2019 The Komodo Platform Developers.                      *
 *                                                                            *
 * See the AUTHORS, DEVELOPER-AGREEMENT and LICENSE files at                  *
 * the top-level directory of this distribution for the individual copyright  *
 * holder information and the developer policies on copyright and licensing.  *
 *                                                                            *
 * Unless otherwise agreed in a custom licensing agreement, no part of the    *
 * Komodo Platform software, including this file may be copied, modified,     *
 * propagated or distributed except according to the terms contained in the   *
 * LICENSE file                                                               *
 *                                                                            *
 * Removal or modification of this copyright notice is prohibited.            *
 *                                                                            *
 ******************************************************************************/

//! Project Headers
#include "atomic.dex.provider.coinpaprika.hpp"
#include "atomic.dex.http.code.hpp"
#include "atomic.threadpool.hpp"

namespace
{
    //! Using namespace
    using namespace std::chrono_literals;
    using namespace atomic_dex;
    using namespace atomic_dex::coinpaprika::api;

    template <typename TAnswer, typename TRequest, typename TFunctorRequest>
    void
    retry(TAnswer& answer, const TRequest& request, TFunctorRequest&& functor)
    {
        while (answer.rpc_result_code == e_http_code::too_many_requests)
        {
            spdlog::warn("too many requests, retrying");
            std::this_thread::sleep_for(1s);
            functor(request);
        }
    }

    void
    process_ticker_infos(const atomic_dex::coin_config& current_coin, atomic_dex::coinpaprika_provider::t_ticker_infos_registry& reg)
    {
        const ticker_infos_request request{.ticker_currency_id = current_coin.coinpaprika_id, .ticker_quotes = {"USD", "EUR", "BTC"}};
        auto                       answer = tickers_info(request);

        retry(answer, request, [&answer](const ticker_infos_request& request) { answer = tickers_info(request); });
        reg.insert_or_assign(current_coin.ticker, answer);
    }

    void
    process_ticker_historical(const atomic_dex::coin_config& current_coin, atomic_dex::coinpaprika_provider::t_ticker_historical_registry& reg)
    {
        if (current_coin.coinpaprika_id == "test-coin")
        {
            return;
        }
        const ticker_historical_request request{.ticker_currency_id = current_coin.coinpaprika_id};
        auto                            answer = ticker_historical(request);
        retry(answer, request, [&answer](const ticker_historical_request& request) { answer = ticker_historical(request); });
        if (answer.raw_result.find("error") == std::string::npos)
        {
            reg.insert_or_assign(current_coin.ticker, answer);
        }
    }

    template <typename Provider>
    void
    process_provider(const atomic_dex::coin_config& current_coin, Provider& rate_providers, const std::string& fiat)

    {
        if (current_coin.coinpaprika_id != fiat)
        {
            const auto                    base = current_coin.coinpaprika_id;
            const price_converter_request request{.base_currency_id = base, .quote_currency_id = fiat};
            auto                          answer = price_converter(request);

            retry(answer, request, [&answer](const price_converter_request& request) { answer = price_converter(request); });

            if (answer.raw_result.find("error") == std::string::npos)
            {
                if (not answer.price.empty())
                {
                    rate_providers.insert_or_assign(current_coin.ticker, answer.price);
                }
            }
            else
                rate_providers.insert_or_assign(current_coin.ticker, "0.00");
        }
        else
        {
            rate_providers.insert_or_assign(current_coin.ticker, "1.00");
        }
    }
} // namespace

namespace atomic_dex
{
    namespace bm = boost::multiprecision;

    coinpaprika_provider::coinpaprika_provider(entt::registry& registry, mm2& mm2_instance) : system(registry), m_mm2_instance(mm2_instance)
    {
        spdlog::debug("{} l{} f[{}]", __FUNCTION__, __LINE__, fs::path(__FILE__).filename().string());
        disable();
        dispatcher_.sink<mm2_started>().connect<&coinpaprika_provider::on_mm2_started>(*this);
        dispatcher_.sink<coin_enabled>().connect<&coinpaprika_provider::on_coin_enabled>(*this);
        dispatcher_.sink<coin_disabled>().connect<&coinpaprika_provider::on_coin_disabled>(*this);
    }

    void
    coinpaprika_provider::update() noexcept
    {
    }

    coinpaprika_provider::~coinpaprika_provider() noexcept
    {
        spdlog::debug("{} l{} f[{}]", __FUNCTION__, __LINE__, fs::path(__FILE__).filename().string());
        m_provider_thread_timer.interrupt();
        if (m_provider_rates_thread.joinable())
        {
            m_provider_rates_thread.join();
        }
        dispatcher_.sink<mm2_started>().disconnect<&coinpaprika_provider::on_mm2_started>(*this);
        dispatcher_.sink<coin_enabled>().disconnect<&coinpaprika_provider::on_coin_enabled>(*this);
        dispatcher_.sink<coin_disabled>().disconnect<&coinpaprika_provider::on_coin_disabled>(*this);
    }

    void
    coinpaprika_provider::on_mm2_started([[maybe_unused]] const mm2_started& evt) noexcept
    {
        spdlog::debug("{} l{} f[{}]", __FUNCTION__, __LINE__, fs::path(__FILE__).filename().string());

        m_provider_rates_thread = std::thread([this]() {
            // loguru::set_thread_name("paprika thread");
            spdlog::info("paprika thread started");

            using namespace std::chrono_literals;
            do
            {
                spdlog::info("refreshing rate conversion from coinpaprika");

                t_coins coins = m_mm2_instance.get_enabled_coins();

                std::vector<std::future<void>> out_fut;

                out_fut.reserve(coins.size() * 6);
                for (auto&& current_coin: coins)
                {
                    if (current_coin.coinpaprika_id == "test-coin")
                    {
                        continue;
                    }
                    out_fut.push_back(spawn([this, cur_coin = current_coin]() { process_ticker_infos(cur_coin, this->m_ticker_infos_registry); }));
                    out_fut.push_back(spawn([this, cur_coin = current_coin]() { process_ticker_historical(cur_coin, this->m_ticker_historical_registry); }));
                    out_fut.push_back(spawn([this, cur_coin = current_coin]() { process_provider(cur_coin, m_usd_rate_providers, "usd-us-dollars"); }));
                    if (current_coin.ticker != "BTC")
                    {
                        out_fut.push_back(spawn([this, cur_coin = current_coin]() { process_provider(cur_coin, m_btc_rate_providers, "btc-bitcoin"); }));
                    }
                    if (current_coin.ticker != "KMD")
                    {
                        out_fut.push_back(spawn([this, cur_coin = current_coin]() { process_provider(cur_coin, m_kmd_rate_providers, "kmd-komodo"); }));
                    }
                    out_fut.push_back(spawn([this, cur_coin = current_coin]() { process_provider(cur_coin, m_eur_rate_providers, "eur-euro"); }));
                }
                for (auto&& cur_fut: out_fut) { cur_fut.get(); }
            } while (not m_provider_thread_timer.wait_for(120s));
        });
    }

    std::string
    coinpaprika_provider::get_price_in_fiat(const std::string& fiat, const std::string& ticker, std::error_code& ec, bool skip_precision) const noexcept
    {
        if (m_supported_fiat_registry.count(fiat) == 0u)
        {
            ec = dextop_error::invalid_fiat_for_rate_conversion;
            return "0.00";
        }

        if (m_mm2_instance.get_coin_info(ticker).coinpaprika_id == "test-coin")
        {
            return "0.00";
        }

        const auto price = get_rate_conversion(fiat, ticker, ec);

        if (ec)
        {
            return "0.00";
        }

        std::error_code t_ec;
        const auto      amount = m_mm2_instance.my_balance(ticker, t_ec);

        if (t_ec)
        {
            ec = t_ec;
            spdlog::error("my_balance error: {}", t_ec.message());
            return "0.00";
        }

        const t_float_50  price_f(price);
        const t_float_50  amount_f(amount);
        const t_float_50  final_price = price_f * amount_f;
        std::stringstream ss;

        if (not skip_precision)
        {
            std::size_t default_precision = (fiat == "USD" || fiat == "EUR") ? 2 : 8;
            if (auto final_price_str = final_price.str(default_precision, std::ios_base::fixed); final_price_str == "0.00" && final_price > 0.00000000)
            {
                return final_price.str(default_precision);
            }
            ss.precision(default_precision);
        }

        ss << std::fixed << final_price;

        return ss.str() == "0" ? "0.00" : ss.str();
    }

    std::string
    coinpaprika_provider::get_price_in_fiat_all(const std::string& fiat, std::error_code& ec) const noexcept
    {
        t_coins coins = m_mm2_instance.get_enabled_coins();
        try
        {
            t_float_50        final_price_f = 0;
            std::string       current_price = "0.00";
            std::stringstream ss;

            for (auto&& current_coin: coins)
            {
                if (current_coin.coinpaprika_id == "test-coin")
                {
                    continue;
                }

                current_price = get_price_in_fiat(fiat, current_coin.ticker, ec, true);

                if (ec)
                {
                    spdlog::warn("error when converting {} to {}, err: {}", current_coin.ticker, fiat, ec.message());
                    ec.clear(); //! Reset
                    continue;
                }

                if (not current_price.empty())
                {
                    const auto current_price_f = t_float_50(current_price);
                    final_price_f += current_price_f;
                }
            }

            std::size_t default_precision = (fiat == "USD" || fiat == "EUR") ? 2 : 8;
            ss.precision(default_precision);
            ss << std::fixed << final_price_f;
            std::string result = ss.str();
            boost::trim_right_if(result, boost::is_any_of("0"));
            boost::trim_right_if(result, boost::is_any_of("."));
            return result;
        }
        catch (const std::exception& error)
        {
            spdlog::error("exception caught: {}", error.what());
            return "0.00";
        }
    }

    std::string
    coinpaprika_provider::get_price_in_fiat_from_tx(const std::string& fiat, const std::string& ticker, const tx_infos& tx, std::error_code& ec) const noexcept
    {
        if (m_mm2_instance.get_coin_info(ticker).coinpaprika_id == "test-coin")
        {
            return "0.00";
        }
        const auto amount        = tx.am_i_sender ? tx.my_balance_change.substr(1) : tx.my_balance_change;
        const auto current_price = get_rate_conversion(fiat, ticker, ec);
        if (ec)
        {
            return "0.00";
        }
        const t_float_50 amount_f(amount);
        const t_float_50 current_price_f(current_price);
        const t_float_50 final_price       = amount_f * current_price_f;
        std::size_t      default_precision = (fiat == "USD" || fiat == "EUR") ? 2 : 8;
        if (auto final_price_str = final_price.str(default_precision, std::ios_base::fixed); final_price_str == "0.00" && final_price > 0.00000000)
        {
            return final_price.str(default_precision);
        }
        return final_price.str(default_precision, std::ios_base::fixed);
    }

    std::string
    coinpaprika_provider::get_rate_conversion(const std::string& fiat, const std::string& ticker, std::error_code& ec, bool adjusted) const noexcept
    {
        std::string current_price;

        if (fiat == "USD")
        {
            //! Do it as usd;
            if (m_usd_rate_providers.find(ticker) == m_usd_rate_providers.cend())
            {
                ec = dextop_error::unknown_ticker_for_rate_conversion;
                return "0.00";
            }
            current_price = m_usd_rate_providers.at(ticker);
        }
        else if (fiat == "EUR")
        {
            if (m_eur_rate_providers.find(ticker) == m_eur_rate_providers.cend())
            {
                ec = dextop_error::unknown_ticker_for_rate_conversion;
                return "0.00";
            }
            current_price = m_eur_rate_providers.at(ticker);
        }
        else if (fiat == "BTC")
        {
            if (ticker == "BTC")
            {
                return "1.00";
            }
            if (m_btc_rate_providers.find(ticker) == m_btc_rate_providers.cend())
            {
                ec = dextop_error::unknown_ticker_for_rate_conversion;
                return "0.00";
            }
            current_price = m_btc_rate_providers.at(ticker);
        }
        else if (fiat == "KMD")
        {
            if (ticker == "KMD")
            {
                return "1.00";
            }
            if (m_kmd_rate_providers.find(ticker) == m_kmd_rate_providers.cend())
            {
                ec = dextop_error::unknown_ticker_for_rate_conversion;
                return "0.00";
            }
            current_price = m_kmd_rate_providers.at(ticker);
        }

        if (adjusted)
        {
            std::size_t default_precision = (fiat == "USD" || fiat == "EUR") ? 2 : 8;

            t_float_50 current_price_f(current_price);
            if (fiat == "USD" || fiat == "EUR")
            {
                if (current_price_f < 1.0)
                {
                    default_precision = 5;
                }
            }
            //! Trick: If there conversion in a fixed representation is 0.00 then use a default precision to 2 without fixed ios flags
            if (auto fixed_str = current_price_f.str(default_precision, std::ios_base::fixed); fixed_str == "0.00" && current_price_f > 0.00000000)
            {
                return current_price_f.str(default_precision);
            }
            return current_price_f.str(default_precision, std::ios::fixed);
        }
        return current_price;
    }

    void
    coinpaprika_provider::on_coin_enabled(const coin_enabled& evt) noexcept
    {
        spdlog::debug("{} l{} f[{}]", __FUNCTION__, __LINE__, fs::path(__FILE__).filename().string());

        const auto config = m_mm2_instance.get_coin_info(evt.ticker);

        if (config.coinpaprika_id != "test-coin")
        {
            spawn([config, evt, this]() {
                process_provider(config, m_usd_rate_providers, "usd-us-dollars");
                process_provider(config, m_eur_rate_providers, "eur-euro");
                if (evt.ticker != "BTC")
                {
                    process_provider(config, m_btc_rate_providers, "btc-bitcoin");
                }
                if (evt.ticker != "KMD")
                {
                    process_provider(config, m_kmd_rate_providers, "kmd-komodo");
                }
                process_ticker_infos(config, m_ticker_infos_registry);
                process_ticker_historical(config, m_ticker_historical_registry);
            });
        }
    }

    void
    coinpaprika_provider::on_coin_disabled(const coin_disabled& evt) noexcept
    {
        spdlog::debug("{} l{} f[{}]", __FUNCTION__, __LINE__, fs::path(__FILE__).filename().string());
        const auto config = m_mm2_instance.get_coin_info(evt.ticker);

        m_usd_rate_providers.erase(config.ticker);
        m_eur_rate_providers.erase(config.ticker);
        if (evt.ticker != "BTC")
        {
            m_btc_rate_providers.erase(config.ticker);
        }
        if (evt.ticker != "KMD")
        {
            m_kmd_rate_providers.erase(config.ticker);
        }
    }

    t_ticker_info_answer
    coinpaprika_provider::get_ticker_infos(const std::string& ticker) const noexcept
    {
        return m_ticker_infos_registry.find(ticker) != m_ticker_infos_registry.cend() ? m_ticker_infos_registry.at(ticker) : t_ticker_info_answer{};
    }

    t_ticker_historical_answer
    coinpaprika_provider::get_ticker_historical(const std::string& ticker) const noexcept
    {
        return m_ticker_historical_registry.find(ticker) != m_ticker_historical_registry.cend() ? m_ticker_historical_registry.at(ticker)
                                                                                                : t_ticker_historical_answer{.answer = nlohmann::json::array()};
    }

<<<<<<< HEAD
=======
    std::string
    coinpaprika_provider::get_cex_rates(const std::string& base, const std::string& rel, std::error_code& ec) const noexcept
    {
        std::string base_rate_str = get_rate_conversion("USD", base, ec, false);
        if (ec)
        {
            return "0.00";
        }
        std::string rel_rate_str = get_rate_conversion("USD", rel, ec, false);
        if (ec)
        {
            return "0.00";
        }
        if (base_rate_str == "0.00" || rel_rate_str == "0.00")
        {
            //! One of the rate is not available
            return "0.00";
        }
        t_float_50  base_rate_f(base_rate_str);
        t_float_50  rel_rate_f(rel_rate_str);
        t_float_50  result     = base_rate_f / rel_rate_f;
        std::string result_str = result.str(8, std::ios_base::fixed);
        boost::trim_right_if(result_str, boost::is_any_of("0"));
        boost::trim_right_if(result_str, boost::is_any_of("."));
        return result_str;
    }

>>>>>>> bea4ac38
} // namespace atomic_dex<|MERGE_RESOLUTION|>--- conflicted
+++ resolved
@@ -421,8 +421,6 @@
                                                                                                 : t_ticker_historical_answer{.answer = nlohmann::json::array()};
     }
 
-<<<<<<< HEAD
-=======
     std::string
     coinpaprika_provider::get_cex_rates(const std::string& base, const std::string& rel, std::error_code& ec) const noexcept
     {
@@ -450,5 +448,4 @@
         return result_str;
     }
 
->>>>>>> bea4ac38
 } // namespace atomic_dex