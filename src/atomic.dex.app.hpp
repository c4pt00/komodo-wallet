--- conflicted
+++ resolved
@@ -65,17 +65,7 @@
         Q_PROPERTY(candlestick_charts_model* candlestick_charts_mdl READ get_candlestick_charts NOTIFY candlestickChartsChanged)
         Q_PROPERTY(QVariant update_status READ get_update_status NOTIFY updateStatusChanged)
         Q_PROPERTY(portfolio_model* portfolio_mdl READ get_portfolio NOTIFY portfolioChanged)
-<<<<<<< HEAD
         Q_PROPERTY(notification_manager* notification_mgr READ get_notification_manager)
-        Q_PROPERTY(QString current_currency READ get_current_currency WRITE set_current_currency NOTIFY on_currency_changed)
-        Q_PROPERTY(QString current_fiat READ get_current_fiat WRITE set_current_fiat NOTIFY on_fiat_changed)
-        Q_PROPERTY(QString lang READ get_current_lang WRITE set_current_lang NOTIFY on_lang_changed)
-        Q_PROPERTY(QString wallet_default_name READ get_wallet_default_name WRITE set_wallet_default_name NOTIFY on_wallet_default_name_changed)
-        Q_PROPERTY(QString balance_fiat_all READ get_balance_fiat_all WRITE set_current_balance_fiat_all NOTIFY on_fiat_balance_all_changed)
-        Q_PROPERTY(QString second_balance_fiat_all READ get_second_balance_fiat_all WRITE set_second_current_balance_fiat_all NOTIFY
-                       on_second_fiat_balance_all_changed)
-        Q_PROPERTY(QString initial_loading_status READ get_status WRITE set_status NOTIFY on_status_changed)
-=======
         Q_PROPERTY(internet_service_checker* internet_checker READ get_internet_checker NOTIFY internetCheckerChanged)
         Q_PROPERTY(QString current_currency READ get_current_currency WRITE set_current_currency NOTIFY onCurrencyChanged)
         Q_PROPERTY(QString current_currency_sign READ get_current_currency_sign NOTIFY onCurrencySignChanged)
@@ -85,7 +75,6 @@
         Q_PROPERTY(QString wallet_default_name READ get_wallet_default_name WRITE set_wallet_default_name NOTIFY onWalletDefaultNameChanged)
         Q_PROPERTY(QString balance_fiat_all READ get_balance_fiat_all WRITE set_current_balance_fiat_all NOTIFY onFiatBalanceAllChanged)
         Q_PROPERTY(QString initial_loading_status READ get_status WRITE set_status NOTIFY onStatusChanged)
->>>>>>> 14e96e50
 
         //! Private function
         void refresh_transactions(const atomic_dex::mm2& mm2_system);
@@ -137,6 +126,7 @@
         std::atomic_bool              m_orderbook_need_a_reset{false};
         internet_service_checker*     m_internet_service_checker;
         std::atomic_bool              m_about_to_exit_app{false};
+        notification_manager*         m_notification_manager;
 
       public:
         //! Constructor
@@ -161,16 +151,17 @@
         void on_start_fetching_new_ohlc_data_event(const start_fetching_new_ohlc_data&);
 
         //! Properties Getter
-        static const QString&      get_empty_string();
-        mm2&                       get_mm2() noexcept;
-        const mm2&                 get_mm2() const noexcept;
-        coinpaprika_provider&      get_paprika() noexcept;
-        entt::dispatcher&          get_dispatcher() noexcept;
-        QObject*                   get_current_coin_info() const noexcept;
-        addressbook_model*         get_addressbook() const noexcept;
-        portfolio_model*           get_portfolio() const noexcept;
-        orders_model*              get_orders() const noexcept;
-        notification_manager*      get_notification_manager() const noexcept;;
+        static const QString& get_empty_string();
+        mm2&                  get_mm2() noexcept;
+        const mm2&            get_mm2() const noexcept;
+        coinpaprika_provider& get_paprika() noexcept;
+        entt::dispatcher&     get_dispatcher() noexcept;
+        QObject*              get_current_coin_info() const noexcept;
+        addressbook_model*    get_addressbook() const noexcept;
+        portfolio_model*      get_portfolio() const noexcept;
+        orders_model*         get_orders() const noexcept;
+        notification_manager* get_notification_manager() const noexcept;
+        ;
         candlestick_charts_model*  get_candlestick_charts() const noexcept;
         internet_service_checker*  get_internet_checker() const noexcept;
         qt_orderbook_wrapper*      get_orderbook_wrapper() const noexcept;
@@ -297,60 +288,5 @@
         void internetCheckerChanged();
       public slots:
         void exit_handler();
-<<<<<<< HEAD
-
-      private:
-        void process_refresh_enabled_coin_action();
-        void process_refresh_current_ticker_infos();
-
-      private:
-        //! CFG
-        atomic_dex::cfg m_config{load_cfg()};
-
-        //! QT Application
-        std::shared_ptr<QApplication> m_app;
-
-        //! Wallet Manager
-        atomic_dex::qt_wallet_manager m_wallet_manager;
-
-        //! Private members
-        boost::lockfree::queue<action>         m_actions_queue{g_max_actions_size};
-        boost::synchronized_value<std::string> m_ticker_balance_to_refresh;
-
-        bool               m_need_a_full_refresh_of_mm2{false};
-        QVariantList       m_enabled_coins;
-        QVariantList       m_enableable_coins;
-        QVariant           m_update_status;
-        QTranslator        m_translator;
-        QString            m_current_lang{QString::fromStdString(m_config.current_lang)};
-        QString            m_current_status{"None"};
-        QString            m_current_balance_all{"0.00"};
-        QString            m_second_current_balance_all{"0.00"};
-        current_coin_info* m_coin_info;
-
-
-        //! Addressbook based on the current wallet
-        addressbook_model* m_addressbook;
-
-        //! Portfolio based on the current wallet
-        portfolio_model* m_portfolio;
-
-        //! Orders model based on the current wallet
-        orders_model* m_orders;
-
-        //! Candlestick charts
-        candlestick_charts_model* m_candlestick_chart_ohlc;
-        std::atomic_bool          m_candlestick_need_a_reset{false};
-
-        //! Orderbook Model Wrapper
-        qt_orderbook_wrapper* m_orderbook;
-        std::atomic_bool      m_orderbook_need_a_reset{false};
-
-        //! Notification
-        notification_manager* m_notification_manager;
-
-        std::atomic_bool m_about_to_exit_app{false};
-=======
->>>>>>> 14e96e50
     };
 } // namespace atomic_dex