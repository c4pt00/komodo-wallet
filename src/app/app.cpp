--- conflicted
+++ resolved
@@ -71,47 +71,30 @@
         {
             return false;
         }
-
+        
+        std::vector<std::string> coins_std{};
+        coins_std.reserve(coins.size());
         atomic_dex::mm2_service& mm2 = get_mm2();
-        std::unordered_map<CoinType, std::array<std::vector<coin_config>, 2>> enable_registry;
-        const std::size_t testnet_idx = 0;
-        const std::size_t mainnet_idx = 1;
-        std::unordered_set<std::string> visited;
+        std::unordered_set<std::string> extra_coins;
+        for (auto&& coin : coins)
+        {
+            auto coin_info = mm2.get_coin_info(coin.toStdString());
+            if (coin_info.has_parent_fees_ticker && coin_info.ticker != coin_info.fees_ticker)
+            {
+                auto coin_parent_info = mm2.get_coin_info(coin_info.fees_ticker);
+                if (!coin_parent_info.currently_enabled && !coin_parent_info.active && extra_coins.insert(coin_parent_info.ticker).second)
+                {
+                    SPDLOG_INFO("Adding extra coin: {} to enable", coin_parent_info.ticker);
+                }
+            }
+            coins_std.push_back(coin.toStdString());
+        }
+        for (auto&& extra_coin : extra_coins)
+        {
+            coins_std.push_back(extra_coin);
+        }
+        mm2.enable_coins(coins_std);
         
-        for (auto&& coin: coins)
-        {
-            if (visited.contains(coin.toStdString()))
-            {
-                SPDLOG_INFO("already visited: {} - skipping", coin.toStdString());
-                continue;
-            }
-            auto coin_info = mm2.get_coin_info(coin.toStdString());
-            const bool is_tesnet = coin_info.is_testnet.value_or(false);
-            if (coin_info.has_parent_fees_ticker && coin_info.ticker != coin_info.fees_ticker)
-            {
-                auto coin_parent_info = mm2.get_coin_info(coin_info.fees_ticker);
-                if (!coin_parent_info.currently_enabled && !coin_parent_info.active && visited.insert(coin_parent_info.ticker).second)
-                {
-                    SPDLOG_INFO("Adding extra coin: {} to enable", coin_parent_info.ticker);
-                    const auto coin_type = (coin_parent_info.ticker == "BCH" || coin_parent_info.ticker == "tBCH") ? CoinType::SLP : coin_parent_info.coin_type;
-                    enable_registry[coin_type][is_tesnet ? testnet_idx : mainnet_idx].push_back(coin_parent_info);
-                }
-            }
-            const auto coin_type = (coin_info.ticker == "BCH" || coin_info.ticker == "tBCH") ? CoinType::SLP : coin_info.coin_type;
-            enable_registry[coin_type][is_tesnet ? testnet_idx : mainnet_idx].push_back(coin_info);
-            visited.insert(coin_info.ticker);
-        }
-<<<<<<< HEAD
-
-        for (auto&& extra_coin : extra_coins)
-        {
-            coins_std.push_back(extra_coin);
-        }
-        mm2.enable_coins(coins_std);
-
-=======
-        mm2.enable_multiple_coins_v2(enable_registry);
->>>>>>> 1ec41dd5
         return true;
     }
 
