/******************************************************************************
 * Copyright © 2013-2021 The Komodo Platform Developers.                      *
 *                                                                            *
 * See the AUTHORS, DEVELOPER-AGREEMENT and LICENSE files at                  *
 * the top-level directory of this distribution for the individual copyright  *
 * holder information and the developer policies on copyright and licensing.  *
 *                                                                            *
 * Unless otherwise agreed in a custom licensing agreement, no part of the    *
 * Komodo Platform software, including this file may be copied, modified,     *
 * propagated or distributed except according to the terms contained in the   *
 * LICENSE file                                                               *
 *                                                                            *
 * Removal or modification of this copyright notice is prohibited.            *
 *                                                                            *
 ******************************************************************************/

#pragma once

//! QT Headers
#include <QAbstractListModel>
#include <QApplication>
#include <QImage>
#include <QObject>
#include <QQmlApplicationEngine>
#include <QSize>
#include <QStringList>
#include <QTranslator>
#include <QVariantMap>

//! Deps
#include <antara/gaming/world/world.app.hpp>
#include <entt/core/attribute.h>

//! Project Headers
#include "atomicdex/config/app.cfg.hpp"
#include "atomicdex/constants/qt.actions.hpp"
#include "atomicdex/managers/notification.manager.hpp"
#include "atomicdex/managers/qt.wallet.manager.hpp"
#include "atomicdex/models/qt.addressbook.model.hpp"
#include "atomicdex/models/qt.orders.model.hpp"
#include "atomicdex/pages/qt.addressbook.page.hpp"
#include "atomicdex/pages/qt.portfolio.page.hpp"
#include "atomicdex/pages/qt.settings.page.hpp"
#include "atomicdex/pages/qt.trading.page.hpp"
#include "atomicdex/pages/qt.wallet.page.hpp"
#include "atomicdex/services/exporter/exporter.service.hpp"
#include "atomicdex/services/internet/internet.checker.service.hpp"
#include "atomicdex/services/ip/ip.checker.service.hpp"
#include "atomicdex/services/mm2/mm2.service.hpp"
#include "atomicdex/services/price/global.provider.hpp"
#include "atomicdex/services/update/self.update.service.hpp"

namespace ag = antara::gaming;

using portfolio_page_ptr = atomic_dex::portfolio_page*;
Q_DECLARE_METATYPE(portfolio_page_ptr)

namespace atomic_dex
{
    struct application final : public QObject, public ag::world::app
    {
        Q_OBJECT

        //! Properties
        Q_PROPERTY(addressbook_page* addressbook_pg READ get_addressbook_page NOTIFY addressbookPageChanged)
        Q_PROPERTY(orders_model* orders_mdl READ get_orders NOTIFY ordersChanged)
        Q_PROPERTY(portfolio_page_ptr portfolio_pg READ get_portfolio_page NOTIFY portfolioPageChanged)
        Q_PROPERTY(notification_manager* notification_mgr READ get_notification_manager)
        Q_PROPERTY(internet_service_checker* internet_checker READ get_internet_checker NOTIFY internetCheckerChanged)
        Q_PROPERTY(ip_service_checker* ip_checker READ get_ip_checker NOTIFY ipCheckerChanged)
        Q_PROPERTY(exporter_service* exporter_service READ get_exporter_service NOTIFY exporterServiceChanged)
        Q_PROPERTY(trading_page* trading_pg READ get_trading_page NOTIFY tradingPageChanged)
        Q_PROPERTY(wallet_page* wallet_pg READ get_wallet_page NOTIFY walletPageChanged)
        Q_PROPERTY(settings_page* settings_pg READ get_settings_page NOTIFY settingsPageChanged)
        Q_PROPERTY(qt_wallet_manager* wallet_mgr READ get_wallet_mgr NOTIFY walletMgrChanged)
        Q_PROPERTY(self_update_service* self_update_service READ get_self_update_service NOTIFY self_update_serviceChanged)

        //! Private function
        void connect_signals();
        void tick();

        enum events_action
        {
            need_a_full_refresh_of_mm2 = 0,
            about_to_exit_app          = 1,
            size                       = 2
        };

        //! Private typedefs
        using t_actions_queue                       = boost::lockfree::queue<action>;
        using t_portfolio_coins_to_initialize_queue = boost::lockfree::queue<const char*>;
        using t_manager_model_registry              = std::unordered_map<std::string, QObject*>;
        using t_events_actions                      = std::array<std::atomic_bool, events_action::size>;

        //! Private members fields
        std::shared_ptr<QApplication>         m_app;
        t_actions_queue                       m_actions_queue{g_max_actions_size};
        t_portfolio_coins_to_initialize_queue m_portfolio_queue{g_max_actions_size};
        t_manager_model_registry              m_manager_models;
        t_events_actions                      m_event_actions{{false}};
        std::atomic_bool                      m_secondary_coin_fully_enabled{false};
        std::atomic_bool                      m_primary_coin_fully_enabled{false};

      public:
        //! Deleted operation
        application(application& other)  = delete;
        application(application&& other) = delete;
        application& operator=(application& other) = delete;
        application& operator=(application&& other) = delete;

        //! Constructor
        explicit application(QObject* pParent = nullptr) ;
        ~application()  final = default;

        //! Post constructor
        void post_handle_settings();

        //! entt::dispatcher events
        void on_ticker_balance_updated_event(const ticker_balance_updated&) ;
        void on_fiat_rate_updated(const fiat_rate_updated&) ;
        void on_coin_fully_initialized_event(const coin_fully_initialized&) ;
        void on_mm2_initialized_event(const mm2_initialized&) ;
        void on_process_orders_and_swaps_finished_event(const process_swaps_and_orders_finished&) ;

        //! Properties Getter
<<<<<<< HEAD
        mm2_service&                     get_mm2() noexcept;
        [[nodiscard]] const mm2_service& get_mm2() const noexcept;
        entt::dispatcher&                get_dispatcher() noexcept;
        const entt::registry&            get_registry() const noexcept;
        entt::registry&                  get_registry() noexcept;
        [[nodiscard]] addressbook_page*  get_addressbook_page() const noexcept;
        [[nodiscard]] portfolio_page*    get_portfolio_page() const noexcept;
        [[nodiscard]] wallet_page*       get_wallet_page() const noexcept;
        orders_model*                    get_orders() const noexcept;
        notification_manager*            get_notification_manager() const noexcept;
        trading_page*                    get_trading_page() const noexcept;
        settings_page*                   get_settings_page() const noexcept;
        qt_wallet_manager*               get_wallet_mgr() const noexcept;
        internet_service_checker*        get_internet_checker() const noexcept;
        ip_service_checker*              get_ip_checker() const noexcept;
        self_update_service*             get_self_update_service() const noexcept;
        exporter_service*                get_exporter_service() const noexcept;
=======
        mm2_service&                     get_mm2() ;
        [[nodiscard]] const mm2_service& get_mm2() const ;
        entt::dispatcher&                get_dispatcher() ;
        const entt::registry&            get_registry() const ;
        entt::registry&                  get_registry() ;
        [[nodiscard]] addressbook_page*  get_addressbook_page() const ;
        [[nodiscard]] portfolio_page*    get_portfolio_page() const ;
        [[nodiscard]] wallet_page*       get_wallet_page() const ;
        orders_model*                    get_orders() const ;
        notification_manager*            get_notification_manager() const ;
        trading_page*                    get_trading_page() const ;
        settings_page*                   get_settings_page() const ;
        qt_wallet_manager*               get_wallet_mgr() const ;
        internet_service_checker*        get_internet_checker() const ;
        ip_service_checker*              get_ip_checker() const ;
        update_service_checker*          get_update_checker() const ;
        exporter_service*                get_exporter_service() const ;
>>>>>>> 231b4664

        //! Properties Setter
        void set_qt_app(std::shared_ptr<QApplication> app, QQmlApplicationEngine* qml_engine) ;

        //! Launch the internal loop for the SDK.
        void launch();

        //! Bind to the QML Worlds
        Q_INVOKABLE static void restart();

        //! Wallet Manager QML API Bindings, this internally call the `atomic_dex::qt_wallet_manager`
        Q_INVOKABLE bool is_pin_cfg_enabled() const ;

        //! Misc
        Q_INVOKABLE static QString to_eth_checksum_qt(const QString& eth_lowercase_address);
        Q_INVOKABLE static void    change_state(int visibility);

        //! Portfolio QML API Bindings
        Q_INVOKABLE QString recover_fund(const QString& uuid);

        //! Others
        Q_INVOKABLE void               refresh_orders_and_swaps();
        Q_INVOKABLE static QString     get_mnemonic();
        Q_INVOKABLE static bool        first_run();
        Q_INVOKABLE bool               disconnect();
        Q_INVOKABLE bool               enable_coins(const QStringList& coins);
        Q_INVOKABLE bool               enable_coin(const QString& coin);
        Q_INVOKABLE QString            get_balance(const QString& coin);
        Q_INVOKABLE [[nodiscard]] bool do_i_have_enough_funds(const QString& ticker, const QString& amount) const;
        Q_INVOKABLE bool               disable_coins(const QStringList& coins);
        Q_INVOKABLE QString            get_fiat_from_amount(const QString& ticker, const QString& amount);

      signals:
        //! Signals to the QML Worlds
        void walletMgrChanged();
        void coinInfoChanged();
        void onWalletDefaultNameChanged();
        void myOrdersUpdated();
        void addressbookPageChanged();
        void portfolioPageChanged();
        void walletPageChanged();
        void ordersChanged();
        void self_update_serviceChanged();
        void tradingPageChanged();
        void settingsPageChanged();
        void internetCheckerChanged();
        void ipCheckerChanged();
        void exporterServiceChanged();
      public slots:
        void exit_handler();
        void app_state_changed();
    };
} // namespace atomic_dex<|MERGE_RESOLUTION|>--- conflicted
+++ resolved
@@ -123,25 +123,6 @@
         void on_process_orders_and_swaps_finished_event(const process_swaps_and_orders_finished&) ;
 
         //! Properties Getter
-<<<<<<< HEAD
-        mm2_service&                     get_mm2() noexcept;
-        [[nodiscard]] const mm2_service& get_mm2() const noexcept;
-        entt::dispatcher&                get_dispatcher() noexcept;
-        const entt::registry&            get_registry() const noexcept;
-        entt::registry&                  get_registry() noexcept;
-        [[nodiscard]] addressbook_page*  get_addressbook_page() const noexcept;
-        [[nodiscard]] portfolio_page*    get_portfolio_page() const noexcept;
-        [[nodiscard]] wallet_page*       get_wallet_page() const noexcept;
-        orders_model*                    get_orders() const noexcept;
-        notification_manager*            get_notification_manager() const noexcept;
-        trading_page*                    get_trading_page() const noexcept;
-        settings_page*                   get_settings_page() const noexcept;
-        qt_wallet_manager*               get_wallet_mgr() const noexcept;
-        internet_service_checker*        get_internet_checker() const noexcept;
-        ip_service_checker*              get_ip_checker() const noexcept;
-        self_update_service*             get_self_update_service() const noexcept;
-        exporter_service*                get_exporter_service() const noexcept;
-=======
         mm2_service&                     get_mm2() ;
         [[nodiscard]] const mm2_service& get_mm2() const ;
         entt::dispatcher&                get_dispatcher() ;
@@ -157,9 +138,8 @@
         qt_wallet_manager*               get_wallet_mgr() const ;
         internet_service_checker*        get_internet_checker() const ;
         ip_service_checker*              get_ip_checker() const ;
-        update_service_checker*          get_update_checker() const ;
+        self_update_service*             get_self_update_service() const noexcept;
         exporter_service*                get_exporter_service() const ;
->>>>>>> 231b4664
 
         //! Properties Setter
         void set_qt_app(std::shared_ptr<QApplication> app, QQmlApplicationEngine* qml_engine) ;
