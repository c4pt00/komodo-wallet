--- conflicted
+++ resolved
@@ -198,11 +198,7 @@
 
         bool active = true;
         ImGui::SetNextWindowSize(ImVec2(1000, 500), ImGuiCond_FirstUseEver);
-<<<<<<< HEAD
         ImGui::Begin(gui.get_texts()["logs_console_title"].get<std::string>().c_str(), &active, ImGuiWindowFlags_NoCollapse);
-=======
-        ImGui::Begin("Console", &active, ImGuiWindowFlags_NoCollapse);
->>>>>>> 1418808f
         if (!active)
             gui_vars.console.is_open = false;
 
@@ -226,24 +222,16 @@
         ImGuiInputTextFlags password_flags = ImGuiInputTextFlags_CallbackCharFilter;
         if (!show_password)
             password_flags |= ImGuiInputTextFlags_Password;
-<<<<<<< HEAD
         ImGui::Text("%s", gui.get_texts()["password_input_name"].get<std::string>().c_str());
-=======
-        ImGui::Text("Password");
->>>>>>> 1418808f
         ImGui::SetNextItemWidth(300.0f);
         ImGui::InputText(
             "##login_page_password_input", password_input.data(), password_input.size(), password_flags, input_filter_password, password_input.data());
         ImGui::SameLine();
-<<<<<<< HEAD
         if (ImGui::Button((std::string(
                                show_password ? gui.get_texts()["hide_password_name"].get<std::string>().c_str()
                                              : gui.get_texts()["show_password_name"].get<std::string>().c_str()) +
                            "##login_page_show_password_button")
                               .c_str()))
-=======
-        if (ImGui::Button((std::string(show_password ? "Hide" : "Show") + "##login_page_show_password_button").c_str()))
->>>>>>> 1418808f
         {
             show_password = !show_password;
         }
@@ -266,11 +254,7 @@
             ImGui::Separator();
             gui_password_input(gui, password_input, show_password);
             ImGui::Separator();
-<<<<<<< HEAD
             if (ImGui::Button((gui.get_texts()["login_page_recover_seed_button"].get<std::string>() + "##login_page_recover_seed_button").c_str()))
-=======
-            if (ImGui::Button("Seed Recovery##login_page_recover_seed_button"))
->>>>>>> 1418808f
                 startup.current_page = startup.SEED_RECOVERY;
             ImGui::SameLine();
             if (ImGui::Button((gui.get_texts()["login_page_login_button"].get<std::string>() + "##login_page_login_button").c_str()))
@@ -365,13 +349,9 @@
             ImGui::InputText("##generated_seed_confirmation", generated_seed_confirm.data(), generated_seed_confirm.size());
             gui_password_input(gui, password_input, show_password);
             ImGui::Separator();
-<<<<<<< HEAD
             if (ImGui::Button(
                     (gui.get_texts()["seed_creation_back_to_new_user_page_button"].get<std::string>() + "##seed_creation_back_to_new_user_page_button")
                         .c_str()))
-=======
-            if (ImGui::Button("Back##back_to_new_user_page_button"))
->>>>>>> 1418808f
             {
                 startup.current_page = startup.NONE;
             }
@@ -380,11 +360,7 @@
             {
                 if (strcmp(generated_seed_confirm.data(), "") == 0)
                 {
-<<<<<<< HEAD
                     error_text = gui.get_texts()["seed_creation_confirm_seed_empty_error"].get<std::string>();
-=======
-                    error_text = "Please fill the Confirm Seed field!";
->>>>>>> 1418808f
                 }
                 else if (strcmp(password_input.data(), "") == 0)
                 {
@@ -443,13 +419,9 @@
             ImGui::InputText("##seed_recovery_seed_input", seed_input.data(), seed_input.size());
             gui_password_input(gui, password_input, show_password);
             ImGui::Separator();
-<<<<<<< HEAD
             if (ImGui::Button(
                     (gui.get_texts()["seed_recovery_back_to_new_user_page_button"].get<std::string>() + "##seed_recovery_back_to_new_user_page_button")
                         .c_str()))
-=======
-            if (ImGui::Button("Back##seed_recovery_back_to_new_user_page_button"))
->>>>>>> 1418808f
             {
                 startup.current_page = startup.NONE;
             }
@@ -458,11 +430,7 @@
             {
                 if (strcmp(seed_input.data(), "") == 0)
                 {
-<<<<<<< HEAD
                     error_text = gui.get_texts()["seed_recovery_seed_empty_error"].get<std::string>();
-=======
-                    error_text = "Please fill the Seed field!";
->>>>>>> 1418808f
                 }
                 else if (strcmp(password_input.data(), "") == 0)
                 {
@@ -508,19 +476,11 @@
             ImGui::SetCursorPosX((ImGui::GetWindowSize().x - child_size.x) * 0.5f);
             ImGui::BeginChild("##login_page_child", child_size, true);
             {
-<<<<<<< HEAD
                 if (ImGui::Button((gui.get_texts()["new_user_page_recover_seed_button"].get<std::string>() + "##new_user_page_recover_seed_button").c_str()))
                     current_page = startup.SEED_RECOVERY;
                 ImGui::SameLine();
                 if (ImGui::Button(
                         (gui.get_texts()["new_user_page_create_new_user_button"].get<std::string>() + "##new_user_page_create_new_user_button").c_str()))
-=======
-                if (ImGui::Button("Seed Recovery##new_user_page_recover_seed_button"))
-                    current_page = startup.SEED_RECOVERY;
-
-                ImGui::SameLine();
-                if (ImGui::Button("New User##new_user_page_create_new_user_button"))
->>>>>>> 1418808f
                     current_page = startup.SEED_CREATION;
             }
             ImGui::EndChild();
@@ -528,11 +488,7 @@
         else
         {
             if (current_page == startup.SEED_CREATION)
-<<<<<<< HEAD
                 gui_seed_creation(dispatcher, gui, gui_vars);
-=======
-                gui_seed_creation(dispatcher, gui_vars);
->>>>>>> 1418808f
             else if (current_page == startup.SEED_RECOVERY)
                 gui_seed_recovery(dispatcher, gui, gui_vars);
         }
@@ -553,11 +509,7 @@
         auto& startup = gui_vars.startup_page;
         if (startup.seed_exists && startup.current_page == startup.LOGIN)
         {
-<<<<<<< HEAD
             gui_login_page(dispatcher, gui, gui_vars);
-=======
-            gui_login_page(dispatcher, gui_vars);
->>>>>>> 1418808f
         }
         else
         {
@@ -630,37 +582,21 @@
     {
         if (ImGui::BeginMenuBar())
         {
-<<<<<<< HEAD
             if (ImGui::MenuItem(gui.get_texts()["menu_item_settings"].get<std::string>().c_str(), "Ctrl+G"))
             {
                 ImGui::OpenPopup((gui.get_texts()["settings_modal_title"].get<std::string>() + "##settings_modal").c_str());
-=======
-            if (ImGui::MenuItem("Settings", "Ctrl+O"))
-            {
-                ImGui::OpenPopup("Settings##settings_modal");
->>>>>>> 1418808f
             }
 
             gui_settings_modal(gui, gui_vars);
 
-<<<<<<< HEAD
             if (ImGui::MenuItem(gui.get_texts()["menu_item_console"].get<std::string>().c_str(), "Ctrl+K"))
-=======
-            if (ImGui::MenuItem("Console", "Ctrl+K"))
->>>>>>> 1418808f
             {
                 gui_vars.console.is_open = true;
             }
 #if defined(ENABLE_CODE_RELOAD_UNIX)
-<<<<<<< HEAD
             if (ImGui::MenuItem(gui.get_texts()["menu_item_code_reloading"].get<std::string>().c_str(), "Ctrl+O"))
             {
                 gui.reload_code();
-=======
-            if (ImGui::MenuItem("Code Reloading", "Ctrl+O"))
-            {
-                system.reload_code();
->>>>>>> 1418808f
             }
 #endif
             ImGui::EndMenuBar();
@@ -697,11 +633,7 @@
         ImGui::PushID(tx.tx_hash.c_str());
 
         if (open_modal)
-<<<<<<< HEAD
             ImGui::OpenPopup(gui.get_texts()["tx_details_title"].get<std::string>().c_str());
-=======
-            ImGui::OpenPopup("Transaction Details");
->>>>>>> 1418808f
 
         ImGui::SetNextWindowSizeConstraints({0, 0}, {gui_vars.main_window_size.x - 50, gui_vars.main_window_size.y - 50});
         if (ImGui::BeginPopupModal(
@@ -758,20 +690,12 @@
 
             ImGui::Separator();
 
-<<<<<<< HEAD
             if (ImGui::Button(gui.get_texts()["tx_details_close_button"].get<std::string>().c_str()))
-=======
-            if (ImGui::Button("Close"))
->>>>>>> 1418808f
                 ImGui::CloseCurrentPopup();
 
             ImGui::SameLine();
 
-<<<<<<< HEAD
             if (ImGui::Button(gui.get_texts()["tx_details_view_in_explorer"].get<std::string>().c_str()))
-=======
-            if (ImGui::Button("View in Explorer"))
->>>>>>> 1418808f
                 antara::gaming::core::open_url_browser(curr_asset.explorer_url[0] + "tx/" + tx.tx_hash);
 
             ImGui::EndPopup();
@@ -905,11 +829,7 @@
 
                             ImGui::Separator();
 
-<<<<<<< HEAD
                             if (ImGui::Button(gui.get_texts()["send_coin_tx_results_okay_button"].get<std::string>().c_str()))
-=======
-                            if (ImGui::Button("Okay"))
->>>>>>> 1418808f
                                 vars.clear();
 
                             ImGui::SameLine();
@@ -936,11 +856,7 @@
 
                         auto balance = mm2.my_balance(curr_asset.ticker, ec);
 
-<<<<<<< HEAD
                         if (ImGui::Button((gui.get_texts()["send_coin_max_amount_button"].get<std::string>() + "##send_coin_max_amount_button").c_str()))
-=======
-                        if (ImGui::Button("MAX##send_coin_max_amount_button"))
->>>>>>> 1418808f
                         {
                             amount_input = std::stod(balance);
                         }
@@ -977,24 +893,16 @@
                         ImGui::Text("%s", gui.get_texts()["send_coin_confirmation_fee"].get<std::string>().c_str());
                         ImGui::TextColored(value_color, "%s", result.fee_details.normal_fees.value().amount.c_str());
 
-<<<<<<< HEAD
                         if (ImGui::Button(
                                 (gui.get_texts()["send_coin_confirmation_cancel_button"].get<std::string>() + "##send_coin_confirmation_cancel_button")
                                     .c_str()))
-=======
-                        if (ImGui::Button("Cancel##cancel_send"))
->>>>>>> 1418808f
                             vars.clear();
 
                         ImGui::SameLine();
 
-<<<<<<< HEAD
                         if (ImGui::Button(
                                 (gui.get_texts()["send_coin_confirmation_confirm_button"].get<std::string>() + "##send_coin_confirmation_confirm_button")
                                     .c_str()))
-=======
-                        if (ImGui::Button("Confirm##confirm_send"))
->>>>>>> 1418808f
                         {
                             broadcast_answer = mm2::api::rpc_send_raw_transaction({curr_asset.ticker, result.tx_hex});
                         }
@@ -1048,16 +956,10 @@
     void
     gui_enable_coins(atomic_dex::gui& gui, atomic_dex::mm2& mm2, atomic_dex::gui_variables& gui_vars)
     {
-<<<<<<< HEAD
         if (ImGui::Button(gui.get_texts()["enable_coins_enable_a_coin_button"].get<std::string>().c_str()))
             ImGui::OpenPopup(gui.get_texts()["enable_coins_popup_name"].get<std::string>().c_str());
         if (ImGui::BeginPopupModal(
                 gui.get_texts()["enable_coins_popup_name"].get<std::string>().c_str(), nullptr, ImGuiWindowFlags_AlwaysAutoResize | ImGuiWindowFlags_NoMove))
-=======
-        if (ImGui::Button("Enable a coin"))
-            ImGui::OpenPopup("Enable coins");
-        if (ImGui::BeginPopupModal("Enable coins", nullptr, ImGuiWindowFlags_AlwaysAutoResize | ImGuiWindowFlags_NoMove))
->>>>>>> 1418808f
         {
             auto enableable_coins = mm2.get_enableable_coins();
             ImGui::Text(
@@ -1088,11 +990,7 @@
             bool close = false;
             if (enableable_coins.empty())
             {
-<<<<<<< HEAD
                 if (ImGui::Button(gui.get_texts()["enable_coins_close_button"].get<std::string>().c_str()))
-=======
-                if (ImGui::Button("Close"))
->>>>>>> 1418808f
                     close = true;
             }
             else
@@ -1106,11 +1004,7 @@
 
                 ImGui::SameLine();
 
-<<<<<<< HEAD
                 if (ImGui::Button(gui.get_texts()["enable_coins_cancel_button"].get<std::string>().c_str(), ImVec2(120, 0)))
-=======
-                if (ImGui::Button("Cancel", ImVec2(120, 0)))
->>>>>>> 1418808f
                     close = true;
             }
 
@@ -1576,12 +1470,8 @@
                                     gui_disable_items();
 
                                 bool load_orderbook = false;
-<<<<<<< HEAD
                                 if (ImGui::Button(gui.get_texts()["exchange_page_trade_tab_load_button"].get<std::string>().c_str()) &&
                                     not current_base.empty() && not current_rel.empty())
-=======
-                                if (ImGui::Button("Load") && not current_base.empty() && not current_rel.empty())
->>>>>>> 1418808f
                                 {
                                     load_orderbook = true;
                                 }
@@ -1666,11 +1556,7 @@
                                 }
 
                                 if (current_base.empty())
-<<<<<<< HEAD
                                     ImGui::Text("%s", gui.get_texts()["exchange_page_trade_tab_select_a_coin"].get<std::string>().c_str());
-=======
-                                    ImGui::Text("Please select a coin to see the orders");
->>>>>>> 1418808f
 
                                 if (!current_base.empty())
                                 {
@@ -1698,13 +1584,9 @@
                                     {
                                         ImGui::Text("%s", gui.get_texts()["exchange_page_trade_tab_no_orders_text"].get<std::string>().c_str());
 
-<<<<<<< HEAD
                                         if (ImGui::Button((gui.get_texts()["exchange_page_trade_tab_create_an_order_button"].get<std::string>() +
                                                            "##no_orders_create_an_order")
                                                               .c_str()))
-=======
-                                        if (ImGui::Button("Create an order##no_orders_create_an_order"))
->>>>>>> 1418808f
                                         {
                                             trigger_trade_tab = true;
                                         }
