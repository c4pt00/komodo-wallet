--- conflicted
+++ resolved
@@ -315,14 +315,13 @@
             data.order_error_state   = error.first;
             data.order_error_message = error.second;
         }
-<<<<<<< HEAD
+
         if (data.order_status == "matched")
         {
             using namespace std::string_literals;
             this->m_dispatcher.trigger<swap_status_notification>(data.order_id.toStdString(), "matching"s, "matched"s);
         }
-=======
->>>>>>> 14e96e50
+
         if (this->m_swaps_id_registry.find(contents.uuid) == m_swaps_id_registry.end())
         {
             this->m_swaps_id_registry.emplace(contents.uuid);
