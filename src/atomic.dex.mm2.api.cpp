/******************************************************************************
 * Copyright © 2013-2019 The Komodo Platform Developers.                      *
 *                                                                            *
 * See the AUTHORS, DEVELOPER-AGREEMENT and LICENSE files at                  *
 * the top-level directory of this distribution for the individual copyright  *
 * holder information and the developer policies on copyright and licensing.  *
 *                                                                            *
 * Unless otherwise agreed in a custom licensing agreement, no part of the    *
 * Komodo Platform software, including this file may be copied, modified,     *
 * propagated or distributed except according to the terms contained in the   *
 * LICENSE file                                                               *
 *                                                                            *
 * Removal or modification of this copyright notice is prohibited.            *
 *                                                                            *
 ******************************************************************************/

//! PCH Headers
#include "atomic.dex.pch.hpp"

//! Project Headers
#include "atomic.dex.mm2.api.hpp"
#include "atomic.dex.utilities.hpp"

//! Utilities
namespace
{
    template <typename RpcSuccessReturnType, typename RpcReturnType>
    void
    extract_rpc_json_answer(const nlohmann::json& j, RpcReturnType& answer)
    {
        if (j.contains("error") && j.at("error").is_string())
        {
            answer.error = j.at("error").get<std::string>();
        }
        else if (j.contains("result"))
        {
            answer.result = j.at("result").get<RpcSuccessReturnType>();
        }
    }
} // namespace

//! Implementation RPC [max_taker_vol]
namespace mm2::api
{
    //! Serialization
    void
    to_json(nlohmann::json& j, const max_taker_vol_request& cfg)
    {
        j["coin"] = cfg.coin;
    }

    //! Deserialization
    void
    from_json(const nlohmann::json& j, max_taker_vol_answer_success& cfg)
    {
        j.at("denom").get_to(cfg.denom);
        j.at("numer").get_to(cfg.numer);
    }

    void
    from_json(const nlohmann::json& j, max_taker_vol_answer& answer)
    {
        extract_rpc_json_answer<max_taker_vol_answer_success>(j, answer);
    }

    //! Rpc Call
    max_taker_vol_answer
    rpc_max_taker_vol(max_taker_vol_request&& request)
    {
        return process_rpc<max_taker_vol_request, max_taker_vol_answer>(std::forward<max_taker_vol_request>(request), "max_taker_vol");
    }
} // namespace mm2::api

//! Implementation RPC [enable]
namespace mm2::api
{
    //! Serialization
    void
    to_json(nlohmann::json& j, const enable_request& cfg)
    {
        j["coin"]                  = cfg.coin_name;
        j["gas_station_url"]       = cfg.gas_station_url;
        j["swap_contract_address"] = cfg.swap_contract_address;
        j["urls"]                  = cfg.urls;
        j["tx_history"]            = cfg.with_tx_history;
    }

    //! Deserialization
    void
    from_json(const nlohmann::json& j, enable_answer& cfg)
    {
        j.at("address").get_to(cfg.address);
        j.at("balance").get_to(cfg.balance);
        j.at("result").get_to(cfg.result);
    }
} // namespace mm2::api

//! Implementation RPC [electrum]
namespace mm2::api
{
    //! Serialization
    void
    to_json(nlohmann::json& j, const electrum_request& cfg)
    {
        j["coin"]       = cfg.coin_name;
        j["servers"]    = cfg.servers;
        j["tx_history"] = cfg.with_tx_history;
    }

    //! Deserialization
    void
    from_json(const nlohmann::json& j, electrum_answer& cfg)
    {
        j.at("address").get_to(cfg.address);
        j.at("balance").get_to(cfg.balance);
        j.at("result").get_to(cfg.result);
    }
} // namespace mm2::api

//! Implementation RPC [disable_coin]
namespace mm2::api
{
    //! Serialization
    void
    to_json(nlohmann::json& j, const disable_coin_request& req)
    {
        j["coin"] = req.coin;
    }

    //! Deserialization
    void
    from_json(const nlohmann::json& j, disable_coin_answer_success& resp)
    {
        j.at("coin").get_to(resp.coin);
    }

    void
    from_json(const nlohmann::json& j, disable_coin_answer& resp)
    {
        extract_rpc_json_answer<disable_coin_answer_success>(j, resp);
    }
} // namespace mm2::api

namespace mm2::api
{
    void
    to_json(nlohmann::json& j, const balance_request& cfg)
    {
        j["coin"] = cfg.coin;
    }

    void
    from_json(const nlohmann::json& j, balance_answer& cfg)
    {
        j.at("address").get_to(cfg.address);
        j.at("balance").get_to(cfg.balance);
        cfg.balance = adjust_precision(cfg.balance);
        j.at("coin").get_to(cfg.coin);
        if (cfg.coin == "BCH")
        {
            cfg.address = cfg.address.substr(sizeof("bitcoincash"));
        }
    }

    void
    from_json(const nlohmann::json& j, fee_regular_coin& cfg)
    {
        j.at("amount").get_to(cfg.amount);
    }

    void
    from_json(const nlohmann::json& j, fee_erc_coin& cfg)
    {
        j.at("coin").get_to(cfg.coin);
        j.at("gas").get_to(cfg.gas);
        j.at("gas_price").get_to(cfg.gas_price);
        j.at("total_fee").get_to(cfg.total_fee);
    }

    void
    from_json(const nlohmann::json& j, fees_data& cfg)
    {
        if (j.count("amount") == 1)
        {
            cfg.normal_fees = fee_regular_coin{};
            from_json(j, cfg.normal_fees.value());
        }
        else if (j.count("gas") == 1)
        {
            cfg.erc_fees = fee_erc_coin{};
            from_json(j, cfg.erc_fees.value());
        }
    }

    void
    to_json(nlohmann::json& j, const tx_history_request& cfg)
    {
        j["coin"]  = cfg.coin;
        j["limit"] = cfg.limit;
    }

    void
    from_json(const nlohmann::json& j, transaction_data& cfg)
    {
        j.at("block_height").get_to(cfg.block_height);
        j.at("coin").get_to(cfg.coin);
        if (j.count("confirmations") == 1)
        {
            cfg.confirmations = j.at("confirmations").get<std::size_t>();
        }
        j.at("fee_details").get_to(cfg.fee_details);
        j.at("from").get_to(cfg.from);
        j.at("internal_id").get_to(cfg.internal_id);
        j.at("my_balance_change").get_to(cfg.my_balance_change);
        j.at("received_by_me").get_to(cfg.received_by_me);
        j.at("spent_by_me").get_to(cfg.spent_by_me);
        j.at("timestamp").get_to(cfg.timestamp);
        j.at("to").get_to(cfg.to);
        j.at("total_amount").get_to(cfg.total_amount);
        j.at("tx_hash").get_to(cfg.tx_hash);
        j.at("tx_hex").get_to(cfg.tx_hex);

        std::string s         = to_human_date<std::chrono::seconds>(cfg.timestamp, "%e %b %Y, %I:%M");
        cfg.timestamp_as_date = std::move(s);
    }

    void
    from_json(const nlohmann::json& j, sync_status_additional_error& answer)
    {
        j.at("code").get_to(answer.code);
        j.at("message").get_to(answer.message);
    }


    void
    from_json(const nlohmann::json& j, sync_status_eth_erc_20_coins& answer)
    {
        j.at("blocks_left").get_to(answer.blocks_left);
    }

    void
    from_json(const nlohmann::json& j, sync_status_regular_coins& answer)
    {
        j.at("transactions_left").get_to(answer.transactions_left);
    }

    void
    from_json(const nlohmann::json& j, sync_status_additional_infos& answer)
    {
        if (j.count("error") == 1)
        {
            answer.error = j.get<sync_status_additional_error>();
        }
        else if (j.count("blocks_left") == 1)
        {
            answer.erc_infos = j.get<sync_status_eth_erc_20_coins>();
        }
        else if (j.count("transactions_left") == 1)
        {
            answer.regular_infos = j.get<sync_status_regular_coins>();
        }
    }

    void
    from_json(const nlohmann::json& j, t_sync_status& answer)
    {
        j.at("state").get_to(answer.state);
        if (j.count("additional_info") == 1)
        {
            answer.additional_info = j.at("additional_info").get<sync_status_additional_infos>();
        }
    }

    void
    from_json(const nlohmann::json& j, tx_history_answer_success& answer)
    {
        if (not j.at("from_id").is_null())
            j.at("from_id").get_to(answer.from_id);
        j.at("current_block").get_to(answer.current_block);
        j.at("limit").get_to(answer.limit);
        j.at("skipped").get_to(answer.skipped);
        j.at("sync_status").get_to(answer.sync_status);
        j.at("total").get_to(answer.total);
        j.at("transactions").get_to(answer.transactions);
    }

    void
    from_json(const nlohmann::json& j, tx_history_answer& answer)
    {
        if (j.count("error") == 1)
        {
            answer.error = j.at("error").get<std::string>();
        }
        else
        {
            answer.result = j.at("result").get<tx_history_answer_success>();
        }
    }

    void
    to_json(nlohmann::json& j, const recover_funds_of_swap_request& cfg)
    {
        j["params"]         = nlohmann::json::object();
        j["params"]["uuid"] = cfg.swap_uuid;
    }

    void
    from_json(const nlohmann::json& j, recover_funds_of_swap_answer_success& answer)
    {
        j.at("action").get_to(answer.action);
        j.at("coin").get_to(answer.coin);
        j.at("tx_hash").get_to(answer.tx_hash);
        j.at("tx_hex").get_to(answer.tx_hex);
    }

    void
    from_json(const nlohmann::json& j, recover_funds_of_swap_answer& answer)
    {
        if (j.count("error") == 1)
        {
            answer.error = j.at("error").get<std::string>();
        }
        else
        {
            answer.result = j.at("result").get<recover_funds_of_swap_answer_success>();
        }
    }

    void
    to_json(nlohmann::json& j, const withdraw_fees& cfg)
    {
        j["type"] = cfg.type;
        if (cfg.type == "EthGas")
        {
            j["gas"]       = cfg.gas_limit.value_or(55000);
            j["gas_price"] = cfg.gas_price.value();
        }
        else
        {
            j["amount"] = cfg.amount.value();
        }
    }

    void
    to_json(nlohmann::json& j, const withdraw_request& cfg)
    {
        j["coin"]   = cfg.coin;
        j["amount"] = cfg.amount;
        j["to"]     = cfg.to;
        j["max"]    = cfg.max;
        if (cfg.fees.has_value())
        {
            j["fee"] = cfg.fees.value();
        }
    }

    void
    from_json(const nlohmann::json& j, withdraw_answer& answer)
    {
        if (j.count("error") >= 1)
        {
            answer.error = j.at("error").get<std::string>();
        }
        else
        {
            answer.result = j.get<transaction_data>();
        }
    }

    void
    to_json(nlohmann::json& j, const send_raw_transaction_request& cfg)
    {
        j["coin"]   = cfg.coin;
        j["tx_hex"] = cfg.tx_hex;
    }

    void
    from_json(const nlohmann::json& j, send_raw_transaction_answer& answer)
    {
        j.at("tx_hash").get_to(answer.tx_hash);
    }

    void
    to_json(nlohmann::json& j, const orderbook_request& request)
    {
        j["base"] = request.base;
        j["rel"]  = request.rel;
    }

    void
    to_json(nlohmann::json& j, const trade_fee_request& cfg)
    {
        j["coin"] = cfg.coin;
    }

    void
    from_json(const nlohmann::json& j, order_contents& contents)
    {
        j.at("coin").get_to(contents.coin);
        j.at("address").get_to(contents.address);
        j.at("price").get_to(contents.price);
        j.at("price_fraction").at("numer").get_to(contents.price_fraction_numer);
        j.at("price_fraction").at("denom").get_to(contents.price_fraction_denom);
        j.at("maxvolume").get_to(contents.maxvolume);
        j.at("pubkey").get_to(contents.pubkey);
        j.at("age").get_to(contents.age);
        j.at("zcredits").get_to(contents.zcredits);
        j.at("uuid").get_to(contents.uuid);
        j.at("is_mine").get_to(contents.is_mine);

        if (contents.price.find('.') != std::string::npos)
        {
            boost::trim_right_if(contents.price, boost::is_any_of("0"));
            contents.price = contents.price;
        }
        contents.maxvolume = adjust_precision(contents.maxvolume);
        t_float_50 total_f = t_float_50(contents.price) * t_float_50(contents.maxvolume);
        contents.total     = adjust_precision(total_f.str());
    }

    void
    from_json(const nlohmann::json& j, orderbook_answer& answer)
    {
        using namespace date;

        j.at("base").get_to(answer.base);
        j.at("rel").get_to(answer.rel);
        j.at("askdepth").get_to(answer.askdepth);
        j.at("biddepth").get_to(answer.biddepth);
        j.at("bids").get_to(answer.bids);
        j.at("asks").get_to(answer.asks);
        j.at("numasks").get_to(answer.numasks);
        j.at("numbids").get_to(answer.numbids);
        j.at("netid").get_to(answer.netid);
        j.at("timestamp").get_to(answer.timestamp);

        answer.human_timestamp = to_human_date(answer.timestamp, "%Y-%m-%d %I:%M:%S");

        t_float_50 result_asks_f("0");
        for (auto&& cur_asks: answer.asks) { result_asks_f = result_asks_f + t_float_50(cur_asks.maxvolume); }

        answer.asks_total_volume = result_asks_f.str();

        t_float_50 result_bids_f("0");
        for (auto&& cur_bids: answer.bids) { result_bids_f = result_bids_f + t_float_50(cur_bids.maxvolume); }

        answer.bids_total_volume = result_bids_f.str();
        for (auto&& cur_asks: answer.asks)
        {
            t_float_50 percent_f   = t_float_50(cur_asks.maxvolume) / result_asks_f;
            cur_asks.depth_percent = adjust_precision(percent_f.str());
        }

        for (auto&& cur_bids: answer.bids)
        {
            t_float_50 percent_f   = t_float_50(cur_bids.maxvolume) / result_bids_f;
            cur_bids.depth_percent = adjust_precision(percent_f.str());
        }
    }

    void
    from_json(const nlohmann::json& j, trade_fee_answer& cfg)
    {
        j.at("result").at("amount").get_to(cfg.amount);
        j.at("result").at("coin").get_to(cfg.coin);
    }

    void
    to_json(nlohmann::json& j, const setprice_request& request)
    {
        j["base"]            = request.base;
        j["price"]           = request.price;
        j["rel"]             = request.rel;
        j["volume"]          = request.volume;
        j["cancel_previous"] = request.cancel_previous;
        j["max"]             = request.max;
    }

    void
    from_json(const nlohmann::json& j, trading_order_contents& contents)
    {
        j.at("base").get_to(contents.base);
        j.at("base_amount").get_to(contents.base_amount);
        j.at("rel").get_to(contents.rel);
        j.at("rel_amount").get_to(contents.rel_amount);
        j.at("method").get_to(contents.method);
        j.at("action").get_to(contents.action);
        j.at("uuid").get_to(contents.uuid);
        j.at("sender_pubkey").get_to(contents.sender_pubkey);
        j.at("dest_pub_key").get_to(contents.dest_pub_key);
    }

    void
    from_json(const nlohmann::json& j, buy_answer_success& contents)
    {
        j.get_to(contents.contents);
    }

    void
    from_json(const nlohmann::json& j, buy_answer& answer)
    {
        if (j.count("error") == 1)
        {
            answer.error = j.at("error").get<std::string>();
        }
        else
        {
            answer.result = j.at("result").get<buy_answer_success>();
        }
    }

    void
    to_json(nlohmann::json& j, buy_request& request)
    {
        spdlog::debug("price: {}, volume: {}", request.price, request.volume);

        j["base"]   = request.base;
        j["price"]  = request.price;
        j["rel"]    = request.rel;
        j["volume"] = request.volume;

        if (not request.is_created_order)
        {
            spdlog::info(
                "The order is picked from the orderbook, setting price_numer and price_denom from it {}, {}", request.price_numer, request.price_denom);
            //! From orderbook
            nlohmann::json price_fraction_repr = nlohmann::json::object();
            price_fraction_repr["numer"]       = request.price_numer;
            price_fraction_repr["denom"]       = request.price_denom;
            j["price"]                         = price_fraction_repr;
        }
        else
        {
            spdlog::info("The order is not picked from orderbook we create it volume = {}, price = {}", request.volume, request.price);
        }
    }

    void
    to_json(nlohmann::json& j, const sell_request& request)
    {
        spdlog::debug("price: {}, volume: {}", request.price, request.volume);

        j["base"]   = request.base;
        j["rel"]    = request.rel;
        j["volume"] = request.volume; // 7.77
        j["price"]  = request.price;

        if (not request.is_created_order)
        {
            spdlog::info(
                "The order is picked from the orderbook, setting price_numer and price_denom from it {}, {}", request.price_numer, request.price_denom);
            //! From orderbook
            nlohmann::json price_fraction_repr = nlohmann::json::object();
            price_fraction_repr["numer"]       = request.price_numer;
            price_fraction_repr["denom"]       = request.price_denom;
            j["price"]                         = price_fraction_repr;
        }
        else
        {
            spdlog::info("The order is not picked from orderbook we create it volume = {}, price = {}", request.volume, request.price);
        }
    }

    void
    from_json(const nlohmann::json& j, sell_answer_success& contents)
    {
        j.get_to(contents.contents);
    }

    void
    from_json(const nlohmann::json& j, sell_answer& answer)
    {
        if (j.count("error") == 1)
        {
            answer.error = j.at("error").get<std::string>();
        }
        else
        {
            answer.result = j.at("result").get<sell_answer_success>();
        }
    }

    void
    to_json(nlohmann::json& j, const cancel_order_request& request)
    {
        j["uuid"] = request.uuid;
    }

    void
    from_json(const nlohmann::json& j, cancel_order_answer& answer)
    {
        if (j.count("error") == 1)
        {
            answer.error = j.at("error").get<std::string>();
        }
        else
        {
            answer.result = j.at("result").get<std::string>();
        }
    }

    void
    to_json(nlohmann::json& j, const cancel_data& cfg)
    {
        if (cfg.pair.has_value())
        {
            auto [base, rel] = cfg.pair.value();
            j["base"]        = base;
            j["rel"]         = rel;
        }
        else if (cfg.ticker.has_value())
        {
            j["ticker"] = cfg.ticker.value();
        }
    }

    void
    to_json(nlohmann::json& j, const cancel_type& cfg)
    {
        j["type"] = cfg.type;
        if (cfg.type not_eq "All" and cfg.data.has_value())
        {
            j["data"] = cfg.data.value();
        }
    }

    void
    to_json(nlohmann::json& j, const cancel_all_orders_request& cfg)
    {
        j["cancel_by"] = cfg.cancel_by;
    }

    void
    from_json(const nlohmann::json& j, cancel_all_orders_answer& answer)
    {
        j.at("result").at("cancelled").get_to(answer.cancelled);
        j.at("result").at("currently_matching").get_to(answer.currently_matching);
    }

    void
    from_json(const nlohmann::json& j, my_orders_answer& answer)
    {
        static_cast<void>(answer);
        // clang-format off
        auto filler_functor = [](const std::string& key, const nlohmann::json& value, std::map<std::size_t, my_order_contents>& out, bool is_maker)
        {
          using namespace date;
          const auto        time_key = value.at("created_at").get<std::size_t>();
<<<<<<< HEAD
=======
          sys_time<std::chrono::milliseconds> tp{std::chrono::milliseconds{time_key}};
          auto tp_zoned = date::make_zoned(current_zone(), tp);
          std::string action = "Buy";
          if (not is_maker)
          {
             value.at("request").at("action").get_to(action);
          }
>>>>>>> 42fc2b68
          my_order_contents contents{
              .order_id         = key,
              .price            = is_maker ? adjust_precision(value.at("price").get<std::string>()) : "0",
              .base             = is_maker ? value.at("base").get<std::string>() : value.at("request").at("base").get<std::string>(),
              .rel              = is_maker ? value.at("rel").get<std::string>() : value.at("request").at("rel").get<std::string>(),
              .cancellable      = value.at("cancellable").get<bool>(),
              .timestamp        = time_key,
              .order_type       = is_maker ? "maker" : "taker",
              .base_amount      = is_maker ? value.at("max_base_vol").get<std::string>() : value.at("request").at("base_amount").get<std::string>(),
              .rel_amount       = is_maker ? (t_float_50(contents.price) * t_float_50(contents.base_amount)).convert_to<std::string>() : value.at("request").at("rel_amount").get<std::string>(),
<<<<<<< HEAD
              .human_timestamp  = to_human_date(time_key, "%F    %T")};
=======
              .human_timestamp  = date::format("%F    %T", tp_zoned),
              .action = action};
>>>>>>> 42fc2b68
          out.try_emplace(time_key, std::move(contents));
        };
        // clang-format on

        for (auto&& [key, value]: j.at("result").at("maker_orders").items()) { filler_functor(key, value, answer.maker_orders, true); }
        for (auto&& [key, value]: j.at("result").at("taker_orders").items()) { filler_functor(key, value, answer.taker_orders, false); }
    }

    void
    to_json(nlohmann::json& j, const my_recent_swaps_request& request)
    {
        j["limit"] = request.limit;
        if (request.from_uuid.has_value())
        {
            j["from_uuid"] = request.from_uuid.value();
        }
    }

    void
    from_json(const nlohmann::json& j, started_data& contents)
    {
        j.at("lock_duration").get_to(contents.lock_duration);
    }

    void
    from_json(const nlohmann::json& j, error_data& contents)
    {
        j.at("error").get_to(contents.error_message);
    }

    void
    from_json(const nlohmann::json& j, swap_contents& contents)
    {
        using namespace date;
        using namespace std::chrono;

        j.at("error_events").get_to(contents.error_events);
        j.at("success_events").get_to(contents.success_events);
        j.at("uuid").get_to(contents.uuid);
        j.at("taker_coin").get_to(contents.taker_coin);
        j.at("maker_coin").get_to(contents.maker_coin);
        j.at("taker_amount").get_to(contents.taker_amount);
        j.at("maker_amount").get_to(contents.maker_amount);
        j.at("type").get_to(contents.type);
        j.at("recoverable").get_to(contents.funds_recoverable);

        contents.taker_amount = adjust_precision(contents.taker_amount);
        contents.maker_amount = adjust_precision(contents.maker_amount);
        contents.events       = nlohmann::json::array();
        if (j.contains("my_info"))
        {
            contents.my_info = j.at("my_info");
            if (not contents.my_info.is_null())
            {
                contents.my_info["other_amount"] = adjust_precision(contents.my_info["other_amount"].get<std::string>());
                contents.my_info["my_amount"]    = adjust_precision(contents.my_info["my_amount"].get<std::string>());
            }
        }
        using t_event_timestamp_registry = std::unordered_map<std::string, std::uint64_t>;
        t_event_timestamp_registry event_timestamp_registry;
        double                     total_time_in_seconds = 0.00;

        for (auto&& content: j.at("events"))
        {
            const nlohmann::json& j_evt      = content.at("event");
            auto                  timestamp  = content.at("timestamp").get<std::size_t>();
            std::string           human_date = to_human_date(timestamp, "%F    %T");
            auto                  evt_type   = j_evt.at("type").get<std::string>();

            auto rate_bundler = [&event_timestamp_registry,
                                 &total_time_in_seconds](nlohmann::json& jf_evt, const std::string& event_type, const std::string& previous_event) {
                if (event_timestamp_registry.count(previous_event) != 0)
                {
                    std::int64_t ts                         = event_timestamp_registry.at(previous_event);
                    jf_evt["started_at"]                    = ts;
                    std::int64_t                        ts2 = jf_evt.at("timestamp").get<std::int64_t>();
                    std::stringstream                   ss;
                    sys_time<std::chrono::milliseconds> t1{std::chrono::milliseconds{ts}};
                    sys_time<std::chrono::milliseconds> t2{std::chrono::milliseconds{ts2}};
                    double                              res;
                    res = (std::chrono::duration_cast<std::chrono::milliseconds>(t2 - t1).count() / 1000.0);
                    ss << std::fixed << std::setprecision(3) << res;
                    jf_evt["time_difference_gui"]        = ss.str() + "s";
                    event_timestamp_registry[event_type] = ts2; // Negotiated finished at this time
                    total_time_in_seconds += res;
                }
            };

            if (j_evt.count("data") == 0)
            {
                nlohmann::json jf_evt = {{"state", evt_type}, {"human_timestamp", human_date}, {"timestamp", timestamp}};

                if (evt_type == "MakerPaymentWaitConfirmStarted")
                {
                    rate_bundler(jf_evt, evt_type, "MakerPaymentReceived");
                }

                if (evt_type == "MakerPaymentValidatedAndConfirmed")
                {
                    rate_bundler(jf_evt, evt_type, "MakerPaymentWaitConfirmStarted");
                }

                if (evt_type == "Finished")
                {
                    if (contents.type == "Taker")
                    {
                        rate_bundler(jf_evt, evt_type, "MakerPaymentSpent");
                    }
                }

                contents.events.push_back(jf_evt);
            }
            else
            {
                nlohmann::json jf_evt = {{"state", evt_type}, {"human_timestamp", human_date}, {"data", j_evt.at("data")}, {"timestamp", timestamp}};
                if (evt_type == "Started")
                {
                    jf_evt["started_at"]                    = jf_evt.at("data").at("started_at");
                    std::int64_t                        ts  = jf_evt.at("data").at("started_at").get<std::int64_t>() * 1000;
                    std::int64_t                        ts2 = jf_evt.at("timestamp").get<std::int64_t>();
                    sys_time<std::chrono::milliseconds> t1{std::chrono::milliseconds{ts}};
                    sys_time<std::chrono::milliseconds> t2{std::chrono::milliseconds{ts2}};
                    std::stringstream                   ss;
                    double                              res;
                    res = (std::chrono::duration_cast<std::chrono::milliseconds>(t2 - t1).count() / 1000.0);
                    ss << std::fixed << std::setprecision(3) << res;
                    jf_evt["time_difference_gui"]       = ss.str() + "s";
                    event_timestamp_registry["Started"] = ts2; // Started finished at this time
                    total_time_in_seconds += res;
                }

                if (evt_type == "Negotiated")
                {
                    rate_bundler(jf_evt, evt_type, "Started");
                }

                if (evt_type == "TakerFeeValidated" || evt_type == "TakerFeeSent")
                {
                    rate_bundler(jf_evt, evt_type, "Negotiated");
                }

                if (evt_type == "MakerPaymentReceived")
                {
                    rate_bundler(jf_evt, evt_type, "TakerFeeSent");
                }

                if (evt_type == "MakerPaymentSent")
                {
                    rate_bundler(jf_evt, evt_type, "TakerFeeValidated");
                }

                if (evt_type == "TakerPaymentSent")
                {
                    rate_bundler(jf_evt, evt_type, "MakerPaymentValidatedAndConfirmed");
                }

                if (evt_type == "TakerPaymentSpent")
                {
                    if (contents.type == "Taker")
                    {
                        rate_bundler(jf_evt, evt_type, "TakerPaymentSent");
                    }
                    else
                    {
                        rate_bundler(jf_evt, evt_type, "TakerPaymentValidatedAndConfirmed");
                    }
                }

                if (evt_type == "MakerPaymentSpent")
                {
                    rate_bundler(jf_evt, evt_type, "TakerPaymentSpent");
                }

                contents.events.push_back(jf_evt);
            }
        }
        std::stringstream ss;
        ss << std::fixed << std::setprecision(3) << total_time_in_seconds;
        contents.total_time_in_seconds = ss.str() + "s";
    }

    void
    from_json(const nlohmann::json& j, my_recent_swaps_answer_success& results)
    {
        j.at("swaps").get_to(results.swaps);
        j.at("limit").get_to(results.limit);
        j.at("skipped").get_to(results.skipped);
        j.at("total").get_to(results.total);
    }

    void
    from_json(const nlohmann::json& j, my_recent_swaps_answer& answer)
    {
        if (j.find("result") != j.end())
        {
            answer.result                    = j.at("result").get<my_recent_swaps_answer_success>();
            answer.result.value().raw_result = answer.raw_result;
        }
        else if (j.find("error") != j.end())
        {
            answer.error = j.at("error").get<std::string>();
        }
    }

    template <typename T>
    using have_error_field = decltype(std::declval<T&>().error.has_value());

    template <typename RpcReturnType>
    RpcReturnType
    rpc_process_answer(const RestClient::Response& resp, const std::string& rpc_command) noexcept
    {
        spdlog::info("resp code for rpc_command {} is {}", rpc_command, resp.code);

        RpcReturnType answer;
        try
        {
            if (resp.code not_eq 200)
            {
                spdlog::warn("rpc answer code is not 200, body : {}", resp.body);
                if constexpr (doom::meta::is_detected_v<have_error_field, RpcReturnType>)
                {
                    spdlog::debug("error field detected inside the RpcReturnType");
                    if constexpr (std::is_same_v<std::optional<std::string>, decltype(answer.error)>)
                    {
                        spdlog::debug("The error field type is string, parsing it from the response body");
                        if (auto json_data = nlohmann::json::parse(resp.body); json_data.at("error").is_string())
                        {
                            answer.error = json_data.at("error").get<std::string>();
                        }
                        else
                        {
                            answer.error = resp.body;
                        }
                        spdlog::debug("The error after getting extracted is: {}", answer.error.value());
                    }
                }
                answer.rpc_result_code = resp.code;
                answer.raw_result      = resp.body;
                return answer;
            }


            auto json_answer       = nlohmann::json::parse(resp.body);
            answer.rpc_result_code = resp.code;
            answer.raw_result      = resp.body;
            from_json(json_answer, answer);
        }
        catch (const std::exception& error)
        {
            spdlog::error(
                "{} l{} f[{}], exception caught {} for rpc {}", __FUNCTION__, __LINE__, fs::path(__FILE__).filename().string(), error.what(), rpc_command);
            answer.rpc_result_code = -1;
            answer.raw_result      = error.what();
        }

        return answer;
    }


    my_recent_swaps_answer
    rpc_my_recent_swaps(my_recent_swaps_request&& request)
    {
        return process_rpc<my_recent_swaps_request, my_recent_swaps_answer>(std::forward<my_recent_swaps_request>(request), "my_recent_swaps");
    }

    enable_answer
    rpc_enable(enable_request&& request)
    {
        return process_rpc<enable_request, enable_answer>(std::forward<enable_request>(request), "enable");
    }

    electrum_answer
    rpc_electrum(electrum_request&& request)
    {
        return process_rpc<electrum_request, electrum_answer>(std::forward<electrum_request>(request), "electrum");
    }

    balance_answer
    rpc_balance(balance_request&& request)
    {
        return process_rpc<balance_request, balance_answer>(std::forward<balance_request>(request), "my_balance");
    }

    tx_history_answer
    rpc_my_tx_history(tx_history_request&& request)
    {
        return process_rpc<tx_history_request, tx_history_answer>(std::forward<tx_history_request>(request), "my_tx_history");
    }

    withdraw_answer
    rpc_withdraw(withdraw_request&& request)
    {
        return process_rpc<withdraw_request, withdraw_answer>(std::forward<withdraw_request>(request), "withdraw");
    }

    send_raw_transaction_answer
    rpc_send_raw_transaction(send_raw_transaction_request&& request)
    {
        using atomic_dex::t_broadcast_answer;
        using atomic_dex::t_broadcast_request;

        return process_rpc<t_broadcast_request, t_broadcast_answer>(std::forward<t_broadcast_request>(request), "send_raw_transaction");
    }

    trade_fee_answer
    rpc_get_trade_fee(trade_fee_request&& req)
    {
        return process_rpc<trade_fee_request, trade_fee_answer>(std::forward<trade_fee_request>(req), "get_trade_fee");
    }

    orderbook_answer
    rpc_orderbook(orderbook_request&& request)
    {
        return process_rpc<orderbook_request, orderbook_answer>(std::forward<orderbook_request>(request), "orderbook");
    }

    buy_answer
    rpc_buy(buy_request&& request)
    {
        return process_rpc<buy_request, buy_answer>(std::forward<buy_request>(request), "buy");
    }

    sell_answer
    rpc_sell(sell_request&& request)
    {
        return process_rpc<sell_request, sell_answer>(std::forward<sell_request>(request), "sell");
    }

    cancel_order_answer
    rpc_cancel_order(cancel_order_request&& request)
    {
        return process_rpc<cancel_order_request, cancel_order_answer>(std::forward<cancel_order_request>(request), "cancel_order");
    }

    cancel_all_orders_answer
    rpc_cancel_all_orders(cancel_all_orders_request&& request)
    {
        return process_rpc<cancel_all_orders_request, cancel_all_orders_answer>(std::forward<cancel_all_orders_request>(request), "cancel_all_orders");
    }

    disable_coin_answer
    rpc_disable_coin(disable_coin_request&& request)
    {
        return process_rpc<disable_coin_request, disable_coin_answer>(std::forward<disable_coin_request>(request), "disable_coin");
    }

    recover_funds_of_swap_answer
    rpc_recover_funds(recover_funds_of_swap_request&& request)
    {
        return process_rpc<recover_funds_of_swap_request, recover_funds_of_swap_answer>(
            std::forward<recover_funds_of_swap_request>(request), "recover_funds_of_swap");
    }

    my_orders_answer
    rpc_my_orders() noexcept
    {
        nlohmann::json       json_data = template_request("my_orders");
        RestClient::Response resp;

        spdlog::info("Processing rpc call: rpc my_orders");

        resp = RestClient::post(g_endpoint, "application/json", json_data.dump());

        return rpc_process_answer<my_orders_answer>(resp, "my_orders");
    }

    template <typename TRequest, typename TAnswer>
    static TAnswer
    process_rpc(TRequest&& request, std::string rpc_command)
    {
        spdlog::info("Processing rpc call: {}", rpc_command);

        nlohmann::json       json_data = template_request(rpc_command);
        RestClient::Response resp;

        to_json(json_data, request);

        auto json_copy        = json_data;
        json_copy["userpass"] = "*******";
        spdlog::debug("request: {}", json_copy.dump());

        resp = RestClient::post(g_endpoint, "application/json", json_data.dump());

        return rpc_process_answer<TAnswer>(resp, rpc_command);
    }

    nlohmann::json
    template_request(std::string method_name) noexcept
    {
        return {{"method", std::move(method_name)}, {"userpass", get_rpc_password()}};
    }

    std::string
    rpc_version()
    {
        spdlog::info("Processing rpc call: version");

        nlohmann::json       json_data = template_request("version");
        RestClient::Response resp;

        auto json_copy        = json_data;
        json_copy["userpass"] = "*******";
        spdlog::debug("{} request: {}", __FUNCTION__, json_copy.dump());

        resp = RestClient::post(g_endpoint, "application/json", json_data.dump());
        if (resp.code == 200)
        {
            auto answer = nlohmann::json::parse(resp.body);
            return answer.at("result").get<std::string>();
        }
        return "error occured during rpc_version";
    }

    nlohmann::json
    rpc_batch_electrum(std::vector<electrum_request> requests)
    {
        spdlog::info("Processing rpc call: batch electrum");

        nlohmann::json req_json_data = nlohmann::json::array();
        for (auto&& request: requests)
        {
            nlohmann::json       json_data = template_request("electrum");
            RestClient::Response resp;
            to_json(json_data, request);
            req_json_data.push_back(json_data);
        }

        auto resp = RestClient::post(g_endpoint, "application/json", req_json_data.dump());

        spdlog::info("{} resp code: {}", __FUNCTION__, resp.code);

        nlohmann::json answer;
        try
        {
            answer = nlohmann::json::parse(resp.body);
        }
        catch (const nlohmann::detail::parse_error& err)
        {
            spdlog::error("{}", err.what());
            answer["error"] = resp.body;
        }
        return answer;
    }

    nlohmann::json
    rpc_batch_enable(std::vector<enable_request> requests)
    {
        spdlog::info("Processing rpc call: batch enable");

        nlohmann::json req_json_data = nlohmann::json::array();
        for (auto&& request: requests)
        {
            nlohmann::json       json_data = template_request("enable");
            RestClient::Response resp;
            to_json(json_data, request);
            req_json_data.push_back(json_data);
        }

        auto resp = RestClient::post(g_endpoint, "application/json", req_json_data.dump());
        spdlog::info("{} resp code: {}", __FUNCTION__, resp.code);

        nlohmann::json answer;

        try
        {
            answer = nlohmann::json::parse(resp.body);
        }
        catch (const nlohmann::detail::parse_error& err)
        {
            spdlog::error("{}", err.what());
            answer["error"] = resp.body;
        }

        return answer;
    }

    static inline std::string&
    access_rpc_password() noexcept
    {
        static std::string rpc_password;
        return rpc_password;
    }

    void
    set_rpc_password(std::string rpc_password) noexcept
    {
        access_rpc_password() = std::move(rpc_password);
    }

    const std::string&
    get_rpc_password() noexcept
    {
        return access_rpc_password();
    }
} // namespace mm2::api<|MERGE_RESOLUTION|>--- conflicted
+++ resolved
@@ -646,16 +646,12 @@
         {
           using namespace date;
           const auto        time_key = value.at("created_at").get<std::size_t>();
-<<<<<<< HEAD
-=======
-          sys_time<std::chrono::milliseconds> tp{std::chrono::milliseconds{time_key}};
-          auto tp_zoned = date::make_zoned(current_zone(), tp);
+
           std::string action = "Buy";
           if (not is_maker)
           {
              value.at("request").at("action").get_to(action);
           }
->>>>>>> 42fc2b68
           my_order_contents contents{
               .order_id         = key,
               .price            = is_maker ? adjust_precision(value.at("price").get<std::string>()) : "0",
@@ -666,12 +662,8 @@
               .order_type       = is_maker ? "maker" : "taker",
               .base_amount      = is_maker ? value.at("max_base_vol").get<std::string>() : value.at("request").at("base_amount").get<std::string>(),
               .rel_amount       = is_maker ? (t_float_50(contents.price) * t_float_50(contents.base_amount)).convert_to<std::string>() : value.at("request").at("rel_amount").get<std::string>(),
-<<<<<<< HEAD
-              .human_timestamp  = to_human_date(time_key, "%F    %T")};
-=======
-              .human_timestamp  = date::format("%F    %T", tp_zoned),
+              .human_timestamp  = to_human_date(time_key, "%F    %T"),
               .action = action};
->>>>>>> 42fc2b68
           out.try_emplace(time_key, std::move(contents));
         };
         // clang-format on
