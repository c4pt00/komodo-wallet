/******************************************************************************
 * Copyright © 2013-2019 The Komodo Platform Developers.                      *
 *                                                                            *
 * See the AUTHORS, DEVELOPER-AGREEMENT and LICENSE files at                  *
 * the top-level directory of this distribution for the individual copyright  *
 * holder information and the developer policies on copyright and licensing.  *
 *                                                                            *
 * Unless otherwise agreed in a custom licensing agreement, no part of the    *
 * Komodo Platform software, including this file may be copied, modified,     *
 * propagated or distributed except according to the terms contained in the   *
 * LICENSE file                                                               *
 *                                                                            *
 * Removal or modification of this copyright notice is prohibited.            *
 *                                                                            *
 ******************************************************************************/

#include <QDebug>
#include <QJsonArray>
#include <QJsonDocument>
#include <QJsonObject>
#include <QTimer>

#if defined(_WIN32) || defined(WIN32)
#    define WIN32_LEAN_AND_MEAN
#    define NOMINMAX
#    include <windows.h>

#    include <wincrypt.h>
#endif

#ifdef __APPLE__
#    include "atomic.dex.osx.manager.hpp"
#    include <QGuiApplication>
#    include <QJsonArray>
#    include <QWindow>
#    include <QWindowList>
#endif

//! Project Headers
#include "atomic.dex.app.hpp"
#include "atomic.dex.mm2.hpp"
#include "atomic.dex.provider.cex.prices.hpp"
#include "atomic.dex.provider.coinpaprika.hpp"
#include "atomic.dex.qt.bindings.hpp"
#include "atomic.dex.qt.utilities.hpp"
#include "atomic.dex.security.hpp"
#include "atomic.dex.update.service.hpp"
#include "atomic.dex.utilities.hpp"
#include "atomic.dex.version.hpp"
#include "atomic.threadpool.hpp"

namespace
{
    constexpr std::size_t g_timeout_q_timer_ms = 8;

#if defined(_WIN32) || defined(WIN32)
    bool
    acquire_context(HCRYPTPROV* ctx)
    {
        if (!CryptAcquireContext(ctx, nullptr, nullptr, PROV_RSA_FULL, 0))
        {
            return CryptAcquireContext(ctx, nullptr, nullptr, PROV_RSA_FULL, CRYPT_NEWKEYSET);
        }
        return true;
    }


    size_t
    sysrandom(void* dst, size_t dstlen)
    {
        HCRYPTPROV ctx;
        if (!acquire_context(&ctx))
        {
            throw std::runtime_error("Unable to initialize Win32 crypt library.");
        }

        BYTE* buffer = reinterpret_cast<BYTE*>(dst);
        if (!CryptGenRandom(ctx, dstlen, buffer))
        {
            throw std::runtime_error("Unable to generate random bytes.");
        }

        if (!CryptReleaseContext(ctx, 0))
        {
            throw std::runtime_error("Unable to release Win32 crypt library.");
        }

        return dstlen;
    }
#endif
} // namespace

namespace atomic_dex
{
    void
    atomic_dex::application::change_state([[maybe_unused]] int visibility)
    {
#ifdef __APPLE__
        qDebug() << visibility;
        {
            QWindowList windows = QGuiApplication::allWindows();
            QWindow*    win     = windows.first();
            atomic_dex::mac_window_setup(win->winId(), visibility == QWindow::FullScreen);
        }
#endif
    }

    QVariantList
    atomic_dex::application::get_enabled_coins() const noexcept
    {
        return m_enabled_coins;
    }

    QVariantList
    atomic_dex::application::get_enableable_coins() const noexcept
    {
        return m_enableable_coins;
    }

    bool
    atomic_dex::application::enable_coins(const QStringList& coins)
    {
        std::vector<std::string> coins_std;

        coins_std.reserve(coins.size());
        for (auto&& coin: coins) { coins_std.push_back(coin.toStdString()); }
        atomic_dex::mm2& mm2 = get_mm2();
        mm2.enable_multiple_coins(coins_std);

        return true;
    }

    bool
    application::disable_coins(const QStringList& coins)
    {
        std::vector<std::string> coins_std;
        qobject_cast<portfolio_model*>(m_manager_models.at("portfolio"))->disable_coins(coins);
        coins_std.reserve(coins.size());
        for (auto&& coin: coins) { coins_std.push_back(coin.toStdString()); }
        get_mm2().disable_multiple_coins(coins_std);
        m_coin_info->set_ticker("");

        return false;
    }

    bool
    atomic_dex::application::first_run()
    {
        return get_wallets().empty();
    }

    void
    application::launch()
    {
        this->system_manager_.start();
        auto* timer = new QTimer(this);
        connect(timer, &QTimer::timeout, this, &application::tick);
        timer->start(g_timeout_q_timer_ms);
    }

    QString
    atomic_dex::application::get_mnemonic()
    {
#ifdef __APPLE__
        bc::data_chunk my_entropy_256(32); // 32 bytes = 256 bits

        bc::pseudo_random_fill(my_entropy_256);

        // Instantiate mnemonic word_list
        bc::wallet::word_list words = bc::wallet::create_mnemonic(my_entropy_256);
        return QString::fromStdString(bc::join(words));
#elif defined(_WIN32) || defined(WIN32)
        std::array<unsigned char, WALLY_SECP_RANDOMIZE_LEN> data;
        sysrandom(data.data(), data.size());
        char*  output;
        words* output_words;
        bip39_get_wordlist(NULL, &output_words);
        bip39_mnemonic_from_bytes(output_words, data.data(), data.size(), &output);
        bip39_mnemonic_validate(output_words, output);
        return output;
#else
        std::array<unsigned char, WALLY_SECP_RANDOMIZE_LEN> data{};
        boost::random_device                                device;
        device.generate(data.begin(), data.end());
        char*  output       = nullptr;
        words* output_words = nullptr;
        bip39_get_wordlist(nullptr, &output_words);
        bip39_mnemonic_from_bytes(output_words, data.data(), data.size(), &output);
        bip39_mnemonic_validate(output_words, output);
        return output;
#endif
    }

    void
    application::tick()
    {
        this->process_one_frame();
        if (m_event_actions[events_action::need_a_full_refresh_of_mm2])
        {
            auto& mm2_s = system_manager_.create_system<mm2>();
            system_manager_.create_system<coinpaprika_provider>(mm2_s, m_config);
            system_manager_.create_system<cex_prices_provider>(mm2_s);

            connect_signals();
            m_event_actions[events_action::need_a_full_refresh_of_mm2] = false;
        }
        auto& mm2     = get_mm2();
        auto& paprika = get_paprika();
        if (mm2.is_mm2_running())
        {
            if (m_coin_info->get_ticker().isEmpty() && not m_enabled_coins.empty())
            {
                //! KMD Is our default coin
                m_coin_info->set_ticker("KMD");
                emit coinInfoChanged();
            }

            std::error_code ec;
            auto            fiat_balance_std = paprika.get_price_in_fiat_all(m_config.current_currency, ec);

            if (!ec)
            {
                this->set_current_balance_fiat_all(QString::fromStdString(fiat_balance_std));
            }

            if (not m_coin_info->get_ticker().isEmpty() && not m_enabled_coins.empty())
            {
                refresh_fiat_balance(mm2, paprika);
                refresh_address(mm2);
            }
        }

        if (not this->m_actions_queue.empty() && not m_event_actions[events_action::about_to_exit_app])
        {
            action last_action;
            this->m_actions_queue.pop(last_action);
            switch (last_action)
            {
            case action::refresh_enabled_coin:
                if (mm2.is_mm2_running())
                {
                    this->process_refresh_enabled_coin_action();
                }
                break;
            case action::refresh_current_ticker:
                if (mm2.is_mm2_running())
                {
                    this->process_refresh_current_ticker_infos();
                }
                break;
            case action::refresh_ohlc:
                if (mm2.is_mm2_running())
                {
                    if (m_event_actions[events_action::candlestick_need_a_reset])
                    {
                        qobject_cast<candlestick_charts_model*>(m_manager_models.at("candlesticks"))->init_data();
                    }
                    else
                    {
                        qobject_cast<candlestick_charts_model*>(m_manager_models.at("candlesticks"))->update_data();
                    }
                }
                break;
            case action::refresh_transactions:
                if (mm2.is_mm2_running())
                {
                    refresh_transactions(mm2);
                }
                break;
            case action::refresh_portfolio_ticker_balance:
                if (mm2.is_mm2_running())
                {
                    qobject_cast<portfolio_model*>(m_manager_models.at("portfolio"))->update_balance_values(*m_ticker_balance_to_refresh);
                }
                break;
            case action::post_process_orders_finished:
                if (mm2.is_mm2_running())
                {
                    qobject_cast<orders_model*>(m_manager_models.at("orders"))->refresh_or_insert_orders();
                }
                break;
            case action::post_process_swaps_finished:
                if (mm2.is_mm2_running())
                {
                    qobject_cast<orders_model*>(m_manager_models.at("orders"))->refresh_or_insert_swaps();
                }
                break;
            case action::post_process_orderbook_finished:
                if (mm2.is_mm2_running())
                {
                    std::error_code    ec;
                    t_orderbook_answer result = get_mm2().get_orderbook(ec);
                    if (!ec)
                    {
                        if (m_event_actions[events_action::orderbook_need_a_reset])
                        {
                            qobject_cast<qt_orderbook_wrapper*>(m_manager_models.at("orderbook"))->reset_orderbook(result);
                        }
                        else
                        {
                            qobject_cast<qt_orderbook_wrapper*>(m_manager_models.at("orderbook"))->refresh_orderbook(result);
                        }
                    }
                }
            case action::refresh_update_status:
                spdlog::trace("refreshing update status in GUI");
                const auto&   update_service_sys = this->system_manager_.get_system<update_system_service>();
                QJsonDocument doc                = QJsonDocument::fromJson(QString::fromStdString(update_service_sys.get_update_status().dump()).toUtf8());
                this->m_update_status            = doc.toVariant();
                emit updateStatusChanged();
                break;
            }
        }
    }

    void
    application::refresh_fiat_balance(const mm2& mm2, const coinpaprika_provider& paprika)
    {
        std::error_code ec;
        QString         target_balance = QString::fromStdString(mm2.my_balance(m_coin_info->get_ticker().toStdString(), ec));
        m_coin_info->set_balance(target_balance);

        if (std::any_of(begin(m_config.possible_currencies), end(m_config.possible_currencies), [this](const std::string& cur_fiat) {
                return cur_fiat == m_config.current_currency;
            }))
        {
            ec          = std::error_code();
            auto amount = QString::fromStdString(paprika.get_price_in_fiat(m_config.current_currency, m_coin_info->get_ticker().toStdString(), ec));
            if (!ec)
            {
                m_coin_info->set_fiat_amount(amount);
            }
        }
    }

    void
    application::refresh_transactions(const mm2& mm2)
    {
        const auto ticker = m_coin_info->get_ticker().toStdString();
        std::error_code ec;
        auto            txs = mm2.get_tx_history(ticker, ec);
        if (!ec)
        {
            m_coin_info->set_transactions(to_qt_binding(std::move(txs), get_paprika(), m_config.current_currency, ticker));
        }
        auto tx_state = mm2.get_tx_state(ticker, ec);

        if (!ec)
        {
            m_coin_info->set_tx_state(QString::fromStdString(tx_state.state));
            if (mm2.get_coin_info(ticker).is_erc_20)
            {
                m_coin_info->set_blocks_left(tx_state.blocks_left);
            }
            else
            {
                m_coin_info->set_txs_left(tx_state.transactions_left);
            }
            m_coin_info->set_tx_current_block(tx_state.current_block);
        }
    }

    mm2&
    application::get_mm2() noexcept
    {
        return this->system_manager_.get_system<mm2>();
    }

    coinpaprika_provider&
    application::get_paprika() noexcept
    {
        return this->system_manager_.get_system<coinpaprika_provider>();
    }

    entt::dispatcher&
    application::get_dispatcher() noexcept
    {
        return this->dispatcher_;
    }

    QObject*
    atomic_dex::application::get_current_coin_info() const noexcept
    {
        return m_coin_info;
    }

    QString
    atomic_dex::application::get_balance_fiat_all() const noexcept
    {
        return m_current_balance_all;
    }

    void
    atomic_dex::application::set_current_balance_fiat_all(QString current_fiat_all_balance) noexcept
    {
        this->m_current_balance_all = std::move(current_fiat_all_balance);
        emit onFiatBalanceAllChanged();
    }

    application::application(QObject* pParent) noexcept :
        QObject(pParent),
        m_update_status(QJsonObject{
            {"update_needed", false}, {"changelog", ""}, {"current_version", ""}, {"download_url", ""}, {"new_version", ""}, {"rpc_code", 0}, {"status", ""}}),
<<<<<<< HEAD
        m_coin_info(new current_coin_info(dispatcher_, this)), m_manager_models{
                                                                   {"addressbook", new addressbook_model(this->m_wallet_manager, this)},
                                                                   {"portfolio", new portfolio_model(this->system_manager_, this->m_config, this)},
                                                                   {"orders", new orders_model(this->system_manager_, this->dispatcher_, this)},
                                                                   {"candlesticks", new candlestick_charts_model(this->system_manager_, this)},
                                                                   {"orderbook", new qt_orderbook_wrapper(this->system_manager_, this)},
                                                                   {"internet_service",
                                                                    std::addressof(system_manager_.create_system<internet_service_checker>(this))},
                                                                   {"notifications", new notification_manager(this->dispatcher_, this)}}
=======
        m_coin_info(new current_coin_info(dispatcher_, this)),
        m_manager_models{
            {"addressbook", new addressbook_model(this->m_wallet_manager, this)},
            {"portfolio", new portfolio_model(this->system_manager_, this->m_config, this)},
            {"orders", new orders_model(this->system_manager_, this)}},
        m_candlestick_chart_ohlc(new candlestick_charts_model(this->system_manager_, this)), m_orderbook(new qt_orderbook_wrapper(this->system_manager_, this)),
        m_internet_service_checker(std::addressof(system_manager_.create_system<internet_service_checker>(this)))
>>>>>>> ca269fbf
    {
        get_dispatcher().sink<refresh_update_status>().connect<&application::on_refresh_update_status_event>(*this);
        //! MM2 system need to be created before the GUI and give the instance to the gui
        auto& mm2_system = system_manager_.create_system<mm2>();
        system_manager_.create_system<coinpaprika_provider>(mm2_system, m_config);
        system_manager_.create_system<cex_prices_provider>(mm2_system);
        system_manager_.create_system<update_system_service>();

        connect_signals();
        if (is_there_a_default_wallet())
        {
            set_wallet_default_name(get_default_wallet_name());
        }
    }

    void
    atomic_dex::application::cancel_order(const QString& order_id)
    {
        auto& mm2 = get_mm2();
        atomic_dex::spawn([&mm2, order_id]() {
            ::mm2::api::rpc_cancel_order({order_id.toStdString()});
            mm2.process_orders();
        });
    }

    void
    atomic_dex::application::cancel_all_orders()
    {
        auto& mm2 = get_mm2();
        atomic_dex::spawn([&mm2]() {
            ::mm2::api::cancel_all_orders_request req;
            ::mm2::api::rpc_cancel_all_orders(std::move(req));
            mm2.process_orders();
        });
    }

    void
    application::cancel_all_orders_by_ticker(const QString& ticker)
    {
        auto& mm2 = get_mm2();
        atomic_dex::spawn([&mm2, &ticker]() {
            ::mm2::api::cancel_data cd;
            cd.ticker = ticker.toStdString();
            ::mm2::api::cancel_all_orders_request req{{"Coin", cd}};
            ::mm2::api::rpc_cancel_all_orders(std::move(req));
            mm2.process_orders();
        });
    }

    void
    atomic_dex::application::on_enabled_coins_event([[maybe_unused]] const enabled_coins_event& evt) noexcept
    {
        spdlog::debug("{} l{}", __FUNCTION__, __LINE__);
        if (not m_event_actions[events_action::about_to_exit_app])
        {
            this->m_actions_queue.push(action::refresh_enabled_coin);
        }
    }

    void
    application::on_enabled_default_coins_event([[maybe_unused]] const enabled_default_coins_event& evt) noexcept
    {
        spdlog::debug("{} l{}", __FUNCTION__, __LINE__);
        if (not m_event_actions[events_action::about_to_exit_app])
        {
            this->m_actions_queue.push(action::refresh_enabled_coin);
        }
    }

    void
    application::on_coin_fully_initialized_event(const coin_fully_initialized& evt) noexcept
    {
        //! This event is called when a call is enabled and cex provider finished fetch datas
        spdlog::debug("{} l{}", __FUNCTION__, __LINE__);
        qobject_cast<portfolio_model*>(m_manager_models.at("portfolio"))->initialize_portfolio(evt.ticker);
    }

    QString
    application::get_current_currency_sign() const noexcept
    {
        return QString::fromStdString(this->m_config.current_currency_sign);
    }

    QString
    application::get_current_fiat_sign() const noexcept
    {
        return QString::fromStdString(this->m_config.current_fiat_sign);
    }

    QString
    application::get_current_currency() const noexcept
    {
        return QString::fromStdString(this->m_config.current_currency);
    }

    void
    application::set_current_currency(const QString& current_currency) noexcept
    {
        if (current_currency.toStdString() != m_config.current_currency)
        {
            spdlog::info("change currency {} to {}", m_config.current_currency, current_currency.toStdString());
            atomic_dex::change_currency(m_config, current_currency.toStdString());
            qobject_cast<portfolio_model*>(m_manager_models.at("portfolio"))->update_currency_values();
            emit onCurrencyChanged();
            emit onCurrencySignChanged();
            emit onFiatSignChanged();
        }
    }

    QString
    application::get_current_fiat() const noexcept
    {
        return QString::fromStdString(this->m_config.current_fiat);
    }

    void
    application::set_current_fiat(const QString& current_fiat) noexcept
    {
        if (current_fiat.toStdString() != m_config.current_fiat)
        {
            spdlog::info("change fiat {} to {}", m_config.current_fiat, current_fiat.toStdString());
            atomic_dex::change_fiat(m_config, current_fiat.toStdString());
            emit onFiatChanged();
        }
    }

    void
    application::on_change_ticker_event([[maybe_unused]] const change_ticker_event& evt) noexcept
    {
        spdlog::debug("{} l{}", __FUNCTION__, __LINE__);
        if (not m_event_actions[events_action::about_to_exit_app])
        {
            this->m_actions_queue.push(action::refresh_current_ticker);
        }
    }

    void
    application::refresh_address(mm2& mm2)
    {
        std::error_code ec;
        auto            address = QString::fromStdString(mm2.address(m_coin_info->get_ticker().toStdString(), ec));
        this->m_coin_info->set_address(address);
    }

    QObject*
    application::prepare_send(const QString& address, const QString& amount, bool max)
    {
        atomic_dex::t_withdraw_request req{
            .coin = m_coin_info->get_ticker().toStdString(), .to = address.toStdString(), .amount = amount.toStdString(), .max = max};
        if (req.max)
        {
            req.amount = "0";
        }
        std::error_code ec;
        auto            answer = mm2::withdraw(std::move(req), ec);
        auto            coin   = get_mm2().get_coin_info(m_coin_info->get_ticker().toStdString());
        return to_qt_binding(std::move(answer), this, QString::fromStdString(coin.explorer_url[0]));
    }

    QObject*
    application::prepare_send_fees(
        const QString& address, const QString& amount, bool is_erc_20, const QString& fees_amount, const QString& gas_price, const QString& gas, bool max)
    {
        atomic_dex::t_withdraw_request req{
            .coin = m_coin_info->get_ticker().toStdString(), .to = address.toStdString(), .amount = amount.toStdString(), .max = max};
        if (req.max)
        {
            req.amount = "0";
        }
        req.fees = atomic_dex::t_withdraw_fees{
            .type      = is_erc_20 ? "EthGas" : "UtxoFixed",
            .amount    = fees_amount.toStdString(),
            .gas_price = gas_price.toStdString(),
            .gas_limit = not gas.isEmpty() ? std::stoi(gas.toStdString()) : 0};
        std::error_code ec;
        auto            answer = mm2::withdraw(std::move(req), ec);
        auto            coin   = get_mm2().get_coin_info(m_coin_info->get_ticker().toStdString());
        return to_qt_binding(std::move(answer), this, QString::fromStdString(coin.explorer_url[0]));
    }

    bool
    atomic_dex::application::is_claiming_ready(const QString& ticker)
    {
        return get_mm2().is_claiming_ready(ticker.toStdString());
    }

    QObject*
    atomic_dex::application::claim_rewards(const QString& ticker)
    {
        std::error_code ec;
        auto            answer = get_mm2().claim_rewards(ticker.toStdString(), ec);

        if (not answer.error.has_value())
        {
            if (ec)
            {
                answer.error = ec.message();
            }
        }

        const auto coin = get_mm2().get_coin_info(m_coin_info->get_ticker().toStdString());
        QObject*   obj  = to_qt_binding(std::move(answer), this, QString::fromStdString(coin.explorer_url[0]));

        return obj;
    }

    QString
    application::send(const QString& tx_hex)
    {
        atomic_dex::t_broadcast_request req{.tx_hex = tx_hex.toStdString(), .coin = m_coin_info->get_ticker().toStdString()};
        std::error_code                 ec;
        auto                            answer = get_mm2().broadcast(std::move(req), ec);
        if (not m_event_actions[events_action::about_to_exit_app])
        {
            this->m_actions_queue.push(action::refresh_current_ticker);
        }
        refresh_infos();
        return QString::fromStdString(answer.tx_hash);
    }

    QString
    application::send_rewards(const QString& tx_hex)
    {
        atomic_dex::t_broadcast_request req{.tx_hex = tx_hex.toStdString(), .coin = m_coin_info->get_ticker().toStdString()};
        std::error_code                 ec;
        auto                            answer = get_mm2().send_rewards(std::move(req), ec);
        if (not m_event_actions[events_action::about_to_exit_app])
        {
            this->m_actions_queue.push(action::refresh_current_ticker);
        }
        refresh_infos();
        return QString::fromStdString(answer.tx_hash);
    }

    void
    application::on_tx_fetch_finished_event([[maybe_unused]] const tx_fetch_finished& evt) noexcept
    {
        spdlog::debug("{} l{}", __FUNCTION__, __LINE__);
        if (not m_event_actions[events_action::about_to_exit_app])
        {
            this->m_actions_queue.push(action::refresh_transactions);
        }
    }

    QString
    application::place_buy_order(
        const QString& base, const QString& rel, const QString& price, const QString& volume, bool is_created_order, const QString& price_denom,
        const QString& price_numer, const QString& base_nota, const QString& base_confs)
    {
        t_float_50 price_f;
        t_float_50 amount_f;
        t_float_50 total_amount;

        price_f.assign(price.toStdString());
        amount_f.assign(volume.toStdString());
        total_amount = price_f * amount_f;

        t_buy_request req{
            .base             = base.toStdString(),
            .rel              = rel.toStdString(),
            .price            = price.toStdString(),
            .volume           = volume.toStdString(),
            .is_created_order = is_created_order,
            .price_denom      = price_denom.toStdString(),
            .price_numer      = price_numer.toStdString(),
            .base_nota        = base_nota.isEmpty() ? std::optional<bool>{std::nullopt} : boost::lexical_cast<bool>(base_nota.toStdString()),
            .base_confs       = base_confs.isEmpty() ? std::optional<std::size_t>{std::nullopt} : base_confs.toUInt()};
        std::error_code ec;
        auto            answer = get_mm2().place_buy_order(std::move(req), total_amount, ec);

        if (answer.error.has_value())
        {
            return QString::fromStdString(answer.error.value());
        }
        return "";
    }

    QString
    application::place_sell_order(
        const QString& base, const QString& rel, const QString& price, const QString& volume, bool is_created_order, const QString& price_denom,
        const QString& price_numer, const QString& rel_nota, const QString& rel_confs)
    {
        qDebug() << " base: " << base << " rel: " << rel << " price: " << price << " volume: " << volume;
        t_float_50 amount_f;
        amount_f.assign(volume.toStdString());

        t_sell_request req{
            .base             = base.toStdString(),
            .rel              = rel.toStdString(),
            .price            = price.toStdString(),
            .volume           = volume.toStdString(),
            .is_created_order = is_created_order,
            .price_denom      = price_denom.toStdString(),
            .price_numer      = price_numer.toStdString(),
            .rel_nota         = rel_nota.isEmpty() ? std::optional<bool>{std::nullopt} : boost::lexical_cast<bool>(rel_nota.toStdString()),
            .rel_confs        = rel_confs.isEmpty() ? std::optional<std::size_t>{std::nullopt} : rel_confs.toUInt()};
        std::error_code ec;
        auto            answer = get_mm2().place_sell_order(std::move(req), amount_f, ec);

        if (answer.error.has_value())
        {
            return QString::fromStdString(answer.error.value());
        }
        return "";
    }

    bool
    application::do_i_have_enough_funds(const QString& ticker, const QString& amount) const
    {
        t_float_50 amount_f(amount.toStdString());
        return get_mm2().do_i_have_enough_funds(ticker.toStdString(), amount_f);
    }

    const mm2&
    application::get_mm2() const noexcept
    {
        return this->system_manager_.get_system<mm2>();
    }

    void
    application::on_coin_disabled_event([[maybe_unused]] const coin_disabled& evt) noexcept
    {
        spdlog::debug("{} l{}", __FUNCTION__, __LINE__);
        if (not m_event_actions[events_action::about_to_exit_app])
        {
            this->m_actions_queue.push(action::refresh_enabled_coin);
        }
    }

    QString
    application::get_balance(const QString& coin)
    {
        std::error_code ec;
        auto            res = get_mm2().my_balance(coin.toStdString(), ec);
        return QString::fromStdString(res);
    }

    void
    application::on_gui_enter_dex()
    {
        this->dispatcher_.trigger<gui_enter_trading>();
    }

    void
    application::on_gui_leave_dex()
    {
        this->dispatcher_.trigger<gui_leave_trading>();
    }

    QString
    application::get_status() const noexcept
    {
        return m_current_status;
    }

    void
    application::set_status(QString status) noexcept
    {
        this->m_current_status = std::move(status);
        emit onStatusChanged();
    }

    void
    application::on_mm2_initialized_event([[maybe_unused]] const mm2_initialized& evt) noexcept
    {
        spdlog::debug("{} l{}", __FUNCTION__, __LINE__);
        this->set_status("enabling_coins");
    }

    void
    application::on_mm2_started_event([[maybe_unused]] const mm2_started& evt) noexcept
    {
        spdlog::debug("{} l{}", __FUNCTION__, __LINE__);
        this->set_status("complete");
    }

    void
    application::set_current_orderbook(const QString& base, const QString& rel)
    {
        auto& provider        = this->system_manager_.get_system<cex_prices_provider>();
        auto [normal, quoted] = provider.is_pair_supported(base.toStdString(), rel.toStdString());
        qobject_cast<candlestick_charts_model*>(m_manager_models.at("candlesticks"))->set_is_pair_supported(normal || quoted);
        this->dispatcher_.trigger<orderbook_refresh>(base.toStdString(), rel.toStdString());
    }

    void
    application::on_refresh_update_status_event([[maybe_unused]] const refresh_update_status& evt) noexcept
    {
        spdlog::debug("{} l{}", __FUNCTION__, __LINE__);
        if (not m_event_actions[events_action::about_to_exit_app])
        {
            this->m_actions_queue.push(action::refresh_update_status);
        }
    }

    void
    application::refresh_infos()
    {
        auto& mm2 = get_mm2();
        spawn([&mm2]() { mm2.fetch_infos_thread(); });
    }

    void
    application::refresh_orders_and_swaps()
    {
        auto& mm2 = get_mm2();
        spawn([&mm2]() {
            mm2.process_swaps();
            mm2.process_orders();
        });
    }

    QVariant
    application::get_coin_info(const QString& ticker)
    {
        QVariant       out;
        nlohmann::json j      = to_qt_binding(get_mm2().get_coin_info(ticker.toStdString()));
        QJsonDocument  q_json = QJsonDocument::fromJson(QString::fromStdString(j.dump()).toUtf8());
        out                   = q_json.toVariant();
        return out;
    }

    bool
    application::disconnect()
    {
        spdlog::debug("{} l{}", __FUNCTION__, __LINE__);

        //! Clear pending events
        while (not this->m_actions_queue.empty())
        {
            [[maybe_unused]] action act;
            this->m_actions_queue.pop(act);
        }

        //! Clear models
        addressbook_model* addressbook = qobject_cast<addressbook_model*>(m_manager_models.at("addressbook"));
        if (auto count = addressbook->rowCount(); count > 0)
        {
            addressbook->removeRows(0, count);
        }

        portfolio_model* portfolio = qobject_cast<portfolio_model*>(m_manager_models.at("portfolio"));
        if (auto count = portfolio->rowCount(QModelIndex()); count > 0)
        {
            portfolio->removeRows(0, count, QModelIndex());
        }

        orders_model* orders = qobject_cast<orders_model*>(m_manager_models.at("orders"));
        if (auto count = orders->rowCount(QModelIndex()); count > 0)
        {
            orders->removeRows(0, count, QModelIndex());
        }
        orders->clear_registry();
        qobject_cast<candlestick_charts_model*>(m_manager_models.at("candlesticks"))->clear_data();
        qobject_cast<qt_orderbook_wrapper*>(m_manager_models.at("orderbook"))->clear_orderbook();

        //! Mark systems
        system_manager_.mark_system<mm2>();
        system_manager_.mark_system<coinpaprika_provider>();
        system_manager_.mark_system<cex_prices_provider>();

        //! Disconnect signals
        qobject_cast<notification_manager*>(m_manager_models.at("notifications"))->disconnect_signals();
        get_dispatcher().sink<ticker_balance_updated>().disconnect<&application::on_ticker_balance_updated_event>(*this);
        get_dispatcher().sink<change_ticker_event>().disconnect<&application::on_change_ticker_event>(*this);
        get_dispatcher().sink<enabled_coins_event>().disconnect<&application::on_enabled_coins_event>(*this);
        get_dispatcher().sink<enabled_default_coins_event>().disconnect<&application::on_enabled_default_coins_event>(*this);
        get_dispatcher().sink<coin_fully_initialized>().disconnect<&application::on_coin_fully_initialized_event>(*this);
        get_dispatcher().sink<tx_fetch_finished>().disconnect<&application::on_tx_fetch_finished_event>(*this);
        get_dispatcher().sink<coin_disabled>().disconnect<&application::on_coin_disabled_event>(*this);
        get_dispatcher().sink<mm2_initialized>().disconnect<&application::on_mm2_initialized_event>(*this);
        get_dispatcher().sink<mm2_started>().disconnect<&application::on_mm2_started_event>(*this);
        get_dispatcher().sink<refresh_ohlc_needed>().disconnect<&application::on_refresh_ohlc_event>(*this);
        get_dispatcher().sink<process_orders_finished>().disconnect<&application::on_process_orders_finished_event>(*this);
        get_dispatcher().sink<process_swaps_finished>().disconnect<&application::on_process_swaps_finished_event>(*this);
        get_dispatcher().sink<process_orderbook_finished>().disconnect<&application::on_process_orderbook_finished_event>(*this);
        get_dispatcher().sink<start_fetching_new_ohlc_data>().disconnect<&application::on_start_fetching_new_ohlc_data_event>(*this);

        m_event_actions[events_action::need_a_full_refresh_of_mm2] = true;

        this->m_wallet_manager.just_set_wallet_name("");
        emit onWalletDefaultNameChanged();
        return fs::remove(get_atomic_dex_config_folder() / "default.wallet");
    }

    void
    application::connect_signals()
    {
        spdlog::debug("{} l{}", __FUNCTION__, __LINE__);
        qobject_cast<notification_manager*>(m_manager_models.at("notifications"))->connect_signals();
        get_dispatcher().sink<ticker_balance_updated>().connect<&application::on_ticker_balance_updated_event>(*this);
        get_dispatcher().sink<change_ticker_event>().connect<&application::on_change_ticker_event>(*this);
        get_dispatcher().sink<enabled_coins_event>().connect<&application::on_enabled_coins_event>(*this);
        get_dispatcher().sink<enabled_default_coins_event>().connect<&application::on_enabled_default_coins_event>(*this);
        get_dispatcher().sink<coin_fully_initialized>().connect<&application::on_coin_fully_initialized_event>(*this);
        get_dispatcher().sink<tx_fetch_finished>().connect<&application::on_tx_fetch_finished_event>(*this);
        get_dispatcher().sink<coin_disabled>().connect<&application::on_coin_disabled_event>(*this);
        get_dispatcher().sink<mm2_initialized>().connect<&application::on_mm2_initialized_event>(*this);
        get_dispatcher().sink<mm2_started>().connect<&application::on_mm2_started_event>(*this);
        get_dispatcher().sink<refresh_ohlc_needed>().connect<&application::on_refresh_ohlc_event>(*this);
        get_dispatcher().sink<process_orders_finished>().connect<&application::on_process_orders_finished_event>(*this);
        get_dispatcher().sink<process_swaps_finished>().connect<&application::on_process_swaps_finished_event>(*this);
        get_dispatcher().sink<process_orderbook_finished>().connect<&application::on_process_orderbook_finished_event>(*this);
        get_dispatcher().sink<start_fetching_new_ohlc_data>().connect<&application::on_start_fetching_new_ohlc_data_event>(*this);
    }

    QString
    atomic_dex::application::get_regex_password_policy() noexcept
    {
        return QString(::atomic_dex::get_regex_password_policy());
    }

    QVariantMap
    application::get_trade_infos(const QString& ticker, const QString& receive_ticker, const QString& amount)
    {
        spdlog::debug("{} l{} f[{}]", __FUNCTION__, __LINE__, fs::path(__FILE__).filename().string());
        QVariantMap out;

        if (t_float_50(amount.toStdString()) < t_float_50("0.00777"))
        {
            out.insert("not_enough_balance_to_pay_the_fees", true);
            out.insert("trade_fee", "0");
            out.insert("input_final_value", "0");
            out.insert("tx_fee", "0");
            return out;
        }
        t_float_50 trade_fee_f = get_mm2().get_trade_fee(ticker.toStdString(), amount.toStdString(), false);
        auto       answer      = get_mm2().get_trade_fixed_fee(ticker.toStdString());

        if (!answer.amount.empty())
        {
            t_float_50 erc_fees = 0;
            t_float_50 tx_fee_f = t_float_50(answer.amount) * 2;

            if (receive_ticker != "")
            {
                get_mm2().apply_erc_fees(receive_ticker.toStdString(), erc_fees);
            }

            auto tx_fee_value = QString::fromStdString(get_formated_float(tx_fee_f));

            const std::string amount_std      = t_float_50(amount.toStdString()) < minimal_trade_amount() ? minimal_trade_amount_str() : amount.toStdString();
            t_float_50        final_balance_f = t_float_50(amount_std) - (trade_fee_f + tx_fee_f);
            std::string       final_balance   = amount.toStdString();
            if (final_balance_f.convert_to<float>() > 0.0)
            {
                final_balance = get_formated_float(final_balance_f);
                out.insert("not_enough_balance_to_pay_the_fees", false);
            }
            else
            {
                out.insert("not_enough_balance_to_pay_the_fees", true);
                t_float_50 amount_needed = minimal_trade_amount() - final_balance_f;
                out.insert("amount_needed", QString::fromStdString(get_formated_float(amount_needed)));
            }
            auto final_balance_qt = QString::fromStdString(final_balance);

            out.insert("trade_fee", QString::fromStdString(get_mm2().get_trade_fee_str(ticker.toStdString(), amount.toStdString(), false)));
            out.insert("tx_fee", tx_fee_value);
            if (erc_fees > 0)
            {
                auto erc_value = QString::fromStdString(get_formated_float(erc_fees));
                out.insert("erc_fees", erc_value);
            }
            out.insert("is_ticker_of_fees_eth", get_mm2().get_coin_info(ticker.toStdString()).is_erc_20);
            out.insert("input_final_value", final_balance_qt);
        }
        return out;
    }

    QString
    application::get_current_lang() const noexcept
    {
        return m_current_lang;
    }

    void
    application::set_current_lang(const QString& current_lang) noexcept
    {
        this->m_current_lang = current_lang;
        if (m_config.current_lang != current_lang.toStdString())
        {
            change_lang(m_config, current_lang.toStdString());
        }
        auto get_locale = [](const QString& current_lang) {
            if (current_lang == "tr")
            {
                return QLocale::Language::Turkish;
            }
            if (current_lang == "en")
            {
                return QLocale::Language::English;
            }
            if (current_lang == "fr")
            {
                return QLocale::Language::French;
            }
            return QLocale::Language::AnyLanguage;
        };

        qDebug() << "locale before: " << QLocale().name();
        QLocale::setDefault(get_locale(current_lang));
        qDebug() << "locale after: " << QLocale().name();
        [[maybe_unused]] auto res = this->m_translator.load("atomic_qt_" + current_lang, QLatin1String(":/atomic_qt_design/assets/languages"));
        assert(res);
        this->m_app->installTranslator(&m_translator);
        emit onLangChanged();
        emit langChanged();
    }

    void
    application::set_qt_app(std::shared_ptr<QApplication> app) noexcept
    {
        this->m_app = app;
        connect(m_app.get(), SIGNAL(aboutToQuit()), this, SLOT(exit_handler()));
        set_current_lang(QString::fromStdString(m_config.current_lang));
    }

    QStringList
    application::get_available_langs() const
    {
        QStringList out;
        out.reserve(m_config.available_lang.size());
        for (auto&& cur_lang: m_config.available_lang) { out.push_back(QString::fromStdString(cur_lang)); }
        return out;
    }

    QStringList
    application::get_available_fiats() const
    {
        QStringList out;
        out.reserve(m_config.available_fiat.size());
        for (auto&& cur_fiat: m_config.available_fiat) { out.push_back(QString::fromStdString(cur_fiat)); }
        return out;
    }

    QStringList
    application::get_available_currencies() const
    {
        QStringList out;
        out.reserve(m_config.possible_currencies.size());
        for (auto&& cur_currency: m_config.possible_currencies) { out.push_back(QString::fromStdString(cur_currency)); }
        return out;
    }

    const QString&
    application::get_empty_string()
    {
        static const QString empty_string = "";
        return empty_string;
    }

    QString
    application::retrieve_seed(const QString& wallet_name, const QString& password)
    {
        std::error_code ec;
        auto            key = atomic_dex::derive_password(password.toStdString(), ec);
        if (ec)
        {
            spdlog::warn("{}", ec.message());
            if (ec == dextop_error::derive_password_failed)
            {
                return "wrong password";
            }
        }
        using namespace std::string_literals;
        const fs::path seed_path = get_atomic_dex_config_folder() / (wallet_name.toStdString() + ".seed"s);
        auto           seed      = atomic_dex::decrypt(seed_path, key.data(), ec);
        if (ec == dextop_error::corrupted_file_or_wrong_password)
        {
            spdlog::warn("{}", ec.message());
            return "wrong password";
        }
        return QString::fromStdString(seed);
    }


    bool
    application::mnemonic_validate(const QString& entropy)
    {
#ifdef __APPLE__
        std::vector<std::string> mnemonic;

        // Split
        std::string       s         = entropy.toStdString();
        const std::string delimiter = " ";
        size_t            pos       = 0;
        while ((pos = s.find(delimiter)) != std::string::npos)
        {
            mnemonic.emplace_back(s.substr(0, pos));
            s.erase(0, pos + delimiter.length());
        }
        mnemonic.emplace_back(s);

        // Validate
        return bc::wallet::validate_mnemonic(mnemonic);
#else
        return bip39_mnemonic_validate(nullptr, entropy.toStdString().c_str()) == 0;
#endif
    }

    bool
    application::export_swaps_json() noexcept
    {
        auto swaps = get_mm2().get_swaps().raw_result;

        if (not swaps.empty())
        {
            auto export_file_path = get_atomic_dex_current_export_recent_swaps_file();

            std::ofstream ofs(export_file_path.string(), std::ios::out | std::ios::trunc);
            auto          j = nlohmann::json::parse(swaps);
            ofs << std::setw(4) << j;
            ofs.close();
            return true;
        }
        return false;
    }

    bool
    application::export_swaps(const QString& csv_filename) noexcept
    {
        auto           swaps    = get_mm2().get_swaps();
        const fs::path csv_path = get_atomic_dex_export_folder() / (csv_filename.toStdString() + std::string(".csv"));

        std::ofstream ofs(csv_path.string(), std::ios::out | std::ios::trunc);
        ofs << "Maker Coin, Taker Coin, Maker Amount, Taker Amount, Type, Events, My Info, Is Recoverable" << std::endl;
        for (auto&& swap: swaps.swaps)
        {
            ofs << swap.maker_coin << ",";
            ofs << swap.taker_coin << ",";
            ofs << swap.maker_amount << ",";
            ofs << swap.taker_amount << ",";
            ofs << swap.type << ",";
            ofs << "not supported yet,"; //! This contains many events, what do we want to export here?
            ofs << "not supported yet,"; //! This is a big json object, need to choose which information we need to export ?
            ofs << (swap.funds_recoverable ? "True," : "False,");
            ofs << std::endl;
        }
        ofs.close();
        return true;
    }

    QString
    application::recover_fund(const QString& uuid)
    {
        QString result;

        ::mm2::api::recover_funds_of_swap_request request{.swap_uuid = uuid.toStdString()};
        auto                                      res = ::mm2::api::rpc_recover_funds(std::move(request));
        result                                        = QString::fromStdString(res.raw_result);

        return result;
    }

    QString
    application::get_price_amount(const QString& base_amount, const QString& rel_amount)
    {
        t_float_50 base_amount_f(base_amount.toStdString());
        t_float_50 rel_amount_f(rel_amount.toStdString());
        auto       final = (rel_amount_f / base_amount_f);

        std::stringstream ss;
        ss << std::fixed << std::setprecision(50) << final;
        spdlog::info("base_amount = {}, rel_amount = {}, final_amount = {}", base_amount.toStdString(), rel_amount.toStdString(), ss.str());
        return QString::fromStdString(ss.str());
    }
} // namespace atomic_dex

//! Constructor / Destructor
namespace atomic_dex
{
    application::~application() noexcept
    {
        if (auto addressbook = qobject_cast<addressbook_model*>(m_manager_models.at("addressbook")); addressbook->rowCount() > 0)
        {
            addressbook->removeRows(0, addressbook->rowCount());
        }
        export_swaps_json();
    }
} // namespace atomic_dex

//! Misc QML Utilities
namespace atomic_dex
{
    QVariant
    application::get_update_status() const noexcept
    {
        return m_update_status;
    }

    QVariantList
    application::get_all_coins() const noexcept
    {
        return to_qt_binding(get_mm2().get_all_coins());
    }

    QString
    application::get_paprika_id_from_ticker(const QString& ticker) const
    {
        return QString::fromStdString(get_mm2().get_coin_info(ticker.toStdString()).coinpaprika_id);
    }

    QString
    application::get_version() noexcept
    {
        return QString::fromStdString(atomic_dex::get_version());
    }

    QString
    application::get_log_folder()
    {
        return QString::fromStdString(get_atomic_dex_logs_folder().string());
    }

    QString
    application::get_mm2_version()
    {
        return QString::fromStdString(::mm2::api::rpc_version());
    }

    QString
    application::get_export_folder()
    {
        return QString::fromStdString(get_atomic_dex_export_folder().string());
    }

    QString
    application::to_eth_checksum_qt(const QString& eth_lowercase_address)
    {
        auto str = eth_lowercase_address.toStdString();
        to_eth_checksum(str);
        return QString::fromStdString(str);
    }
} // namespace atomic_dex

//! Trading functions
namespace atomic_dex
{
    QString
    application::get_cex_rates(const QString& base, const QString& rel)
    {
        std::error_code ec;
        return QString::fromStdString(get_paprika().get_cex_rates(base.toStdString(), rel.toStdString(), ec));
    }

    QString
    application::get_fiat_from_amount(const QString& ticker, const QString& amount)
    {
        std::error_code ec;
        return QString::fromStdString(get_paprika().get_price_as_currency_from_amount(m_config.current_fiat, ticker.toStdString(), amount.toStdString(), ec));
    }
} // namespace atomic_dex

//! OHLC Relative functions
namespace atomic_dex
{
    candlestick_charts_model*
    application::get_candlestick_charts() const noexcept
    {
        return qobject_cast<candlestick_charts_model*>(m_manager_models.at("candlesticks"));
    }

    QVariantMap
    application::find_closest_ohlc_data(int range, int timestamp)
    {
        QVariantMap out;
        auto&       provider = this->system_manager_.get_system<cex_prices_provider>();
        auto        json     = provider.get_ohlc_data(std::to_string(range));

        auto it = std::lower_bound(rbegin(json), rend(json), timestamp, [](const nlohmann::json& current_json, int timestamp) {
            int res = current_json.at("timestamp").get<int>();
            return timestamp < res;
        });

        if (it != json.rend())
        {
            QJsonDocument q_json = QJsonDocument::fromJson(QString::fromStdString(it->dump()).toUtf8());
            out                  = q_json.object().toVariantMap();
        }
        return out;
    }

    void
    application::on_refresh_ohlc_event([[maybe_unused]] const refresh_ohlc_needed& evt) noexcept
    {
        spdlog::debug("{} l{}", __FUNCTION__, __LINE__);
        if (not m_event_actions[events_action::about_to_exit_app])
        {
            this->m_actions_queue.push(action::refresh_ohlc);
            m_event_actions[events_action::candlestick_need_a_reset] = evt.is_a_reset;
        }
    }

    void
    application::on_ticker_balance_updated_event(const ticker_balance_updated& evt) noexcept
    {
        spdlog::trace("{} l{}", __FUNCTION__, __LINE__);
        if (not m_event_actions[events_action::about_to_exit_app])
        {
            this->m_actions_queue.push(action::refresh_portfolio_ticker_balance);
        }
        *this->m_ticker_balance_to_refresh = evt.ticker;
    }
} // namespace atomic_dex

//! Addressbook
namespace atomic_dex
{
    addressbook_model*
    application::get_addressbook() const noexcept
    {
        return qobject_cast<addressbook_model*>(m_manager_models.at("addressbook"));
    }
} // namespace atomic_dex

//! Orders
namespace atomic_dex
{
    void
    application::on_process_swaps_finished_event([[maybe_unused]] const process_swaps_finished& evt) noexcept
    {
        spdlog::trace("{} l{}", __FUNCTION__, __LINE__);
        if (not m_event_actions[events_action::about_to_exit_app])
        {
            this->m_actions_queue.push(action::post_process_swaps_finished);
        }
    }

    void
    application::on_process_orders_finished_event([[maybe_unused]] const process_orders_finished& evt) noexcept
    {
        spdlog::trace("{} l{}", __FUNCTION__, __LINE__);
        if (not m_event_actions[events_action::about_to_exit_app])
        {
            this->m_actions_queue.push(action::post_process_orders_finished);
        }
    }

    orders_model*
    application::get_orders() const noexcept
    {
        return qobject_cast<orders_model*>(m_manager_models.at("orders"));
    }
} // namespace atomic_dex

//! Portfolio
namespace atomic_dex
{
    portfolio_model*
    application::get_portfolio() const noexcept
    {
        return qobject_cast<portfolio_model*>(m_manager_models.at("portfolio"));
    }
} // namespace atomic_dex

//! Wallet manager QML API
namespace atomic_dex
{
    QString
    application::get_wallet_default_name() const noexcept
    {
        return m_wallet_manager.get_wallet_default_name();
    }

    void
    application::set_wallet_default_name(QString wallet_name) noexcept
    {
        m_wallet_manager.set_wallet_default_name(std::move(wallet_name));
        emit onWalletDefaultNameChanged();
    }

    bool
    atomic_dex::application::create(const QString& password, const QString& seed, const QString& wallet_name)
    {
        return m_wallet_manager.create(password, seed, wallet_name);
    }

    bool
    application::login(const QString& password, const QString& wallet_name)
    {
        bool res = m_wallet_manager.login(password, wallet_name, get_mm2(), [this, &wallet_name]() {
            this->set_wallet_default_name(wallet_name);
            this->set_status("initializing_mm2");
        });
        if (res)
        {
            addressbook_model* addressbook = qobject_cast<addressbook_model*>(m_manager_models.at("addressbook"));
            addressbook->initializeFromCfg();
        }
        return res;
    }

    bool
    application::confirm_password(const QString& wallet_name, const QString& password)
    {
        return atomic_dex::qt_wallet_manager::confirm_password(wallet_name, password);
    }

    bool
    application::delete_wallet(const QString& wallet_name)
    {
        return qt_wallet_manager::delete_wallet(wallet_name);
    }

    QString
    application::get_default_wallet_name()
    {
        return atomic_dex::qt_wallet_manager::get_default_wallet_name();
    }

    QStringList
    application::get_wallets()
    {
        return atomic_dex::qt_wallet_manager::get_wallets();
    }

    bool
    application::is_there_a_default_wallet()
    {
        return atomic_dex::qt_wallet_manager::is_there_a_default_wallet();
    }
} // namespace atomic_dex

//! Actions implementation
namespace atomic_dex
{
    void
    application::process_refresh_enabled_coin_action()
    {
        auto& mm2          = get_mm2();
        auto  refresh_coin = [](t_coins coins_container, auto&& coins_list) {
            coins_list.clear();
            coins_list = to_qt_binding(std::move(coins_container));
        };

        {
            auto coins = mm2.get_enabled_coins();
            refresh_coin(coins, m_enabled_coins);
            emit enabledCoinsChanged();
        }
        {
            auto coins = mm2.get_enableable_coins();
            refresh_coin(coins, m_enableable_coins);
            emit enableableCoinsChanged();
        }
        {
            if (not m_coin_info->get_ticker().isEmpty())
            {
                refresh_transactions(mm2);
            }
        }
    }

    void
    application::process_refresh_current_ticker_infos()
    {
        auto& mm2     = get_mm2();
        auto& paprika = get_paprika();

        refresh_transactions(mm2);
        refresh_fiat_balance(mm2, paprika);
        refresh_address(mm2);
        {
            const auto  ticker = m_coin_info->get_ticker().toStdString();
            const auto& info   = get_mm2().get_coin_info(ticker);
            m_coin_info->set_name(QString::fromStdString(info.name));
            m_coin_info->set_claimable(info.is_claimable);
            m_coin_info->set_type(QString::fromStdString(info.type));
            m_coin_info->set_paprika_id(QString::fromStdString(info.coinpaprika_id));
            m_coin_info->set_minimal_balance_for_asking_rewards(QString::fromStdString(info.minimal_claim_amount));
            m_coin_info->set_explorer_url(QString::fromStdString(info.explorer_url[0]));
            std::error_code ec;
            m_coin_info->set_price(QString::fromStdString(paprika.get_rate_conversion(m_config.current_currency, ticker, ec, true)));
            m_coin_info->set_change24h(retrieve_change_24h(paprika, info, m_config));
            m_coin_info->set_trend_7d(nlohmann_json_array_to_qt_json_array(paprika.get_ticker_historical(ticker).answer));
        }
    }

    void
    application::exit_handler()
    {
        spdlog::trace("will quit app, prevent all threading event");
        m_event_actions[events_action::about_to_exit_app] = true;
    }

    void
    application::on_start_fetching_new_ohlc_data_event(const start_fetching_new_ohlc_data& evt)
    {
        qobject_cast<candlestick_charts_model*>(m_manager_models.at("candlesticks"))->set_is_currently_fetching(evt.is_a_reset);
    }
} // namespace atomic_dex

//! Orderbook
namespace atomic_dex
{
    qt_orderbook_wrapper*
    application::get_orderbook_wrapper() const noexcept
    {
        return qobject_cast<qt_orderbook_wrapper*>(m_manager_models.at("orderbook"));
    }

    void
    application::on_process_orderbook_finished_event(const process_orderbook_finished& evt) noexcept
    {
        if (not m_event_actions[events_action::about_to_exit_app])
        {
            this->m_actions_queue.push(action::post_process_orderbook_finished);
            m_event_actions[events_action::orderbook_need_a_reset] = evt.is_a_reset;
        }
    }
} // namespace atomic_dex

//! Notification
namespace atomic_dex
{
    notification_manager*
    application::get_notification_manager() const noexcept
    {
        return qobject_cast<notification_manager*>(m_manager_models.at("notifications"));
    }
} // namespace atomic_dex

//! Internet checker
namespace atomic_dex
{
    internet_service_checker*
    application::get_internet_checker() const noexcept
    {
        return qobject_cast<internet_service_checker*>(m_manager_models.at("internet_service"));
    }
} // namespace atomic_dex<|MERGE_RESOLUTION|>--- conflicted
+++ resolved
@@ -401,7 +401,6 @@
         QObject(pParent),
         m_update_status(QJsonObject{
             {"update_needed", false}, {"changelog", ""}, {"current_version", ""}, {"download_url", ""}, {"new_version", ""}, {"rpc_code", 0}, {"status", ""}}),
-<<<<<<< HEAD
         m_coin_info(new current_coin_info(dispatcher_, this)), m_manager_models{
                                                                    {"addressbook", new addressbook_model(this->m_wallet_manager, this)},
                                                                    {"portfolio", new portfolio_model(this->system_manager_, this->m_config, this)},
@@ -411,15 +410,6 @@
                                                                    {"internet_service",
                                                                     std::addressof(system_manager_.create_system<internet_service_checker>(this))},
                                                                    {"notifications", new notification_manager(this->dispatcher_, this)}}
-=======
-        m_coin_info(new current_coin_info(dispatcher_, this)),
-        m_manager_models{
-            {"addressbook", new addressbook_model(this->m_wallet_manager, this)},
-            {"portfolio", new portfolio_model(this->system_manager_, this->m_config, this)},
-            {"orders", new orders_model(this->system_manager_, this)}},
-        m_candlestick_chart_ohlc(new candlestick_charts_model(this->system_manager_, this)), m_orderbook(new qt_orderbook_wrapper(this->system_manager_, this)),
-        m_internet_service_checker(std::addressof(system_manager_.create_system<internet_service_checker>(this)))
->>>>>>> ca269fbf
     {
         get_dispatcher().sink<refresh_update_status>().connect<&application::on_refresh_update_status_event>(*this);
         //! MM2 system need to be created before the GUI and give the instance to the gui
