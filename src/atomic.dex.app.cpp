/******************************************************************************
 * Copyright © 2013-2019 The Komodo Platform Developers.                      *
 *                                                                            *
 * See the AUTHORS, DEVELOPER-AGREEMENT and LICENSE files at                  *
 * the top-level directory of this distribution for the individual copyright  *
 * holder information and the developer policies on copyright and licensing.  *
 *                                                                            *
 * Unless otherwise agreed in a custom licensing agreement, no part of the    *
 * Komodo Platform software, including this file may be copied, modified,     *
 * propagated or distributed except according to the terms contained in the   *
 * LICENSE file                                                               *
 *                                                                            *
 * Removal or modification of this copyright notice is prohibited.            *
 *                                                                            *
 ******************************************************************************/

#include <QDebug>
#include <QJsonArray>
#include <QJsonDocument>
#include <QJsonObject>
#include <QTimer>

#if defined(_WIN32) || defined(WIN32)
#    define WIN32_LEAN_AND_MEAN
#    define NOMINMAX
#    include <windows.h>

#    include <wincrypt.h>
#endif

#ifdef __APPLE__
#    include "atomic.dex.osx.manager.hpp"
#    include <QGuiApplication>
#    include <QJsonArray>
#    include <QWindow>
#    include <QWindowList>
#endif

/*#define ENABLE_ENCODER_GENERIC
#include "QZXing.h"*/
//! Project Headers
#include "atomic.dex.app.hpp"
#include "atomic.dex.mm2.hpp"
#include "atomic.dex.provider.coinpaprika.hpp"
#include "atomic.dex.qt.bindings.hpp"
#include "atomic.dex.security.hpp"
#include "atomic.dex.utilities.hpp"
#include "atomic.dex.version.hpp"
#include "atomic.threadpool.hpp"

namespace
{
#if defined(_WIN32) || defined(WIN32)
    bool
    acquire_context(HCRYPTPROV* ctx)
    {
        if (!CryptAcquireContext(ctx, nullptr, nullptr, PROV_RSA_FULL, 0))
        {
            return CryptAcquireContext(ctx, nullptr, nullptr, PROV_RSA_FULL, CRYPT_NEWKEYSET);
        }
        return true;
    }


    size_t
    sysrandom(void* dst, size_t dstlen)
    {
        HCRYPTPROV ctx;
        if (!acquire_context(&ctx))
        {
            throw std::runtime_error("Unable to initialize Win32 crypt library.");
        }

        BYTE* buffer = reinterpret_cast<BYTE*>(dst);
        if (!CryptGenRandom(ctx, dstlen, buffer))
        {
            throw std::runtime_error("Unable to generate random bytes.");
        }

        if (!CryptReleaseContext(ctx, 0))
        {
            throw std::runtime_error("Unable to release Win32 crypt library.");
        }

        return dstlen;
    }
#endif
} // namespace

namespace atomic_dex
{
    void
    atomic_dex::application::change_state(int visibility)
    {
#ifdef __APPLE__
        qDebug() << visibility;
        {
            QWindowList windows = QGuiApplication::allWindows();
            QWindow*    win     = windows.first();
            atomic_dex::mac_window_setup(win->winId(), visibility == QWindow::FullScreen);
        }
#endif
    }

    QObjectList
    atomic_dex::application::get_enabled_coins() const noexcept
    {
        return m_enabled_coins;
    }

    QObjectList
    atomic_dex::application::get_enableable_coins() const noexcept
    {
        return m_enableable_coins;
    }

    bool
    atomic_dex::application::enable_coins(const QStringList& coins)
    {
        std::vector<std::string> coins_std;

        coins_std.reserve(coins.size());
        for (auto&& coin: coins) { coins_std.push_back(coin.toStdString()); }
        atomic_dex::mm2& mm2 = get_mm2();
        mm2.enable_multiple_coins(coins_std);

        return true;
    }

    bool
    application::disable_coins(const QStringList& coins)
    {
        std::vector<std::string> coins_std;

        coins_std.reserve(coins.size());
        for (auto&& coin: coins) { coins_std.push_back(coin.toStdString()); }
        get_mm2().disable_multiple_coins(coins_std);
        m_coin_info->set_ticker("");

        return false;
    }

    bool
    atomic_dex::application::create(const QString& password, const QString& seed, const QString& wallet_name)
    {
        std::error_code ec;
        auto            key = atomic_dex::derive_password(password.toStdString(), ec);
        if (ec)
        {
            spdlog::warn("{}", ec.message());
            if (ec == dextop_error::derive_password_failed)
            {
                return false;
            }
        }
        else
        {
            using namespace std::string_literals;
            const fs::path    seed_path          = get_atomic_dex_config_folder() / (wallet_name.toStdString() + ".seed"s);
            const fs::path    wallet_object_path = get_atomic_dex_export_folder() / (wallet_name.toStdString() + ".wallet.json"s);
            const std::string wallet_cfg_file    = std::string(atomic_dex::get_raw_version()) + "-coins"s + "."s + wallet_name.toStdString() + ".json"s;
            const fs::path    wallet_cfg_path    = get_atomic_dex_config_folder() / wallet_cfg_file;


            if (not fs::exists(wallet_cfg_path))
            {
                const auto  cfg_path = ag::core::assets_real_path() / "config";
                std::string filename = std::string(atomic_dex::get_raw_version()) + "-coins.json";
                fs::copy(cfg_path / filename, wallet_cfg_path);
            }

            // Encrypt seed
            atomic_dex::encrypt(seed_path, seed.toStdString().data(), key.data());
            // sodium_memzero(&seed, seed.size());
            sodium_memzero(key.data(), key.size());

            std::ofstream ofs((get_atomic_dex_config_folder() / "default.wallet"s).string().c_str());
            ofs << wallet_name.toStdString();

            set_wallet_default_name(wallet_name);

            std::ofstream  wallet_object(wallet_object_path.string());
            nlohmann::json wallet_object_json;

            wallet_object_json["name"] = wallet_name.toStdString();
            wallet_object << wallet_object_json.dump(4);
            wallet_object.close();

            return true;
        }
        return false;
    }

    bool
    atomic_dex::application::first_run()
    {
        return get_wallets().empty();
    }

    void
    application::launch()
    {
        this->system_manager_.start();
        auto timer = new QTimer(this);
        connect(timer, &QTimer::timeout, this, &application::tick);
        timer->start(8);
    }

    QString
    atomic_dex::application::get_mnemonic()
    {
#ifdef __APPLE__
        bc::data_chunk my_entropy_256(32); // 32 bytes = 256 bits

        bc::pseudo_random_fill(my_entropy_256);

        // Instantiate mnemonic word_list
        bc::wallet::word_list words = bc::wallet::create_mnemonic(my_entropy_256);
        return QString::fromStdString(bc::join(words));
#elif defined(_WIN32) || defined(WIN32)
        std::array<unsigned char, WALLY_SECP_RANDOMIZE_LEN> data;
        sysrandom(data.data(), data.size());
        char*  output;
        words* output_words;
        bip39_get_wordlist(NULL, &output_words);
        bip39_mnemonic_from_bytes(output_words, data.data(), data.size(), &output);
        bip39_mnemonic_validate(output_words, output);
        return output;
#else
        std::array<unsigned char, WALLY_SECP_RANDOMIZE_LEN> data;
        boost::random_device                                device;
        device.generate(data.begin(), data.end());
        char*  output;
        words* output_words;
        bip39_get_wordlist(NULL, &output_words);
        bip39_mnemonic_from_bytes(output_words, data.data(), data.size(), &output);
        bip39_mnemonic_validate(output_words, output);
        return output;
#endif
    }

    void
    application::tick()
    {
        this->process_one_frame();
        if (this->m_need_a_full_refresh_of_mm2)
        {
            auto& mm2_s = system_manager_.create_system<mm2>();
            system_manager_.create_system<coinpaprika_provider>(mm2_s);

            connect_signals();
            this->m_need_a_full_refresh_of_mm2 = false;
        }
        auto& mm2     = get_mm2();
        auto& paprika = get_paprika();
        if (mm2.is_mm2_running())
        {
            if (m_coin_info->get_ticker().isEmpty() && not m_enabled_coins.empty())
            {
                auto coin = mm2.get_enabled_coins().front();
                m_coin_info->set_ticker(QString::fromStdString(coin.ticker));
                emit coinInfoChanged();
            }

            if (m_refresh_enabled_coin_event)
            {
                auto refresh_coin = [this](auto&& coins_container, auto&& coins_list) {
                    coins_list.clear();
                    coins_list = to_qt_binding(std::move(coins_container), this);
                };

                {
                    auto coins = mm2.get_enabled_coins();
                    refresh_coin(coins, m_enabled_coins);
                    emit enabledCoinsChanged();
                }
                {
                    auto coins = mm2.get_enableable_coins();
                    refresh_coin(coins, m_enableable_coins);
                    emit enableableCoinsChanged();
                }
                {
                    if (not m_coin_info->get_ticker().isEmpty())
                    {
                        refresh_transactions(mm2);
                    }
                }
                m_refresh_enabled_coin_event = false;
            }

            if (m_refresh_current_ticker_infos)
            {
                refresh_transactions(mm2);
                refresh_fiat_balance(mm2, paprika);
                refresh_address(mm2);
                const auto& info = get_mm2().get_coin_info(m_coin_info->get_ticker().toStdString());
                m_coin_info->set_name(QString::fromStdString(info.name));
                m_coin_info->set_claimable(info.is_claimable);
                m_coin_info->set_type(QString::fromStdString(info.type));
                m_coin_info->set_paprika_id(QString::fromStdString(info.coinpaprika_id));
                m_coin_info->set_minimal_balance_for_asking_rewards(QString::fromStdString(info.minimal_claim_amount));
                m_coin_info->set_explorer_url(QString::fromStdString(info.explorer_url[0]));
                m_refresh_current_ticker_infos = false;
            }

            if (m_refresh_orders_needed)
            {
                emit myOrdersUpdated();
                m_refresh_orders_needed = false;
            }

            if (m_refresh_transaction_only)
            {
                spdlog::info("refreshing transactions");
                refresh_transactions(mm2);
                m_refresh_transaction_only = false;
            }

            std::error_code ec;
            auto            fiat_balance_std = paprika.get_price_in_fiat_all(m_current_fiat.toStdString(), ec);

            if (!ec)
            {
                this->set_current_balance_fiat_all(QString::fromStdString(fiat_balance_std));
            }

            auto second_fiat_balance_std = paprika.get_price_in_fiat_all(m_second_current_fiat.toStdString(), ec);

            if (!ec)
            {
                this->set_current_balance_fiat_all(QString::fromStdString(fiat_balance_std));
            }

            if (not m_coin_info->get_ticker().isEmpty() && not m_enabled_coins.empty())
            {
                refresh_fiat_balance(mm2, paprika);
                refresh_address(mm2);
            }
        }
    }

    void
    application::refresh_fiat_balance(const mm2& mm2, const coinpaprika_provider& paprika)
    {
        std::error_code ec;
        QString         target_balance = QString::fromStdString(mm2.my_balance(m_coin_info->get_ticker().toStdString(), ec));
        m_coin_info->set_balance(target_balance);

        if (m_current_fiat == "USD" || m_current_fiat == "EUR")
        {
            ec          = std::error_code();
            auto amount = QString::fromStdString(paprika.get_price_in_fiat(m_current_fiat.toStdString(), m_coin_info->get_ticker().toStdString(), ec));
            if (!ec)
            {
                m_coin_info->set_fiat_amount(amount);
            }
        }
    }

    void
    application::refresh_transactions(const mm2& mm2)
    {
        spdlog::debug("{} l{}", __FUNCTION__, __LINE__);
        std::error_code ec;
        auto            txs = mm2.get_tx_history(m_coin_info->get_ticker().toStdString(), ec);
        if (!ec)
        {
            m_coin_info->set_transactions(to_qt_binding(std::move(txs), this, get_paprika(), m_current_fiat, m_coin_info->get_ticker().toStdString()));
        }
        auto tx_state = mm2.get_tx_state(m_coin_info->get_ticker().toStdString(), ec);

        if (!ec)
        {
            m_coin_info->set_tx_state(QString::fromStdString(tx_state.state));
            if (mm2.get_coin_info(m_coin_info->get_ticker().toStdString()).is_erc_20)
            {
                m_coin_info->set_blocks_left(tx_state.blocks_left);
            }
            else
            {
                m_coin_info->set_txs_left(tx_state.transactions_left);
            }
            m_coin_info->set_tx_current_block(tx_state.current_block);
        }
    }

    mm2&
    application::get_mm2() noexcept
    {
        return this->system_manager_.get_system<mm2>();
    }

    coinpaprika_provider&
    application::get_paprika() noexcept
    {
        return this->system_manager_.get_system<coinpaprika_provider>();
    }

    entt::dispatcher&
    application::get_dispatcher() noexcept
    {
        return this->dispatcher_;
    }

    QObject*
    atomic_dex::application::get_current_coin_info() const noexcept
    {
        return m_coin_info;
    }

    QString
    atomic_dex::application::get_balance_fiat_all() const noexcept
    {
        return m_current_balance_all;
    }

    QString
    application::get_second_balance_fiat_all() const noexcept
    {
        return m_second_current_balance_all;
    }

    void
    atomic_dex::application::set_current_balance_fiat_all(QString current_fiat_all_balance) noexcept
    {
        this->m_current_balance_all = std::move(current_fiat_all_balance);
        emit on_fiat_balance_all_changed();
    }

    void
    application::set_second_current_balance_fiat_all(QString current_fiat_all_balance) noexcept
    {
        this->m_second_current_balance_all = std::move(current_fiat_all_balance);
        emit on_second_fiat_balance_all_changed();
    }

    application::application(QObject* pParent) noexcept : QObject(pParent), m_coin_info(new current_coin_info(dispatcher_, this))
    {
        //! MM2 system need to be created before the GUI and give the instance to the gui
        auto& mm2_system = system_manager_.create_system<mm2>();
        system_manager_.create_system<coinpaprika_provider>(mm2_system);

        connect_signals();
        if (is_there_a_default_wallet())
        {
            set_wallet_default_name(get_default_wallet_name());
        }
    }

    void
    atomic_dex::application::cancel_order(const QString& order_id)
    {
        auto& mm2 = get_mm2();
        atomic_dex::spawn([&mm2, order_id, this]() {
            ::mm2::api::rpc_cancel_order({order_id.toStdString()});
            mm2.fetch_infos_thread();
            this->get_dispatcher().trigger<refresh_order_needed>();
        });
    }

    void
    atomic_dex::application::cancel_all_orders()
    {
        auto& mm2 = get_mm2();
        atomic_dex::spawn([&mm2, this]() {
            ::mm2::api::cancel_all_orders_request req;
            ::mm2::api::rpc_cancel_all_orders(std::move(req));
            mm2.process_orders();
            this->get_dispatcher().trigger<refresh_order_needed>();
        });
    }

    void
    application::cancel_all_orders_by_ticker(const QString& ticker)
    {
        auto& mm2 = get_mm2();
        atomic_dex::spawn([&mm2, &ticker, this]() {
            ::mm2::api::cancel_data cd;
            cd.ticker = ticker.toStdString();
            ::mm2::api::cancel_all_orders_request req{{"Coin", cd}};
            ::mm2::api::rpc_cancel_all_orders(std::move(req));
            mm2.process_orders();
            this->get_dispatcher().trigger<refresh_order_needed>();
        });
    }

    void
    atomic_dex::application::on_enabled_coins_event(const enabled_coins_event&) noexcept
    {
        spdlog::debug("{} l{}", __FUNCTION__, __LINE__);
        m_refresh_enabled_coin_event = true;
    }

    QString
    application::get_current_fiat() const noexcept
    {
        return this->m_current_fiat;
    }

    QString
    application::get_second_current_fiat() const noexcept
    {
        return this->m_second_current_fiat;
    }

    void
    application::set_current_fiat(QString current_fiat) noexcept
    {
        this->m_current_fiat = std::move(current_fiat);
        emit on_fiat_changed();
    }

    void
    application::set_second_current_fiat(QString current_fiat) noexcept
    {
        this->m_second_current_fiat = std::move(current_fiat);
        emit on_second_fiat_changed();
    }

    void
    application::on_change_ticker_event(const change_ticker_event&) noexcept
    {
        spdlog::debug("{} l{}", __FUNCTION__, __LINE__);
        m_refresh_current_ticker_infos = true;
    }

    void
    application::refresh_address(mm2& mm2)
    {
        std::error_code ec;
        auto            address = QString::fromStdString(mm2.address(m_coin_info->get_ticker().toStdString(), ec));
        this->m_coin_info->set_address(address);
    }

    QObject*
    application::prepare_send(const QString& address, const QString& amount, bool max)
    {
        atomic_dex::t_withdraw_request req{
            .to = address.toStdString(), .coin = m_coin_info->get_ticker().toStdString(), .max = max, .amount = amount.toStdString()};
        if (req.max)
        {
            req.amount = "0";
        }
        std::error_code ec;
        auto            answer = mm2::withdraw(std::move(req), ec);
        auto            coin   = get_mm2().get_coin_info(m_coin_info->get_ticker().toStdString());
        return to_qt_binding(std::move(answer), this, QString::fromStdString(coin.explorer_url[0]));
    }

    QObject*
    application::prepare_send_fees(
        const QString& address, const QString& amount, bool is_erc_20, const QString& fees_amount, const QString& gas_price, const QString& gas, bool max)
    {
        atomic_dex::t_withdraw_request req{
            .to = address.toStdString(), .coin = m_coin_info->get_ticker().toStdString(), .max = max, .amount = amount.toStdString()};
        if (req.max == true)
        {
            req.amount = "0";
        }
        req.fees = atomic_dex::t_withdraw_fees{
            .type      = is_erc_20 ? "EthGas" : "UtxoFixed",
            .amount    = fees_amount.toStdString(),
            .gas_price = gas_price.toStdString(),
            .gas_limit = not gas.isEmpty() ? std::stoi(gas.toStdString()) : 0};
        std::error_code ec;
        auto            answer = mm2::withdraw(std::move(req), ec);
        auto            coin   = get_mm2().get_coin_info(m_coin_info->get_ticker().toStdString());
        return to_qt_binding(std::move(answer), this, QString::fromStdString(coin.explorer_url[0]));
    }

    bool
    atomic_dex::application::is_claiming_ready(const QString& ticker)
    {
        return get_mm2().is_claiming_ready(ticker.toStdString());
    }

    QObject*
    atomic_dex::application::claim_rewards(const QString& ticker)
    {
        std::error_code ec;
        auto            answer = get_mm2().claim_rewards(ticker.toStdString(), ec);
        if (not answer.error.has_value())
        {
            if (ec)
            {
                answer.error = ec.message();
            }
        }
        auto coin = get_mm2().get_coin_info(m_coin_info->get_ticker().toStdString());
        auto obj  = to_qt_binding(std::move(answer), this, QString::fromStdString(coin.explorer_url[0]));
        return obj;
    }

    QString
    application::send(const QString& tx_hex)
    {
        atomic_dex::t_broadcast_request req{.tx_hex = tx_hex.toStdString(), .coin = m_coin_info->get_ticker().toStdString()};
        std::error_code                 ec;
        auto                            answer = mm2::broadcast(std::move(req), ec);
        m_refresh_current_ticker_infos         = true;
        refresh_infos();
        return QString::fromStdString(answer.tx_hash);
    }

    QString
    application::send_rewards(const QString& tx_hex)
    {
        atomic_dex::t_broadcast_request req{.tx_hex = tx_hex.toStdString(), .coin = m_coin_info->get_ticker().toStdString()};
        std::error_code                 ec;
        auto                            answer = get_mm2().send_rewards(std::move(req), ec);
        m_refresh_current_ticker_infos         = true;
        refresh_infos();
        return QString::fromStdString(answer.tx_hash);
    }

    void
    application::on_tx_fetch_finished_event(const tx_fetch_finished&) noexcept
    {
        spdlog::debug("{} l{}", __FUNCTION__, __LINE__);
        m_refresh_transaction_only = true;
    }

    bool
    application::place_buy_order(const QString& base, const QString& rel, const QString& price, const QString& volume)
    {
        t_float_50 price_f;
        t_float_50 amount_f;
        t_float_50 total_amount;

        price_f.assign(price.toStdString());
        amount_f.assign(volume.toStdString());
        total_amount = price_f * amount_f;

        t_buy_request   req{.base = base.toStdString(), .rel = rel.toStdString(), .price = price.toStdString(), .volume = volume.toStdString()};
        std::error_code ec;
        auto            answer = get_mm2().place_buy_order(std::move(req), total_amount, ec);

        return !answer.error.has_value();
    }

    QString
    application::place_sell_order(
        const QString& base, const QString& rel, const QString& price, const QString& volume, bool is_created_order, const QString& price_denom,
        const QString& price_numer)
    {
        qDebug() << " base: " << base << " rel: " << rel << " price: " << price << " volume: " << volume;
        t_float_50 amount_f;
        amount_f.assign(volume.toStdString());

        t_sell_request req{
            .base             = base.toStdString(),
            .rel              = rel.toStdString(),
            .price            = price.toStdString(),
            .volume           = volume.toStdString(),
            .is_created_order = is_created_order,
            .price_denom      = price_denom.toStdString(),
            .price_numer      = price_numer.toStdString()};
        std::error_code ec;
        auto            answer = get_mm2().place_sell_order(std::move(req), amount_f, ec);

        if (answer.error.has_value())
        {
            return QString::fromStdString(answer.error.value());
        }
        else
        {
            return "";
        }
    }

    bool
    application::do_i_have_enough_funds(const QString& ticker, const QString& amount) const
    {
        t_float_50 amount_f(amount.toStdString());
        return get_mm2().do_i_have_enough_funds(ticker.toStdString(), amount_f);
    }

    const mm2&
    application::get_mm2() const noexcept
    {
        return this->system_manager_.get_system<mm2>();
    }

    void
    application::on_coin_disabled_event(const coin_disabled&) noexcept
    {
        spdlog::debug("{} l{}", __FUNCTION__, __LINE__);
        m_refresh_enabled_coin_event = true;
    }

    QString
    application::get_balance(const QString& coin)
    {
        std::error_code ec;
        auto            res = get_mm2().my_balance(coin.toStdString(), ec);
        return QString::fromStdString(res);
    }

    void
    application::on_gui_enter_dex()
    {
        this->dispatcher_.trigger<gui_enter_trading>();
    }

    void
    application::on_gui_leave_dex()
    {
        this->dispatcher_.trigger<gui_leave_trading>();
    }

    QString
    application::get_status() const noexcept
    {
        return m_current_status;
    }

    void
    application::set_status(QString status) noexcept
    {
        this->m_current_status = std::move(status);
        emit on_status_changed();
    }

    void
    application::on_mm2_initialized_event(const mm2_initialized&) noexcept
    {
        spdlog::debug("{} l{}", __FUNCTION__, __LINE__);
        this->set_status("enabling_coins");
    }

    void
    application::on_mm2_started_event(const mm2_started&) noexcept
    {
        spdlog::debug("{} l{}", __FUNCTION__, __LINE__);
        this->set_status("complete");
    }

    void
    application::set_current_orderbook(const QString& base, const QString& rel)
    {
        this->dispatcher_.trigger<orderbook_refresh>(base.toStdString(), rel.toStdString());
    }

    QVariantMap
    application::get_orderbook(const QString& ticker)
    {
        QVariantMap     out;
        std::error_code ec;
        auto            answer = get_mm2().get_orderbook(ticker.toStdString(), ec);
        if (ec == dextop_error::orderbook_ticker_not_found)
        {
            spdlog::warn("{}", ec.message());
            return out;
        }
        for (auto&& current_orderbook: answer)
        {
            nlohmann::json j_out = nlohmann::json::array();
            for (auto&& current_bid: current_orderbook.bids)
            {
                nlohmann::json current_j_bid = {
                    {"volume", current_bid.maxvolume},
                    {"price", current_bid.price},
                    {"price_denom", current_bid.price_fraction_denom},
                    {"price_numer", current_bid.price_fraction_numer}};
                j_out.push_back(current_j_bid);
            }
            auto out_orderbook = QJsonDocument::fromJson(QString::fromStdString(j_out.dump()).toUtf8());
            out.insert(QString::fromStdString(current_orderbook.rel), out_orderbook.toVariant());
        }
        return out;
    }

    QVariantMap
    application::get_my_orders()
    {
        auto&       mm2 = get_mm2();
        QVariantMap output;
        auto        coins = mm2.get_enabled_coins();
        for (auto&& coin: coins)
        {
            std::error_code ec;
            output.insert(QString::fromStdString(coin.ticker), QVariant::fromValue(to_qt_binding(mm2.get_orders(coin.ticker, ec), this)));
        }
        return output;
    }

    void
    application::on_refresh_order_event(const refresh_order_needed&) noexcept
    {
        spdlog::debug("{} l{}", __FUNCTION__, __LINE__);
        this->m_refresh_orders_needed = true;
    }

    void
    application::refresh_infos()
    {
        auto& mm2 = get_mm2();
        spawn([&mm2, &dispatcher = dispatcher_]() {
            mm2.fetch_infos_thread();
            dispatcher.trigger<refresh_order_needed>();
        });
    }

    void
    application::refresh_orders_and_swaps()
    {
        auto& mm2 = get_mm2();
        spawn([&mm2, &dispatcher = dispatcher_]() {
            mm2.process_swaps();
            mm2.process_orders();
            dispatcher.trigger<refresh_order_needed>();
        });
    }

    QObject*
    application::get_coin_info(const QString& ticker)
    {
        return to_qt_binding(get_mm2().get_coin_info(ticker.toStdString()), this);
    }

    bool
    application::disconnect()
    {
        spdlog::debug("{} l{}", __FUNCTION__, __LINE__);

        system_manager_.mark_system<mm2>();
        system_manager_.mark_system<coinpaprika_provider>();

        get_dispatcher().sink<change_ticker_event>().disconnect<&application::on_change_ticker_event>(*this);
        get_dispatcher().sink<enabled_coins_event>().disconnect<&application::on_enabled_coins_event>(*this);
        get_dispatcher().sink<tx_fetch_finished>().disconnect<&application::on_tx_fetch_finished_event>(*this);
        get_dispatcher().sink<coin_disabled>().disconnect<&application::on_coin_disabled_event>(*this);
        get_dispatcher().sink<mm2_initialized>().disconnect<&application::on_mm2_initialized_event>(*this);
        get_dispatcher().sink<mm2_started>().disconnect<&application::on_mm2_started_event>(*this);
        get_dispatcher().sink<refresh_order_needed>().disconnect<&application::on_refresh_order_event>(*this);

        this->m_need_a_full_refresh_of_mm2 = true;

        return fs::remove(get_atomic_dex_config_folder() / "default.wallet");
    }

    void
    application::connect_signals()
    {
        spdlog::debug("{} l{}", __FUNCTION__, __LINE__);
        get_dispatcher().sink<change_ticker_event>().connect<&application::on_change_ticker_event>(*this);
        get_dispatcher().sink<enabled_coins_event>().connect<&application::on_enabled_coins_event>(*this);
        get_dispatcher().sink<tx_fetch_finished>().connect<&application::on_tx_fetch_finished_event>(*this);
        get_dispatcher().sink<coin_disabled>().connect<&application::on_coin_disabled_event>(*this);
        get_dispatcher().sink<mm2_initialized>().connect<&application::on_mm2_initialized_event>(*this);
        get_dispatcher().sink<mm2_started>().connect<&application::on_mm2_started_event>(*this);
        get_dispatcher().sink<refresh_order_needed>().connect<&application::on_refresh_order_event>(*this);
    }

    QString
    application::get_wallet_default_name() const noexcept
    {
        return m_current_default_wallet;
    }

    void
    application::set_wallet_default_name(QString wallet_name) noexcept
    {
        using namespace std::string_literals;
        if (wallet_name == "")
        {
            fs::remove(get_atomic_dex_config_folder() / "default.wallet");
            return;
        }
        if (not fs::exists(get_atomic_dex_config_folder() / "default.wallet"s))
        {
            std::ofstream ofs((get_atomic_dex_config_folder() / "default.wallet"s).string());
            ofs << wallet_name.toStdString();
        }
        else
        {
            std::ofstream ofs((get_atomic_dex_config_folder() / "default.wallet"s).string(), std::ios_base::out | std::ios_base::trunc);
            ofs << wallet_name.toStdString();
        }

        this->m_current_default_wallet = std::move(wallet_name);
        emit on_wallet_default_name_changed();
    }

    QString
    atomic_dex::application::get_regex_password_policy() const noexcept
    {
        return QString(::atomic_dex::get_regex_password_policy());
    }

    QVariantMap
    application::get_trade_infos(const QString& ticker, const QString& receive_ticker, const QString& amount)
    {
        spdlog::debug("{} l{} f[{}]", __FUNCTION__, __LINE__, fs::path(__FILE__).filename().string());
        QVariantMap out;


        spdlog::info("ticker: {}, receive ticker: {}, amount: {}", ticker.toStdString(), receive_ticker.toStdString(), amount.toStdString());
        auto trade_fee_f = get_mm2().get_trade_fee(ticker.toStdString(), amount.toStdString(), false);
        auto answer      = get_mm2().get_trade_fixed_fee(ticker.toStdString());

        if (!answer.amount.empty())
        {
            t_float_50 erc_fees = 0;
            t_float_50 tx_fee_f = t_float_50(answer.amount) * 2;

            if (receive_ticker != "")
            {
                get_mm2().apply_erc_fees(receive_ticker.toStdString(), erc_fees);
            }

<<<<<<< HEAD
            auto tx_fee_value     = QString::fromStdString(get_formated_float(tx_fee_f));
            auto final_balance_f  = t_float_50(amount.toStdString()) - (trade_fee_f + tx_fee_f);
            std::string final_balance = amount.toStdString();
			//spdlog::info("final_balance_f: {}", get_formated_float(final_balance_f));
            if (final_balance_f.convert_to<float>() > 0.0)
            {
                final_balance = get_formated_float(final_balance_f);
                out.insert("not_enough_balance_to_pay_the_fees", false);
				//spdlog::info("final_balance is: {}", final_balance);
            } else {
				spdlog::info("final_balance_f < 0");
=======
            auto        tx_fee_value    = QString::fromStdString(get_formated_float(tx_fee_f));
            auto        final_balance_f = t_float_50(amount.toStdString()) - (trade_fee_f + tx_fee_f);
            std::string final_balance   = amount.toStdString();
            spdlog::info("final_balance_f: {}", get_formated_float(final_balance_f));
            if (final_balance_f.convert_to<float>() > 0)
            {
                spdlog::info("here");
                final_balance = get_formated_float(final_balance_f);
                out.insert("not_enough_balance_to_pay_the_fees", false);
            }
            else
            {
                spdlog::info("final_balance_f < 0");
>>>>>>> 6ed1f69e
                out.insert("not_enough_balance_to_pay_the_fees", true);
                auto amount_needed = t_float_50(0.00777) - final_balance_f;
                out.insert("amount_needed", QString::fromStdString(get_formated_float(amount_needed)));
            }
            auto final_balance_qt = QString::fromStdString(final_balance);

            out.insert("trade_fee", QString::fromStdString(get_mm2().get_trade_fee_str(ticker.toStdString(), amount.toStdString(), false)));
            out.insert("tx_fee", tx_fee_value);
            if (erc_fees > 0)
            {
                auto erc_value = QString::fromStdString(get_formated_float(erc_fees));
                out.insert("erc_fees", erc_value);
            }
            out.insert("is_ticker_of_fees_eth", get_mm2().get_coin_info(ticker.toStdString()).is_erc_20);
            out.insert("input_final_value", final_balance_qt);
        }
        qDebug() << out;
        return out;
    }

    QVariantList
    application::get_portfolio_informations()
    {
        QVariantList   out;
        nlohmann::json j = nlohmann::json::array();

        auto coins = get_mm2().get_enabled_coins();
        for (auto&& coin: coins)
        {
            std::error_code ec;
            nlohmann::json  cur_obj{
                {"ticker", coin.ticker},
                {"name", coin.name},
                {"price", get_paprika().get_rate_conversion(m_current_fiat.toStdString(), coin.ticker, ec, true)},
                {"balance", get_mm2().my_balance(coin.ticker, ec)},
                {"balance_fiat", get_paprika().get_price_in_fiat(m_current_fiat.toStdString(), coin.ticker, ec)},
                {"rates", get_paprika().get_ticker_infos(coin.ticker).answer},
                {"historical", get_paprika().get_ticker_historical(coin.ticker).answer}};
            j.push_back(cur_obj);
        }
        QJsonDocument q_json = QJsonDocument::fromJson(QString::fromStdString(j.dump()).toUtf8());
        out                  = q_json.array().toVariantList();
        return out;
    }

    QString
    application::get_current_lang() const noexcept
    {
        return m_current_lang;
    }

    void
    application::set_current_lang(const QString& current_lang) noexcept
    {
        this->m_current_lang = current_lang;
        if (m_config.current_lang != current_lang.toStdString())
        {
            change_lang(m_config, current_lang.toStdString());
        }
        auto get_locale = [](const QString current_lang) {
            if (current_lang == "tr")
            {
                return QLocale::Language::Turkish;
            }
            else if (current_lang == "en")
            {
                return QLocale::Language::English;
            }
            else if (current_lang == "fr")
            {
                return QLocale::Language::French;
            }
            return QLocale::Language::AnyLanguage;
        };

        qDebug() << "locale before: " << QLocale().name();
        QLocale::setDefault(get_locale(current_lang));
        qDebug() << "locale after: " << QLocale().name();
        auto res = this->m_translator.load("atomic_qt_" + current_lang, QLatin1String(":/atomic_qt_design/assets/languages"));
        assert(res);
        this->m_app->installTranslator(&m_translator);
        emit on_lang_changed();
        emit lang_changed();
    }

    void
    application::set_qt_app(QApplication* app) noexcept
    {
        this->m_app = app;
        set_current_lang(QString::fromStdString(m_config.current_lang));
    }

    QStringList
    application::get_available_langs() const
    {
        QStringList out;
        out.reserve(m_config.available_lang.size());
        for (auto&& cur_lang: m_config.available_lang) { out.push_back(QString::fromStdString(cur_lang)); }
        return out;
    }

    QString
    application::get_empty_string()
    {
        return "";
    }

    QString
    application::retrieve_seed(const QString& wallet_name, const QString& password)
    {
        std::error_code ec;
        auto            key = atomic_dex::derive_password(password.toStdString(), ec);
        if (ec)
        {
            spdlog::warn("{}", ec.message());
            if (ec == dextop_error::derive_password_failed)
            {
                return "wrong password";
            }
        }
        using namespace std::string_literals;
        const fs::path seed_path = get_atomic_dex_config_folder() / (wallet_name.toStdString() + ".seed"s);
        auto           seed      = atomic_dex::decrypt(seed_path, key.data(), ec);
        if (ec == dextop_error::corrupted_file_or_wrong_password)
        {
            spdlog::warn("{}", ec.message());
            return "wrong password";
        }
        return QString::fromStdString(seed);
    }


    bool
    application::mnemonic_validate(QString entropy)
    {
#ifdef __APPLE__
        std::vector<std::string> mnemonic;

        // Split
        std::string       s         = entropy.toStdString();
        const std::string delimiter = " ";
        size_t            pos       = 0;
        while ((pos = s.find(delimiter)) != std::string::npos)
        {
            mnemonic.emplace_back(s.substr(0, pos));
            s.erase(0, pos + delimiter.length());
        }
        mnemonic.emplace_back(s);

        // Validate
        return bc::wallet::validate_mnemonic(mnemonic);
#else
        return bip39_mnemonic_validate(nullptr, entropy.toStdString().c_str()) == 0;
#endif
    }

    QVariantMap
    application::get_recent_swaps()
    {
        QVariantMap out;
        auto        swaps = get_mm2().get_swaps();

        for (auto& swap: swaps.swaps)
        {
            nlohmann::json j2 = {
                {"maker_coin", swap.maker_coin},
                {"taker_coin", swap.taker_coin},
                {"total_time_in_seconds", swap.total_time_in_seconds},
                {"is_recoverable", swap.funds_recoverable},
                {"maker_amount", swap.maker_amount},
                {"taker_amount", swap.taker_amount},
                {"error_events", swap.error_events},
                {"success_events", swap.success_events},
                {"type", swap.type},
                {"events", swap.events},
                {"my_info", swap.my_info}};

            auto out_swap = QJsonDocument::fromJson(QString::fromStdString(j2.dump()).toUtf8());
            out.insert(QString::fromStdString(swap.uuid), out_swap.toVariant());
        }
        return out;
    }

    bool
    application::export_swaps_json() noexcept
    {
        auto swaps = get_mm2().get_swaps().raw_result;

        if (not swaps.empty())
        {
            auto export_file_path = get_atomic_dex_current_export_recent_swaps_file();

            std::ofstream ofs(export_file_path.string(), std::ios::out | std::ios::trunc);
            auto          j = nlohmann::json::parse(swaps);
            ofs << std::setw(4) << j;
            ofs.close();
            return true;
        }
        return false;
    }

    bool
    application::export_swaps(const QString& csv_filename) noexcept
    {
        auto           swaps    = get_mm2().get_swaps();
        const fs::path csv_path = get_atomic_dex_export_folder() / (csv_filename.toStdString() + std::string(".csv"));

        std::ofstream ofs(csv_path.string(), std::ios::out | std::ios::trunc);
        ofs << "Maker Coin, Taker Coin, Maker Amount, Taker Amount, Type, Events, My Info, Is Recoverable" << std::endl;
        for (auto&& swap: swaps.swaps)
        {
            ofs << swap.maker_coin << ",";
            ofs << swap.taker_coin << ",";
            ofs << swap.maker_amount << ",";
            ofs << swap.taker_amount << ",";
            ofs << swap.type << ",";
            ofs << "not supported yet,"; //! This contains many events, what do we want to export here?
            ofs << "not supported yet,"; //! This is a big json object, need to choose which information we need to export ?
            ofs << (swap.funds_recoverable ? "True," : "False,");
            ofs << std::endl;
        }
        ofs.close();
        return true;
    }

    QString
    application::recover_fund(QString uuid) const
    {
        QString result;

        ::mm2::api::recover_funds_of_swap_request request{.swap_uuid = uuid.toStdString()};
        auto                                      res = ::mm2::api::rpc_recover_funds(std::move(request));
        result                                        = QString::fromStdString(res.raw_result);

        return result;
    }

    QString
    application::get_price_amount(const QString& base_amount, const QString& rel_amount)
    {
        t_float_50 base_amount_f(base_amount.toStdString());
        t_float_50 rel_amount_f(rel_amount.toStdString());
        auto       final = (rel_amount_f / base_amount_f);

        std::stringstream ss;
        ss << std::fixed << std::setprecision(50) << final;
        spdlog::info("base_amount = {}, rel_amount = {}, final_amount = {}", base_amount.toStdString(), rel_amount.toStdString(), ss.str());
        return QString::fromStdString(ss.str());
    }
} // namespace atomic_dex

//! Constructor / Destructor
namespace atomic_dex
{
    application::~application() noexcept { export_swaps_json(); }
} // namespace atomic_dex

//! Misc QML Utilities
namespace atomic_dex
{
    QString
    application::get_paprika_id_from_ticker(QString ticker) const
    {
        return QString::fromStdString(get_mm2().get_coin_info(ticker.toStdString()).coinpaprika_id);
    }

    QString
    application::get_version() const noexcept
    {
        return QString::fromStdString(atomic_dex::get_version());
    }

    QString
    application::get_log_folder() const
    {
        return QString::fromStdString(get_atomic_dex_logs_folder().string());
    }

    QString
    application::get_mm2_version() const
    {
        return QString::fromStdString(::mm2::api::rpc_version());
    }

    QString
    application::get_export_folder() const
    {
        return QString::fromStdString(get_atomic_dex_export_folder().string().c_str());
    }

    QString
    application::to_eth_checksum_qt(QString eth_lowercase_address) const
    {
        auto str = eth_lowercase_address.toStdString();
        to_eth_checksum(str);
        return QString::fromStdString(str);
    }
} // namespace atomic_dex

//! Wallet manager QML API
namespace atomic_dex
{
    bool
    application::login(const QString& password, const QString& wallet_name)
    {
        return m_wallet_manager.login(password, wallet_name, get_mm2(), this->m_current_default_wallet, [this]() { this->set_status("initializing_mm2"); });
    }

    bool
    application::confirm_password(const QString& wallet_name, const QString& password)
    {
        return atomic_dex::qt_wallet_manager::confirm_password(wallet_name, password);
    }

    bool
    application::delete_wallet(const QString& wallet_name)
    {
        return qt_wallet_manager::delete_wallet(wallet_name);
    }

    QString
    application::get_default_wallet_name()
    {
        return atomic_dex::qt_wallet_manager::get_default_wallet_name();
    }

    QStringList
    application::get_wallets()
    {
        return atomic_dex::qt_wallet_manager::get_wallets();
    }

    bool
    application::is_there_a_default_wallet()
    {
        return atomic_dex::qt_wallet_manager::is_there_a_default_wallet();
    }
} // namespace atomic_dex<|MERGE_RESOLUTION|>--- conflicted
+++ resolved
@@ -909,7 +909,6 @@
                 get_mm2().apply_erc_fees(receive_ticker.toStdString(), erc_fees);
             }
 
-<<<<<<< HEAD
             auto tx_fee_value     = QString::fromStdString(get_formated_float(tx_fee_f));
             auto final_balance_f  = t_float_50(amount.toStdString()) - (trade_fee_f + tx_fee_f);
             std::string final_balance = amount.toStdString();
@@ -921,21 +920,6 @@
 				//spdlog::info("final_balance is: {}", final_balance);
             } else {
 				spdlog::info("final_balance_f < 0");
-=======
-            auto        tx_fee_value    = QString::fromStdString(get_formated_float(tx_fee_f));
-            auto        final_balance_f = t_float_50(amount.toStdString()) - (trade_fee_f + tx_fee_f);
-            std::string final_balance   = amount.toStdString();
-            spdlog::info("final_balance_f: {}", get_formated_float(final_balance_f));
-            if (final_balance_f.convert_to<float>() > 0)
-            {
-                spdlog::info("here");
-                final_balance = get_formated_float(final_balance_f);
-                out.insert("not_enough_balance_to_pay_the_fees", false);
-            }
-            else
-            {
-                spdlog::info("final_balance_f < 0");
->>>>>>> 6ed1f69e
                 out.insert("not_enough_balance_to_pay_the_fees", true);
                 auto amount_needed = t_float_50(0.00777) - final_balance_f;
                 out.insert("amount_needed", QString::fromStdString(get_formated_float(amount_needed)));
