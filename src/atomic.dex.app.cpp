--- conflicted
+++ resolved
@@ -278,13 +278,13 @@
             case action::post_process_orders_finished:
                 if (mm2.is_mm2_running())
                 {
-                    qobject_cast<orders_model *>(m_manager_models.at("orders"))->refresh_or_insert_orders();
+                    qobject_cast<orders_model*>(m_manager_models.at("orders"))->refresh_or_insert_orders();
                 }
                 break;
             case action::post_process_swaps_finished:
                 if (mm2.is_mm2_running())
                 {
-                    qobject_cast<orders_model *>(m_manager_models.at("orders"))->refresh_or_insert_swaps();
+                    qobject_cast<orders_model*>(m_manager_models.at("orders"))->refresh_or_insert_swaps();
                 }
                 break;
             case action::post_process_orderbook_finished:
@@ -404,22 +404,14 @@
         QObject(pParent),
         m_update_status(QJsonObject{
             {"update_needed", false}, {"changelog", ""}, {"current_version", ""}, {"download_url", ""}, {"new_version", ""}, {"rpc_code", 0}, {"status", ""}}),
-<<<<<<< HEAD
-        m_coin_info(new current_coin_info(dispatcher_, this)), m_addressbook(new addressbook_model(this->m_wallet_manager, this)),
-        m_portfolio(new portfolio_model(this->system_manager_, this->m_config, this)),
-        m_orders(new orders_model(this->system_manager_, this->dispatcher_, this)),
-        m_candlestick_chart_ohlc(new candlestick_charts_model(this->system_manager_, this)), m_orderbook(new qt_orderbook_wrapper(this->system_manager_, this)),
-        m_notification_manager(new notification_manager(this->dispatcher_, this))
-=======
         m_coin_info(new current_coin_info(dispatcher_, this)),
         m_manager_models{
             {"addressbook", new addressbook_model(this->m_wallet_manager, this)},
             {"portfolio", new portfolio_model(this->system_manager_, this->m_config, this)},
-            {"orders", new orders_model(this->system_manager_, this)}},
-        m_candlestick_chart_ohlc(new candlestick_charts_model(this->system_manager_, this)),
-        m_orderbook(new qt_orderbook_wrapper(this->system_manager_, this)),
-        m_internet_service_checker(std::addressof(system_manager_.create_system<internet_service_checker>(this)))
->>>>>>> 14e96e50
+            {"orders", new orders_model(this->system_manager_, this->dispatcher_, this)}},
+        m_candlestick_chart_ohlc(new candlestick_charts_model(this->system_manager_, this)), m_orderbook(new qt_orderbook_wrapper(this->system_manager_, this)),
+        m_internet_service_checker(std::addressof(system_manager_.create_system<internet_service_checker>(this))),
+        m_notification_manager(new notification_manager(this->dispatcher_, this))
     {
         get_dispatcher().sink<refresh_update_status>().connect<&application::on_refresh_update_status_event>(*this);
         //! MM2 system need to be created before the GUI and give the instance to the gui
@@ -863,7 +855,7 @@
             portfolio->removeRows(0, count, QModelIndex());
         }
 
-        orders_model* orders = qobject_cast<orders_model *>(m_manager_models.at("orders"));
+        orders_model* orders = qobject_cast<orders_model*>(m_manager_models.at("orders"));
         if (auto count = orders->rowCount(QModelIndex()); count > 0)
         {
             orders->removeRows(0, count, QModelIndex());
@@ -1358,7 +1350,7 @@
     orders_model*
     application::get_orders() const noexcept
     {
-        return qobject_cast<orders_model *>(m_manager_models.at("orders"));
+        return qobject_cast<orders_model*>(m_manager_models.at("orders"));
     }
 } // namespace atomic_dex
 
@@ -1529,7 +1521,6 @@
     }
 } // namespace atomic_dex
 
-<<<<<<< HEAD
 //! Notification
 namespace atomic_dex
 {
@@ -1537,7 +1528,9 @@
     application::get_notification_manager() const noexcept
     {
         return m_notification_manager;
-=======
+    }
+} // namespace atomic_dex
+
 //! Internet checker
 namespace atomic_dex
 {
@@ -1545,6 +1538,5 @@
     application::get_internet_checker() const noexcept
     {
         return m_internet_service_checker;
->>>>>>> 14e96e50
     }
 } // namespace atomic_dex