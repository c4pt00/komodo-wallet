/******************************************************************************
 * Copyright © 2013-2019 The Komodo Platform Developers.                      *
 *                                                                            *
 * See the AUTHORS, DEVELOPER-AGREEMENT and LICENSE files at                  *
 * the top-level directory of this distribution for the individual copyright  *
 * holder information and the developer policies on copyright and licensing.  *
 *                                                                            *
 * Unless otherwise agreed in a custom licensing agreement, no part of the    *
 * Komodo Platform software, including this file may be copied, modified,     *
 * propagated or distributed except according to the terms contained in the   *
 * LICENSE file                                                               *
 *                                                                            *
 * Removal or modification of this copyright notice is prohibited.            *
 *                                                                            *
 ******************************************************************************/

#include "atomic.dex.qt.candlestick.charts.model.hpp"

//! Project Headers
#include "atomic.dex.provider.cex.prices.hpp"

namespace atomic_dex
{
    candlestick_charts_model::candlestick_charts_model(ag::ecs::system_manager& system_manager, QObject* parent) :
        QAbstractTableModel(parent), m_system_manager(system_manager)
    {
        spdlog::trace("{} l{} f[{}]", __FUNCTION__, __LINE__, fs::path(__FILE__).filename().string());
        spdlog::trace("candlestick charts model created");
    }

    candlestick_charts_model::~candlestick_charts_model() noexcept
    {
        spdlog::trace("{} l{} f[{}]", __FUNCTION__, __LINE__, fs::path(__FILE__).filename().string());
        spdlog::trace("candlestick charts model destroyed");
    }

    int
    candlestick_charts_model::rowCount([[maybe_unused]] const QModelIndex& parent) const
    {
        if (m_model_data.empty())
        {
            return 0;
        }
        return m_model_data.size();
    }

    int
    candlestick_charts_model::columnCount([[maybe_unused]] const QModelIndex& parent) const
    {
        return 5;
    }

    QVariant
    candlestick_charts_model::data([[maybe_unused]] const QModelIndex& index, [[maybe_unused]] int role) const
    {
        Q_UNUSED(role)

        if (!index.isValid())
        {
            return QVariant();
        }

        if (index.row() >= rowCount() || index.row() < 0)
        {
            return QVariant();
        }

        switch (index.column())
        {
        case 0:
            return m_model_data.at(index.row()).at("timestamp").get<unsigned long long>() * 1000ull;
        case 1:
            return m_model_data.at(index.row()).at("open").get<double>();
        case 2:
            return m_model_data.at(index.row()).at("high").get<double>();
        case 3:
            return m_model_data.at(index.row()).at("low").get<double>();
        case 4:
            return m_model_data.at(index.row()).at("close").get<double>();

        default:
            return QVariant();
        }
    }

    bool
    candlestick_charts_model::common_reset_data()
    {
        auto& provider = this->m_system_manager.get_system<cex_prices_provider>();
        if (not provider.is_ohlc_data_available())
        {
            this->clear_data();
            return false;
        }

        this->beginResetModel();
        this->m_model_data = provider.get_ohlc_data(m_current_range);
        this->endResetModel();
        return true;
    }

    void
    candlestick_charts_model::init_data()
    {
        if (not common_reset_data())
        {
            return;
        }

        assert(not m_model_data.empty());
        double max_value = std::numeric_limits<double>::min();
        double min_value = std::numeric_limits<double>::max();
        for (auto&& cur: m_model_data)
        {
            if (auto min_to_compare = cur.at("low").get<double>(); min_value > min_to_compare)
            {
                min_value = min_to_compare;
            }
            if (auto max_to_compare = cur.at("high").get<double>(); max_value < max_to_compare)
            {
                max_value = max_to_compare;
            }
        }
        spdlog::trace("new range value IS: min: {} / max: {}", min_value, max_value);
        this->set_min_value(min_value);
        this->set_max_value(max_value);
<<<<<<< HEAD
        this->set_series_from(m_model_data[int(this->m_model_data.size() * 0.9)].at("timestamp").get<unsigned long long>() * 1000ull);
        this->set_series_to(m_model_data.back().at("timestamp").get<unsigned long long>() * 1000ull);
=======
        QDateTime from;
        from.setSecsSinceEpoch(m_model_data[int(this->m_model_data.size() * 0.9)].at("timestamp").get<int>());
        this->set_series_from(from);
        QDateTime to;
        to.setSecsSinceEpoch(m_model_data.back().at("timestamp").get<int>());
        this->set_series_to(to);
>>>>>>> c987cbdd
        emit seriesSizeChanged(get_series_size());
    }

    void
    candlestick_charts_model::update_data()
    {
        if (not common_reset_data())
        {
            return;
        }

        emit seriesSizeChanged(get_series_size());
    }

    int
    candlestick_charts_model::get_series_size() const noexcept
    {
        return rowCount();
    }

    void
    candlestick_charts_model::clear_data()
    {
        //! If it's already empty dont reset the model
        if (this->m_model_data.empty())
        {
            spdlog::trace("already empty, skipping");
            return;
        }

        spdlog::trace("clearing the chart candlestick model");
        beginResetModel();
        this->m_model_data.clear();
        this->set_min_value(0);
        this->set_max_value(0);
        endResetModel();
        emit seriesFromChanged(get_series_from());
        emit seriesToChanged(get_series_to());
        emit seriesSizeChanged(get_series_size());
    }

    QString
    candlestick_charts_model::get_current_range() const noexcept
    {
        return QString::fromStdString(m_current_range);
    }

    void
    candlestick_charts_model::set_current_range(const QString& range) noexcept
    {
        this->m_current_range = range.toStdString();
        init_data();
        emit rangeChanged();
    }

    QDateTime
    atomic_dex::candlestick_charts_model::get_series_to() const noexcept
    {
        if (this->m_model_data.empty())
        {
            return QDateTime();
        }
        return m_series_to;
    }

    QDateTime
    atomic_dex::candlestick_charts_model::get_series_from() const noexcept
    {
        if (this->m_model_data.empty())
        {
            return QDateTime();
        }
        return m_series_from;
    }

    double
    candlestick_charts_model::get_min_value() const noexcept
    {
        return m_min_value;
    }

    double
    candlestick_charts_model::get_max_value() const noexcept
    {
        return m_max_value;
    }

    void
    candlestick_charts_model::set_max_value(double value)
    {
        if (qFuzzyCompare(m_max_value, value))
        {
            return;
        }

        m_max_value = value;
        emit maxValueChanged(m_max_value);
    }

    void
    candlestick_charts_model::set_min_value(double value)
    {
        if (qFuzzyCompare(m_min_value, value))
        {
            return;
        }

        m_min_value = value;
        emit minValueChanged(m_min_value);
    }

    void
    candlestick_charts_model::set_series_from(QDateTime value)
    {
<<<<<<< HEAD
        m_series_from.setMSecsSinceEpoch(value);
=======
        m_series_from = value;
>>>>>>> c987cbdd
        emit seriesFromChanged(m_series_from);
    }

    void
    candlestick_charts_model::set_series_to(QDateTime value)
    {
<<<<<<< HEAD
        m_series_to.setMSecsSinceEpoch(value);
=======
        m_series_to = value;
>>>>>>> c987cbdd
        emit seriesToChanged(m_series_to);
    }
} // namespace atomic_dex<|MERGE_RESOLUTION|>--- conflicted
+++ resolved
@@ -124,17 +124,12 @@
         spdlog::trace("new range value IS: min: {} / max: {}", min_value, max_value);
         this->set_min_value(min_value);
         this->set_max_value(max_value);
-<<<<<<< HEAD
-        this->set_series_from(m_model_data[int(this->m_model_data.size() * 0.9)].at("timestamp").get<unsigned long long>() * 1000ull);
-        this->set_series_to(m_model_data.back().at("timestamp").get<unsigned long long>() * 1000ull);
-=======
         QDateTime from;
         from.setSecsSinceEpoch(m_model_data[int(this->m_model_data.size() * 0.9)].at("timestamp").get<int>());
         this->set_series_from(from);
         QDateTime to;
         to.setSecsSinceEpoch(m_model_data.back().at("timestamp").get<int>());
         this->set_series_to(to);
->>>>>>> c987cbdd
         emit seriesSizeChanged(get_series_size());
     }
 
@@ -249,22 +244,14 @@
     void
     candlestick_charts_model::set_series_from(QDateTime value)
     {
-<<<<<<< HEAD
-        m_series_from.setMSecsSinceEpoch(value);
-=======
         m_series_from = value;
->>>>>>> c987cbdd
         emit seriesFromChanged(m_series_from);
     }
 
     void
     candlestick_charts_model::set_series_to(QDateTime value)
     {
-<<<<<<< HEAD
-        m_series_to.setMSecsSinceEpoch(value);
-=======
         m_series_to = value;
->>>>>>> c987cbdd
         emit seriesToChanged(m_series_to);
     }
 } // namespace atomic_dex