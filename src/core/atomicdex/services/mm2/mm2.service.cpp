/******************************************************************************
 * Copyright © 2013-2022 The Komodo Platform Developers.                      *
 *                                                                            *
 * See the AUTHORS, DEVELOPER-AGREEMENT and LICENSE files at                  *
 * the top-level directory of this distribution for the individual copyright  *
 * holder information and the developer policies on copyright and licensing.  *
 *                                                                            *
 * Unless otherwise agreed in a custom licensing agreement, no part of the    *
 * Komodo Platform software, including this file may be copied, modified,     *
 * propagated or distributed except according to the terms contained in the   *
 * LICENSE file                                                               *
 *                                                                            *
 * Removal or modification of this copyright notice is prohibited.            *
 *                                                                            *
 ******************************************************************************/

<<<<<<< HEAD
#include <algorithm>
=======
//! STD
#include <unordered_set>
#include <iostream>
#include <boost/thread/thread.hpp>
#include <sstream>

//! Ranges
#include <range/v3/algorithm/any_of.hpp>
>>>>>>> 1ec41dd5

#include <QException>
#include <QFile>
#include <QProcess>

#include "atomicdex/api/mm2/utxo.merge.params.hpp"
#include "atomicdex/api/mm2/rpc.electrum.hpp"
#include "atomicdex/api/mm2/rpc.enable.hpp"
#include "atomicdex/api/mm2/rpc.min.volume.hpp"
#include "atomicdex/api/mm2/rpc.tx.history.hpp"
#include "atomicdex/api/mm2/rpc2.z_coin_tx_history.hpp"
#include "atomicdex/api/mm2/rpc2.init_z_coin.hpp"
#include "atomicdex/api/mm2/rpc2.init_z_coin_status.hpp"
#include "atomicdex/config/mm2.cfg.hpp"
#include "atomicdex/constants/dex.constants.hpp"
#include "atomicdex/managers/qt.wallet.manager.hpp"
#include "atomicdex/services/internet/internet.checker.service.hpp"
#include "atomicdex/services/mm2/mm2.service.hpp"
#include "atomicdex/utilities/qt.utilities.hpp"
#include "atomicdex/utilities/kill.hpp"

namespace ag = antara::gaming;

namespace
{
    void check_for_reconfiguration(const std::string& wallet_name)
    {
        try
        {
            using namespace std::string_literals;
            SPDLOG_DEBUG("checking for reconfiguration");

            fs::path    cfg_path                   = atomic_dex::utils::get_atomic_dex_config_folder();
            std::string filename                   = std::string(atomic_dex::get_precedent_raw_version()) + "-coins." + wallet_name + ".json";
            fs::path    precedent_version_cfg_path = cfg_path / filename;

            if (fs::exists(precedent_version_cfg_path))
            {
                //! There is a precedent configuration file
                SPDLOG_INFO("There is a precedent configuration file, upgrading the new one with precedent settings");

                //! Old cfg to ifs
                LOG_PATH("opening file: {}", precedent_version_cfg_path);
                QFile ifs;
                ifs.setFileName(atomic_dex::std_path_to_qstring(precedent_version_cfg_path));
                ifs.open(QIODevice::Text | QIODevice::ReadOnly);
                nlohmann::json precedent_config_json_data;
                precedent_config_json_data = nlohmann::json::parse(QString(ifs.readAll()).toStdString());

                //! New cfg to ifs
                fs::path actual_version_filepath = cfg_path / (std::string(atomic_dex::get_raw_version()) + "-coins."s + wallet_name + ".json"s);
                LOG_PATH("opening file: {}", actual_version_filepath);
                QFile actual_version_ifs;
                actual_version_ifs.setFileName(atomic_dex::std_path_to_qstring(actual_version_filepath));
                actual_version_ifs.open(QIODevice::Text | QIODevice::ReadOnly);
                nlohmann::json actual_config_data = nlohmann::json::parse(QString(actual_version_ifs.readAll()).toStdString());

                //! Iterate through new config
                for (auto& [key, value]: actual_config_data.items())
                {
                    //! If the coin in new config is present in the old one, copy the contents
                    if (precedent_config_json_data.contains(key))
                    {
                        actual_config_data.at(key)["active"] = precedent_config_json_data.at(key).at("active").get<bool>();
                    }
                }

                for (auto& [key, value]: precedent_config_json_data.items())
                {
                    if (value.contains("is_custom_coin") && value.at("is_custom_coin").get<bool>())
                    {
                        SPDLOG_INFO("{} is a custom coin, copying to new cfg", key);
                        actual_config_data[key] = value;
                    }
                }

                LOG_PATH("closing file: {}", precedent_version_cfg_path);
                ifs.close();
                LOG_PATH("closing file: {}", actual_version_filepath);
                actual_version_ifs.close();

                //! Write contents
                LOG_PATH("opening file: {}", actual_version_filepath);
                QFile ofs;
                ofs.setFileName(atomic_dex::std_path_to_qstring(actual_version_filepath));
                ofs.open(QIODevice::Text | QIODevice::WriteOnly);
                ofs.write(QString::fromStdString(actual_config_data.dump()).toUtf8());

                //! Delete old cfg
                fs_error_code ec;
                fs::remove(precedent_version_cfg_path, ec);
                if (ec)
                {
                    SPDLOG_ERROR("error: {}", ec.message());
                }
                LOG_PATH("closing file: {}", actual_version_filepath);
                ofs.close();
            }
        }
        catch (const std::exception& error)
        {
            SPDLOG_ERROR("Exception caught: {}", error.what());
        }
    }

<<<<<<< HEAD
    void update_coin_status(const std::string& wallet_name, const std::vector<std::string>& tickers, bool status,
                            atomic_dex::t_coins_registry& registry, std::shared_mutex& registry_mtx, std::string field_name = "active")
=======
    void
    update_coin_status(
        const std::string& wallet_name, const std::vector<std::string>& tickers, auto status, atomic_dex::t_coins_registry& registry,
        std::shared_mutex& registry_mtx, std::string field_name = "active")
>>>>>>> 1ec41dd5
    {
        if (wallet_name == "")
        {
            return;
        }
        SPDLOG_INFO("Update coins status to: {} - field_name: {} - tickers: {}", status, field_name, fmt::join(tickers, ", "));
        fs::path    cfg_path               = atomic_dex::utils::get_atomic_dex_config_folder();
        std::string filename               = std::string(atomic_dex::get_raw_version()) + "-coins." + wallet_name + ".json";
        std::string custom_tokens_filename = "custom-tokens." + wallet_name + ".json";
        fs::path    custom_tokens_filepath = cfg_path / custom_tokens_filename;

        QFile ifs;
        ifs.setFileName(atomic_dex::std_path_to_qstring((cfg_path / filename)));
        ifs.open(QIODevice::ReadOnly | QIODevice::Text);

        nlohmann::json config_json_data;
        nlohmann::json custom_cfg_data;

        if (fs::exists(custom_tokens_filepath.c_str()))
        {
            QFile ifs_custom;
            ifs_custom.setFileName(atomic_dex::std_path_to_qstring(custom_tokens_filepath));
            ifs_custom.open(QIODevice::ReadOnly | QIODevice::Text);
            custom_cfg_data = nlohmann::json::parse(QString(ifs_custom.readAll()).toStdString());
            ifs_custom.close();
        }

        config_json_data = nlohmann::json::parse(QString(ifs.readAll()).toStdString());
        {
            std::shared_lock lock(registry_mtx);
            for (auto&& ticker: tickers)
            {
                if (registry[ticker].is_custom_coin)
                {
                    custom_cfg_data.at(ticker)[field_name] = status;
                }
                else
                {
                    config_json_data.at(ticker)[field_name] = status;
                }
                if (field_name == "active")
                {
                    SPDLOG_INFO("ticker: {} status active: {}", ticker, status);
                    registry[ticker].active = status;
                }
                else if (field_name == "is_segwit_on")
                {
                    registry[ticker].is_segwit_on = status;
                }
            }
        }

        ifs.close();

        //! Write contents
        QFile ofs;
        ofs.setFileName(atomic_dex::std_path_to_qstring((cfg_path / filename)));
        ofs.open(QIODevice::Text | QIODevice::WriteOnly);
        ofs.write(QString::fromStdString(config_json_data.dump()).toUtf8());
        ofs.close();

        //! Write contents
        if (!custom_cfg_data.empty())
        {
            //! Write contents
            QFile ofs_custom;
            ofs_custom.setFileName(atomic_dex::std_path_to_qstring(custom_tokens_filepath));
            ofs_custom.open(QIODevice::Text | QIODevice::WriteOnly | QIODevice::Truncate);
            ofs_custom.write(QString::fromStdString(custom_cfg_data.dump()).toUtf8());
            ofs_custom.close();
        }
    }
}

namespace atomic_dex
{
    std::vector<atomic_dex::coin_config> mm2_service::retrieve_coins_informations()
    {
        std::vector<atomic_dex::coin_config> cfg;
        SPDLOG_DEBUG("retrieve_coins_informations");

        check_for_reconfiguration(m_current_wallet_name);
        const auto  cfg_path               = atomic_dex::utils::get_atomic_dex_config_folder();
        std::string filename               = std::string(atomic_dex::get_raw_version()) + "-coins." + m_current_wallet_name + ".json";
        std::string custom_tokens_filename = "custom-tokens." + m_current_wallet_name + ".json";

        LOG_PATH("Retrieving Wallet information of {}", (cfg_path / filename));
        auto retrieve_cfg_functor = [](fs::path path) -> std::unordered_map<std::string, atomic_dex::coin_config>
        {
            if (exists(path))
            {
                try
                {
                    QFile ifs;
                    ifs.setFileName(atomic_dex::std_path_to_qstring(path));
                    ifs.open(QIODevice::ReadOnly | QIODevice::Text);
                    nlohmann::json config_json_data = nlohmann::json::parse(QString(ifs.readAll()).toStdString());
                    auto           res              = config_json_data.get<std::unordered_map<std::string, atomic_dex::coin_config>>();
                    return res;
                }
                catch (const std::exception& error)
                {
                    SPDLOG_ERROR("exception caught: {}", error.what());
                }
            }
            return {};
        };

        auto official_cfg = retrieve_cfg_functor(cfg_path / filename);
        if (!official_cfg.empty())
        {
            cfg.reserve(official_cfg.size());
            for (auto&& [key, value]: official_cfg) { cfg.emplace_back(value); }
            {
                std::unique_lock lock(m_coin_cfg_mutex);
                m_coins_informations = std::move(official_cfg);
            }
        }

        auto custom_cfg = retrieve_cfg_functor(cfg_path / custom_tokens_filename);
        if (!custom_cfg.empty())
        {
            SPDLOG_INFO("Custom coins detected, adding them to the runtime configuration");
            for (auto&& [key, value]: custom_cfg) { cfg.emplace_back(value); }
            {
                std::unique_lock lock(m_coin_cfg_mutex);
                m_coins_informations.insert(custom_cfg.begin(), custom_cfg.end());
            }
        }

        return cfg;
    }

    mm2_service::mm2_service(entt::registry& registry, ag::ecs::system_manager& system_manager) : system(registry), m_system_manager(system_manager)
    {
        m_orderbook_clock = std::chrono::high_resolution_clock::now();
        m_info_clock      = std::chrono::high_resolution_clock::now();
        dispatcher_.sink<zhtlc_enter_enabling>().connect<&mm2_service::on_zhtlc_enter_enabling>(*this);
        dispatcher_.sink<zhtlc_leave_enabling>().connect<&mm2_service::on_zhtlc_leave_enabling>(*this);
        dispatcher_.sink<gui_enter_trading>().connect<&mm2_service::on_gui_enter_trading>(*this);
        dispatcher_.sink<gui_leave_trading>().connect<&mm2_service::on_gui_leave_trading>(*this);
        dispatcher_.sink<orderbook_refresh>().connect<&mm2_service::on_refresh_orderbook>(*this);
        SPDLOG_INFO("mm2_service created");
    }

    void mm2_service::update()
    {
        using namespace std::chrono_literals;

        if (not m_mm2_running)
        {
            return;
        }

        const auto now    = std::chrono::high_resolution_clock::now();
        const auto s      = std::chrono::duration_cast<std::chrono::seconds>(now - m_orderbook_clock);
        const auto s_info = std::chrono::duration_cast<std::chrono::seconds>(now - m_info_clock);

        if (s >= 5s)
        {
            if (m_nb_update_required > 0)
            {
                auto                     coins = this->get_enabled_coins();
                std::vector<std::string> tickers;
                for (auto&& coin: coins)
                {
                    if (!coin.active)
                    {
                        tickers.push_back(coin.ticker);
                    }
                }
                if (!tickers.empty())
                {
                    SPDLOG_INFO("coin_status_update required, {}", m_nb_update_required);
                    update_coin_status(this->m_current_wallet_name, tickers, true, m_coins_informations, m_coin_cfg_mutex);
                }
                m_nb_update_required -= 1;
            }
            fetch_current_orderbook_thread(false);
            batch_fetch_orders_and_swap();
            m_orderbook_clock = std::chrono::high_resolution_clock::now();
        }

        if (s_info >= 30s)
        {
            fetch_infos_thread();
            m_info_clock = std::chrono::high_resolution_clock::now();
        }
    }

    mm2_service::~mm2_service()
    {
        SPDLOG_INFO("destroying mm2 service...");
        dispatcher_.sink<gui_enter_trading>().disconnect<&mm2_service::on_gui_enter_trading>(*this);
        dispatcher_.sink<gui_leave_trading>().disconnect<&mm2_service::on_gui_leave_trading>(*this);
        dispatcher_.sink<orderbook_refresh>().disconnect<&mm2_service::on_refresh_orderbook>(*this);
        dispatcher_.sink<zhtlc_enter_enabling>().disconnect<&mm2_service::on_zhtlc_enter_enabling>(*this);
        dispatcher_.sink<zhtlc_leave_enabling>().disconnect<&mm2_service::on_zhtlc_leave_enabling>(*this);
        SPDLOG_INFO("mm2 signals successfully disconnected");
        bool mm2_stopped = false;
        if (m_mm2_running)
        {
            SPDLOG_INFO("preparing mm2 stop batch request");
            nlohmann::json stop_request = mm2::template_request("stop");
            nlohmann::json batch        = nlohmann::json::array();
            batch.push_back(stop_request);
            SPDLOG_INFO("processing mm2 stop batch request");
            pplx::task<web::http::http_response> resp_task = m_mm2_client.async_rpc_batch_standalone(batch);
            web::http::http_response             resp      = resp_task.get();
            SPDLOG_INFO("mm2 stop batch answer received");
            auto answers = mm2::basic_batch_answer(resp);
            if (answers[0].contains("result"))
            {
                mm2_stopped = answers[0].at("result").get<std::string>() == "success";
                SPDLOG_INFO("mm2 successfully stopped with rpc stop");
            }
        }
        m_mm2_running = false;
        // m_token_source.cancel();
        m_mm2_client.stop();

        if (!mm2_stopped)
        {
            SPDLOG_INFO("mm2 didn't stop yet with rpc stop, stopping process manually");
#if defined(_WIN32) || defined(WIN32)
            atomic_dex::kill_executable(atomic_dex::g_dex_api);
#else
            /*const reproc::stop_actions stop_actions = {
                {reproc::stop::terminate, reproc::milliseconds(2000)},
                {reproc::stop::kill, reproc::milliseconds(5000)},
                {reproc::stop::wait, reproc::milliseconds(2000)}};*/

            /*const auto ec = m_mm2_instance.stop(stop_actions).second;

            if (ec)
            {
                SPDLOG_ERROR("error when stopping mm2 by process: {}", ec.message());
                // std::cerr << "error: " << ec.message() << std::endl;
            }*/
#endif
        }

        if (m_mm2_init_thread.joinable())
        {
            m_mm2_init_thread.join();
            SPDLOG_INFO("mm2 init thread destroyed");
        }
        SPDLOG_INFO("mm2 service fully destroyed");
    }

    const std::atomic_bool& mm2_service::is_mm2_running() const
    {
        return m_mm2_running;
    }

    t_coins mm2_service::get_enabled_coins() const
    {
        t_coins destination;

        std::shared_lock lock(m_coin_cfg_mutex);
        for (auto&& [key, value]: m_coins_informations)
        {
            if (value.currently_enabled)
            {
                destination.push_back(value);
            }
        }

        return destination;
    }

    t_coins mm2_service::get_active_coins() const
    {
        t_coins destination;

        std::shared_lock lock(m_coin_cfg_mutex);
        for (auto&& [key, value]: m_coins_informations)
        {
            if (value.active)
            {
                destination.emplace_back(value);
            }
        }

        return destination;
    }

    bool mm2_service::disable_coin(const std::string& ticker, std::error_code& ec)
    {
        coin_config coin_info = get_coin_info(ticker);

        if (not coin_info.currently_enabled)
        {
            return true;
        }

        t_disable_coin_request request{.coin = ticker};

        auto                   answer = m_mm2_client.rpc_disable_coin(std::move(request));
        SPDLOG_INFO("mm2_service::disable_coin: {} result: {}", ticker, answer.raw_result);

        if (answer.error.has_value())
        {
            std::string error = answer.error.value();
            SPDLOG_INFO("mm2_service::disable_coin: {} error {}", ticker, error);
            if (error.find("such coin") != std::string::npos)
            {
                ec = dextop_error::disable_unknown_coin;
                return false;
            }
            if (error.find("active swaps") != std::string::npos)
            {
                ec = dextop_error::active_swap_is_using_the_coin;
                return false;
            }
            if (error.find("matching orders") != std::string::npos)
            {
                ec = dextop_error::order_is_matched_at_the_moment;
                return false;
            }
            return false;
        }
        coin_info.currently_enabled = false;
        {
            std::unique_lock lock(m_coin_cfg_mutex);
            m_coins_informations[ticker].currently_enabled = false;
        }
        dispatcher_.trigger<coin_disabled>(ticker);
        return true;
    }

    bool mm2_service::enable_default_coins()
    {
        std::atomic<std::size_t> result{1};
        auto                     coins = get_active_coins();
        
        enable_coins(coins);
        batch_fetch_orders_and_swap();

        return result.load() == 1;
    }

<<<<<<< HEAD
    void mm2_service::enable_coin(const std::string& ticker)
    {
        enable_coin(get_coin_info(ticker));
    }

    void mm2_service::enable_coin(const coin_config& coin_config)
    {
        enable_coins(t_coins{coin_config});
    }
    
    void mm2_service::enable_coins(const std::vector<std::string>& tickers)
    {
        t_coins coins{};
        
        for (const auto& ticker : tickers)
        {
            coins.push_back(get_coin_info(ticker));
=======
        std::vector<std::string>                                              second_tickers;
        std::vector<std::string>                                              tickers;
        std::unordered_map<CoinType, std::array<std::vector<coin_config>, 2>> enable_registry;
        const std::size_t                                                     testnet_idx = 0;
        const std::size_t                                                     mainnet_idx = 1;
        std::unordered_set<std::string>                                       visited;
        for (auto&& coin: coins)
        {
            if (visited.contains(coin.ticker))
            {
                SPDLOG_INFO("already visited: {} - skipping", coin.ticker);
                continue;
            }
            auto&      coin_info = coin;
            const bool is_tesnet = coin_info.is_testnet.value_or(false);
            if (coin_info.has_parent_fees_ticker && coin_info.ticker != coin_info.fees_ticker)
            {
                auto coin_parent_info = get_coin_info(coin_info.fees_ticker);
                if (!coin_parent_info.currently_enabled && !coin_parent_info.active && visited.insert(coin_parent_info.ticker).second)
                {
                    SPDLOG_INFO("Adding extra coin: {} to enable", coin_parent_info.ticker);
                    const auto coin_type = (coin_parent_info.ticker == "BCH" || coin_parent_info.ticker == "tBCH") ? CoinType::SLP : coin_parent_info.coin_type;
                    enable_registry[coin_type][is_tesnet ? testnet_idx : mainnet_idx].push_back(coin_parent_info);
                }
            }
            const auto coin_type = (coin_info.ticker == "BCH" || coin_info.ticker == "tBCH") ? CoinType::SLP : coin_info.coin_type;
            enable_registry[coin_type][is_tesnet ? testnet_idx : mainnet_idx].push_back(coin_info);
            visited.insert(coin_info.ticker);
>>>>>>> 1ec41dd5
        }
        coins.erase(std::unique(coins.begin(), coins.end(), [](auto left, auto right) { return left.ticker == right.ticker; }), coins.end()); // Remove duplicates
        enable_coins(coins);
        update_coin_status(this->m_current_wallet_name, tickers, true, m_coins_informations, m_coin_cfg_mutex);
    }

<<<<<<< HEAD
    void mm2_service::enable_coins(const t_coins& coins)
    {
        t_coins other_coins;
        t_coins erc_family_coins;
        t_coins slp_coins;
        t_coins slp_testnet_coins;
        
        for (const auto& coin_config : coins)
        {
            if (coin_config.currently_enabled)
            {
                SPDLOG_WARN("{} cannot be enabled because it already is or being enabled.", coin_config.ticker);
            }
            else if (coin_config.coin_type == CoinType::SLP || (coin_config.other_types && coin_config.other_types->contains(CoinType::SLP)))
            {
                if (coin_config.is_testnet)
                {
                    slp_testnet_coins.push_back(coin_config);
                }
                else
                {
                    slp_coins.push_back(coin_config);
                }
            }
            else if (coin_config.is_erc_family)
            {
                erc_family_coins.push_back(coin_config);
            }
            else
            {
                other_coins.push_back(coin_config);
            }
        }
        enable_utxo_qrc20_coins(other_coins);
        enable_erc_family_coins(erc_family_coins);
        enable_slp_coins(slp_coins);
        enable_slp_testnet_coins(slp_testnet_coins);
    }
=======
        enable_multiple_coins_v2(enable_registry);
>>>>>>> 1ec41dd5

    void mm2_service::enable_erc_family_coin(const coin_config& coin_config)
    {
        enable_erc_family_coins(t_coins{coin_config});
    }

    void mm2_service::enable_erc_family_coins(const t_coins& coins)
    {
        nlohmann::json batch_array = nlohmann::json::array();
        auto callback = [this, coins](const web::http::http_response& resp)
        {
            try
            {
                auto answers = mm2::basic_batch_answer(resp);
                
                if (answers.count("error") == 0)
                {
                    std::size_t idx = 0;
                    
                    for (auto&& answer : answers)
                    {
                        auto [res, error] = this->process_batch_enable_answer(answer);
                        if (!res)
                        {
                            SPDLOG_DEBUG(
                                "bad answer for: [{}] -> removing it from enabling, idx: {}, tickers size: {}, answers size: {}", coins[idx].ticker, idx,
                                coins.size(), answers.size());
                            this->dispatcher_.trigger<enabling_coin_failed>(coins[idx].ticker, error);
                        }
                        if (res)
                        {
                            dispatcher_.trigger<coin_fully_initialized>(coin_fully_initialized{.tickers = {coins[idx].ticker}});
                            this->process_balance_answer(answer);
                            fetch_single_balance(coins[idx]);
                        }
                        idx += 1;
                    }
                }
            }
            catch (const std::exception& error)
            {
                SPDLOG_ERROR(error.what());
            }
        };
        
        for (const auto& coin_config : coins)
        {
            t_enable_request request
            {
                .coin_name       = coin_config.ticker,
                .urls            = coin_config.urls.value_or(std::vector<std::string>{}),
                .coin_type       = coin_config.coin_type,
                .is_testnet      = coin_config.is_testnet.value_or(false),
                .with_tx_history = false
            };
            nlohmann::json j = mm2::template_request("enable");
            
            mm2::to_json(j, request);
            batch_array.push_back(j);
        }
        m_mm2_client.async_rpc_batch_standalone(batch_array)
            .then(callback)
            .then([this, batch_array](pplx::task<void> previous_task) { this->handle_exception_pplx_task(previous_task, "enable_common_coins", batch_array); });
    }

    void mm2_service::enable_utxo_qrc20_coin(coin_config coin_config)
    {
        enable_utxo_qrc20_coins(t_coins{coin_config});
    }

    void mm2_service::enable_utxo_qrc20_coins(const t_coins& coins)
    {
        auto batch_array = nlohmann::json::array();
        auto callback = [this, coins](web::http::http_response resp)
        {
            try
            {
                auto answers = mm2::basic_batch_answer(resp);

                if (answers.count("error") == 0)
                {
                    std::size_t                     idx = 0;
                    
                    for (auto&& answer : answers)
                    {
                        auto [res, error] = this->process_batch_enable_answer(answer);
                        if (!res)
                        {
                            SPDLOG_DEBUG(
                                "bad answer for: [{}] -> removing it from enabling, idx: {}, tickers size: {}, answers size: {}", coins[idx].ticker, idx,
                                coins.size(), answers.size());
                            this->dispatcher_.trigger<enabling_coin_failed>(coins[idx].ticker, error);
                        }
                        if (res)
                        {
                            dispatcher_.trigger<coin_fully_initialized>(coin_fully_initialized{.tickers = {coins[idx].ticker}});
                            this->process_balance_answer(answer);
                            fetch_single_balance(coins[idx]);
                        }
                        idx += 1;
                    }
                }
            }
            catch (const std::exception& error)
            {
                SPDLOG_ERROR(error.what());
            }
        };
        
        for (const auto& coin_config : coins)
        {
            nlohmann::json j = mm2::template_request("electrum");
            t_electrum_request request
            {
                .coin_name       = coin_config.ticker,
                .servers         = coin_config.electrum_urls.value_or(get_electrum_server_from_token(coin_config.ticker)),
                .coin_type       = coin_config.coin_type,
                .is_testnet      = coin_config.is_testnet.value_or(false),
                .with_tx_history = true
            };
            
            if (coin_config.segwit && coin_config.is_segwit_on)
            {
                request.address_format                   = nlohmann::json::object();
                request.address_format.value()["format"] = "segwit";
            }
            if (coin_config.utxo_merge.value_or(false))
            {
                mm2::utxo_merge_params  merge_params{.merge_at = 250, .check_every = 300, .max_merge_at_once = 125};
                nlohmann::json          json_merge_params;
                
                mm2::to_json(json_merge_params, merge_params);
                request.merge_params = json_merge_params;
            }
            mm2::to_json(j, request);
            batch_array.push_back(j);
        }
        m_mm2_client.async_rpc_batch_standalone(batch_array)
            .then(callback)
            .then([this, batch_array](pplx::task<void> previous_task) { this->handle_exception_pplx_task(previous_task, "enable_qrc_family_coins", batch_array); });
    }

    void mm2_service::enable_slp_coin(coin_config coin_config)
    {
        enable_slp_coins(t_coins{std::move(coin_config)});
    }

    void mm2_service::enable_slp_coins(const t_coins& coins)
    {
        constexpr auto bch_ticker = "BCH";
        auto callback = [this]<typename RpcRequest>(RpcRequest rpc)
        {
            if (rpc.error)
            {
                SPDLOG_ERROR(rpc.error->error);
                this->dispatcher_.trigger<enabling_coin_failed>(rpc.request.ticker, rpc.error->error);
            }
            else
            {
                dispatcher_.trigger<coin_fully_initialized>(coin_fully_initialized{.tickers = {rpc.request.ticker}});
                fetch_single_balance(get_coin_info(rpc.request.ticker));
                m_coins_informations[rpc.request.ticker].currently_enabled = true;
                if constexpr (std::is_same_v<RpcRequest, mm2::enable_bch_with_tokens_rpc>)
                {
                    for (const auto& slp_address_info : rpc.result->slp_addresses_infos)
                    {
                        for (const auto& balance : slp_address_info.second.balances)
                        {
                            dispatcher_.trigger<coin_fully_initialized>(coin_fully_initialized{.tickers = {balance.first}});
                            process_balance_answer(rpc);
                            m_coins_informations[balance.first].currently_enabled = true;
                        }
                    }
                }
            }
        };
        
        if (!has_coin(bch_ticker))
        {
            static constexpr auto error = "BCH is not present in the config. Cannot enable SLP tokens.";
            
            SPDLOG_ERROR(error);
            this->dispatcher_.trigger<enabling_coin_failed>(coins[0].ticker, error);
            return;
        }
        
        auto bch_info = get_coin_info(bch_ticker);
        
        if (bch_info.currently_enabled)
        {
            for (const auto& coin_config : coins)
            {
                mm2::enable_slp_rpc rpc{.request={.ticker = coin_config.ticker}};

                m_mm2_client.process_rpc_async<mm2::enable_slp_rpc>(rpc.request, callback);
            }
        }
        else
        {
            mm2::enable_bch_with_tokens_rpc rpc;
            
            rpc.request.ticker = bch_info.ticker;
            rpc.request.allow_slp_unsafe_conf = bch_info.allow_slp_unsafe_conf.has_value() && bch_info.allow_slp_unsafe_conf.value();
            rpc.request.bchd_urls = bch_info.bchd_urls.value_or(std::vector<std::string>{});
            rpc.request.mode.rpc_data.servers = bch_info.electrum_urls.value_or(std::vector<electrum_server>{});
            for (const auto& coin_config : coins)
            {
                if (coin_config.ticker == bch_info.ticker)
                {
                    continue;
                }
                rpc.request.slp_tokens_requests.push_back({.ticker = coin_config.ticker});
            }
            m_mm2_client.process_rpc_async<mm2::enable_bch_with_tokens_rpc>(rpc.request, callback);
        }
    }
    
    void mm2_service::enable_slp_testnet_coin(coin_config coin_config)
    {
        enable_slp_testnet_coins(t_coins{coin_config});
    }

    void mm2_service::enable_slp_testnet_coins(const t_coins& coins)
    {
        constexpr auto bch_ticker = "tBCH";
        auto callback = [this]<typename RpcRequest>(RpcRequest rpc)
        {
            if (rpc.error)
            {
                SPDLOG_ERROR(rpc.error->error);
                this->dispatcher_.trigger<enabling_coin_failed>(rpc.request.ticker, rpc.error->error);
            }
            else
            {
                dispatcher_.trigger<coin_fully_initialized>(coin_fully_initialized{.tickers = {rpc.request.ticker}});
                m_coins_informations[rpc.request.ticker].currently_enabled = true;
                if constexpr (std::is_same_v<RpcRequest, mm2::enable_bch_with_tokens_rpc>)
                {
                    for (const auto& slp_address_info : rpc.result->slp_addresses_infos)
                    {
                        for (const auto& balance : slp_address_info.second.balances)
                        {
                            dispatcher_.trigger<coin_fully_initialized>(coin_fully_initialized{.tickers = {balance.first}});
                            m_coins_informations[balance.first].currently_enabled = true;
                        }
                    }
                }
                process_balance_answer(rpc);
            }
        };
        
        if (!has_coin(bch_ticker))
        {
            static constexpr auto error = "tBCH is not present in the config. Cannot enable SLP tokens.";
            
            SPDLOG_ERROR(error);
            this->dispatcher_.trigger<enabling_coin_failed>("SLP tokens", error);
            return;
        }
        
        auto bch_info = get_coin_info(bch_ticker);
        
        if (bch_info.currently_enabled)
        {
            for (const auto& coin_config : coins)
            {
                mm2::enable_slp_rpc rpc{.request={.ticker = coin_config.ticker}};
                
                m_mm2_client.process_rpc_async<mm2::enable_slp_rpc>(rpc.request, callback);
            }
        }
        else
        {
            mm2::enable_bch_with_tokens_rpc rpc;
            
            rpc.request.ticker = bch_info.ticker;
            rpc.request.allow_slp_unsafe_conf = bch_info.allow_slp_unsafe_conf.has_value() && bch_info.allow_slp_unsafe_conf.value();
            rpc.request.bchd_urls = bch_info.bchd_urls.value_or(std::vector<std::string>{});
            rpc.request.mode.rpc_data.servers = bch_info.electrum_urls.value_or(std::vector<electrum_server>{});
            for (const auto& coin_config : coins)
            {
                if (coin_config.ticker == bch_info.ticker)
                {
                    continue;
                }
                rpc.request.slp_tokens_requests.push_back({.ticker = coin_config.ticker});
            }
            m_mm2_client.process_rpc_async<mm2::enable_bch_with_tokens_rpc>(rpc.request, callback);
        }
    }

    void mm2_service::process_balance_answer(const mm2::enable_slp_rpc& rpc)
    {
        const auto& answer = rpc.result.value();
        mm2::balance_answer balance_answer;
        
        balance_answer.address  = answer.balances.begin()->first;
        balance_answer.balance  = answer.balances.begin()->second.spendable;
        balance_answer.coin     = answer.platform_coin;
        
        {
            std::unique_lock lock(m_balance_mutex);
            m_balance_informations[balance_answer.coin] = std::move(balance_answer);
        }
    }

    void mm2_service::process_balance_answer(const mm2::enable_bch_with_tokens_rpc& rpc)
    {
        const auto& answer = rpc.result.value();
        
        {
            mm2::balance_answer balance_answer;
            
            balance_answer.coin = rpc.request.ticker;
            balance_answer.balance = answer.bch_addresses_infos.begin()->second.balances.spendable;
            balance_answer.address = answer.bch_addresses_infos.begin()->first;
            {
                std::unique_lock lock(m_balance_mutex);
                m_balance_informations[balance_answer.coin] = std::move(balance_answer);
            }
        }
        for (auto [address, data] : answer.slp_addresses_infos)
        {
            if (data.balances.empty())
            {
                continue;
            }
            
            mm2::balance_answer balance_answer;
        
            balance_answer.coin = data.balances.begin()->first;
            balance_answer.address = address;
            balance_answer.balance = data.balances.begin()->second.spendable;
        
            {
                std::unique_lock lock(m_balance_mutex);
                m_balance_informations[balance_answer.coin] = std::move(balance_answer);
            }
        }
    }
    
    void
    mm2_service::disable_multiple_coins(const std::vector<std::string>& tickers)
    {
<<<<<<< HEAD
        SPDLOG_DEBUG("disable_multiple_coins");
        for (const auto& ticker : tickers)
=======
        for (const auto& ticker: tickers)
>>>>>>> 1ec41dd5
        {
            std::error_code ec;
            disable_coin(ticker, ec);
            if (ec)
            {
                SPDLOG_WARN("{}", ec.message());
            }
        }

        update_coin_status(this->m_current_wallet_name, tickers, false, m_coins_informations, m_coin_cfg_mutex);
    }

    auto
    mm2_service::batch_balance_and_tx(bool is_a_reset, std::vector<std::string> tickers, bool is_during_enabling, bool only_tx)
    {
        (void)tickers;
        (void)is_during_enabling;
        auto&& [batch_array, tickers_idx, tokens_to_fetch] = prepare_batch_balance_and_tx(only_tx);
        return m_mm2_client.async_rpc_batch_standalone(batch_array)
            .then(
                [this, tokens_to_fetch = tokens_to_fetch, is_a_reset, tickers, batch_array = batch_array](web::http::http_response resp)
                {
                    try
                    {
                        auto answers = mm2::basic_batch_answer(resp);
                        if (not answers.contains("error"))
                        {
                            for (auto i = 0ul; i < answers.size(); i++)
                            {
<<<<<<< HEAD
                                std::string ticker = batch_array[i].at("coin");
                                auto&       answer = answers[i];
                                
=======
                                const std::string error = answer.dump(4);
>>>>>>> 1ec41dd5
                                if (answer.contains("balance"))
                                {
                                    this->process_balance_answer(answer);
                                }
                                else if (answer.contains("result"))
                                {
                                    this->process_tx_answer(answer, ticker);
                                }
                                else
                                {
                                    SPDLOG_ERROR("error answer for tx or my_balance: {}", error);
                                    this->dispatcher_.trigger<tx_fetch_finished>(true);
                                    if (error.find("future timed out") != std::string::npos)
                                    {
                                        SPDLOG_WARN("Future timed out error detected, probably a connection issue");
                                        //! Emit error for UI Change
                                    }
                                }
                            }

                            for (auto&& coin: tokens_to_fetch) { process_tx_tokenscan(coin, is_a_reset); }
                        }
                    }
                    catch (const std::exception& error)
                    {
                        SPDLOG_ERROR("exception in batch_balance_and_tx: {}", error.what());
                        this->dispatcher_.trigger<tx_fetch_finished>(true);
                    }
                })
            .then([this, batch = batch_array](pplx::task<void> previous_task)
                  { this->handle_exception_pplx_task(previous_task, "batch_balance_and_tx", batch); });
    }

    std::tuple<nlohmann::json, std::vector<std::string>, std::vector<std::string>>
    mm2_service::prepare_batch_balance_and_tx(bool only_tx) const
    {
        const auto&              enabled_coins = get_enabled_coins();
        nlohmann::json           batch_array   = nlohmann::json::array();
        std::vector<std::string> tickers_idx;
        std::vector<std::string> tokens_to_fetch;
        const auto&              ticker    = get_current_ticker();
        auto                     coin_info = get_coin_info(ticker);

        if (coin_info.is_erc_family)
        {
<<<<<<< HEAD
            t_tx_history_request request{.coin = ticker, .limit = 5000};
            const bool requires_v2 = coin_info.coin_type == CoinTypeGadget::SLP;
            nlohmann::json       j = mm2::template_request("my_tx_history", requires_v2);
            mm2::to_json(j, request);
            batch_array.push_back(j);
=======
            tokens_to_fetch.push_back(ticker);
>>>>>>> 1ec41dd5
        }
        else
        {
            std::string     method = "my_tx_history";
            std::size_t     limit =  5000;
            bool            requires_v2 = false;
            if (coin_info.is_zhtlc_family)
            {
                requires_v2 = true;
                limit = 50;
                method = "z_coin_tx_history";
            }
            else if (coin_info.coin_type == CoinTypeGadget::SLP || coin_info.ticker == "tBCH" || coin_info.ticker == "BCH")
            {
                requires_v2 = true;
            }

            t_tx_history_request request{.coin = ticker, .limit = limit};
            nlohmann::json       j = ::mm2::api::template_request(method, requires_v2);
            ::mm2::api::to_json(j, request);
            batch_array.push_back(j);
        }

        if (not only_tx)
        {
            for (auto&& coin: enabled_coins)
            {
                if (is_pin_cfg_enabled())
                {
                    std::shared_lock lock(m_balance_mutex); ///< shared_lock
                    if (m_balance_informations.find(coin.ticker) != m_balance_informations.cend())
                    {
                        continue;
                    }
                }
                SPDLOG_WARN("Getting balance for {} ", coin.ticker);
                t_balance_request balance_request{.coin = coin.ticker};
                nlohmann::json    j = mm2::template_request("my_balance");
                mm2::to_json(j, balance_request);
                batch_array.push_back(j);
                tickers_idx.push_back(coin.ticker);
            }
        }
        return std::make_tuple(batch_array, tickers_idx, tokens_to_fetch);
    }

    std::pair<bool, std::string>
    mm2_service::process_batch_enable_answer(const json& answer)
    {
        std::string error = answer.dump(4);
        std::string data = answer.dump();

        if (answer.contains("error") || answer.contains("Error") || error.find("error") != std::string::npos || error.find("Error") != std::string::npos)
        {
            SPDLOG_DEBUG("error: bad answer json for enable/electrum details: {}", error);
            return {false, error};
        }

        if (answer.contains("coin"))
        {
            auto ticker = answer.at("coin").get<std::string>();
            {
                std::unique_lock lock(m_coin_cfg_mutex);
                m_coins_informations[ticker].currently_enabled = true;
            }
            return {true, ""};
        }

        if (answer.contains("result"))
        {
            if (answer["result"].contains("task_id"))
            {
                return {true, ""};
            }
        }
        SPDLOG_DEBUG("bad answer json for enable/electrum details: {}", error);

        return {false, error};
    }

<<<<<<< HEAD
    coin_config mm2_service::get_coin_info(const std::string& ticker) const
=======
    void
    mm2_service::process_enable_zhtlc(std::vector<coin_config> coins)
    {
        dispatcher_.trigger<zhtlc_enter_enabling>();
        auto request_functor = [this](coin_config coin_info) -> std::pair<nlohmann::json, std::vector<std::string>>
        {
            t_init_z_coin_request request{
                .coin_name            = coin_info.ticker,
                .servers              = coin_info.electrum_urls.value_or(get_electrum_server_from_token(coin_info.ticker)),
                .z_urls               = coin_info.z_urls.value_or(std::vector<std::string>{}),
                .coin_type            = coin_info.coin_type,
                .is_testnet           = coin_info.is_testnet.value_or(false),
                .with_tx_history      = false}; // Tx history not yet ready for ZHTLC

            nlohmann::json j = ::mm2::api::template_request("init_z_coin", true);
            ::mm2::api::to_json(j, request);
            nlohmann::json batch = nlohmann::json::array();
            batch.push_back(j);
            return {batch, {coin_info.ticker}};
        };

        auto answer_functor = [this](nlohmann::json batch, std::vector<std::string> tickers)
        {
            auto rpc_answer_functor = [this, tickers](web::http::http_response resp) mutable { this->batch_enable_answer_legacy(resp, tickers); };

            auto error_rpc_functor = [this, tickers, batch](pplx::task<void> previous_task)
            { this->handle_exception_pplx_task(previous_task, "batch_enable_coins legacy electrum", batch); };

            m_mm2_client.async_rpc_batch_standalone(batch)
                .then(
                    [this, tickers](web::http::http_response resp) mutable
                    {
                        try
                        {
                            auto answers = ::mm2::api::basic_batch_answer(resp);

                            if (answers.count("error") == 0)
                            {
                                std::size_t                     idx = 0;
                                std::unordered_set<std::string> to_remove;
                                for (auto&& answer: answers)
                                {
                                    auto [res, error] = this->process_batch_enable_answer(answer);

                                    if (!res)
                                    {
                                        SPDLOG_DEBUG(
                                            "bad answer for: [{}] -> removing it from enabling, idx: {}, tickers size: {}, answers size: {}", tickers[idx], idx,
                                            tickers.size(), answers.size());
                                        this->dispatcher_.trigger<enabling_coin_failed>(tickers[idx], error);
                                        to_remove.emplace(tickers[idx]);
                                        if (error.find("already initialized") == std::string::npos)
                                        {
                                            SPDLOG_WARN("Should set to false the active field in cfg for: {} - reason: {}", tickers[idx], error);
                                        }
                                    }
                                    else if (answer.contains("result"))
                                    {
                                        if (answer["result"].contains("task_id"))
                                        {
                                            auto task_id = answer.at("result").at("task_id").get<std::int8_t>();
                                            {
                                                using namespace std::chrono_literals;

                                                static std::size_t z_nb_try      = 0;
                                                nlohmann::json     z_error       = nlohmann::json::array();
                                                nlohmann::json     z_batch_array = nlohmann::json::array();
                                                t_init_z_coin_status_request z_request{.task_id = task_id};

                                                SPDLOG_DEBUG("{} init_z_coin Task ID: {}", tickers[idx], task_id);

                                                nlohmann::json j = ::mm2::api::template_request("init_z_coin_status", true);
                                                ::mm2::api::to_json(j, z_request);
                                                z_batch_array.push_back(j);
                                                std::string last_event = "none";
                                                std::string event = "none";

                                                do {
                                                    pplx::task<web::http::http_response> z_resp_task = m_mm2_client.async_rpc_batch_standalone(z_batch_array);
                                                    web::http::http_response             z_resp      = z_resp_task.get();
                                                    auto                                 z_answers   = ::mm2::api::basic_batch_answer(z_resp);
                                                    z_error                                          = z_answers;
                                                    std::vector<std::string>             this_ticker;
                                                    this_ticker.push_back(tickers[idx]);
                                                    // SPDLOG_DEBUG("z_answer: {}", z_answers[0].dump(4));
                                                    std::string status = z_answers[0].at("result").at("status").get<std::string>();

                                                    if (status == "Ready")
                                                    {
                                                        m_coins_informations[tickers[idx]].activation_status = z_answers[0];
                                                        if (z_answers[0].at("result").at("details").contains("error"))
                                                        {
                                                            event = z_answers[0].at("result").at("details").at("error").get<std::string>();
                                                            SPDLOG_DEBUG("Enabling [{}] error: {}", tickers[idx], event);
                                                            break;
                                                        }
                                                        SPDLOG_DEBUG("{} activation complete!", tickers[idx]);
                                                        std::unique_lock lock(m_coin_cfg_mutex);
                                                        m_coins_informations[tickers[idx]].currently_enabled = true;

                                                        dispatcher_.trigger<coin_fully_initialized>(this_ticker);
                                                        this->m_nb_update_required += 1;
                                                        break;
                                                    }
                                                    else
                                                    {
                                                        if (z_answers[0].at("result").at("details").contains("UpdatingBlocksCache"))
                                                        {
                                                            event = "UpdatingBlocksCache";
                                                            std::size_t current_scanned_block = z_answers[0].at("result").at("details").at("UpdatingBlocksCache").at("current_scanned_block");
                                                            std::size_t latest_block = z_answers[0].at("result").at("details").at("UpdatingBlocksCache").at("latest_block");
                                                            // SPDLOG_DEBUG("Waiting for {} to enable [{}: {}] {}/{} blocks scanned", tickers[idx], status, event, current_scanned_block, latest_block);
                                                        }
                                                        else if (z_answers[0].at("result").at("details").contains("BuildingWalletDb"))
                                                        {
                                                            event = "BuildingWalletDb";
                                                            std::size_t current_scanned_block = z_answers[0].at("result").at("details").at("BuildingWalletDb").at("current_scanned_block");
                                                            std::size_t latest_block = z_answers[0].at("result").at("details").at("BuildingWalletDb").at("latest_block");
                                                            // SPDLOG_DEBUG("Waiting for {} to enable [{}: {}] {}/{} blocks scanned", tickers[idx], status, event, current_scanned_block, latest_block);
                                                        }
                                                        else
                                                        {
                                                            event = z_answers[0].at("result").at("details").get<std::string>();
                                                            // SPDLOG_DEBUG("Waiting for {} to enable [{}: {}]...", tickers[idx], status, event);
                                                        }

                                                        if (event != last_event)
                                                        {
                                                            SPDLOG_DEBUG("Waiting for {} to enable [{}: {}]...", tickers[idx], status, event);
                                                            // After an event change, full activation is just a matter of time (earlier it might fail).
                                                            // We tag it as activated, so it shows up in portfolio and not enable list.
                                                            if (!m_coins_informations[tickers[idx]].currently_enabled && event != "ActivatingCoin")
                                                            {
                                                                std::unique_lock lock(m_coin_cfg_mutex);
                                                                m_coins_informations[tickers[idx]].currently_enabled = true;

                                                                dispatcher_.trigger<coin_fully_initialized>(this_ticker);
                                                                this->m_nb_update_required += 1;
                                                            }
                                                            this->dispatcher_.trigger<enabling_z_coin_status>(tickers[idx], event);
                                                            last_event = event;
                                                        }
                                                        std::this_thread::sleep_for(2s);
                                                    }
                                                    m_coins_informations[tickers[idx]].activation_status = z_answers[0];
                                                    z_nb_try += 1;

                                                } while (z_nb_try < 1000);

                                                try {
                                                    if (z_error[0].at("result").at("details").contains("error"))
                                                    {
                                                        std::string zhtlc_error   = z_error[0].at("result").at("details").at("error").get<std::string>();
                                                        SPDLOG_DEBUG("Error enabling {}: {} ", tickers[idx], zhtlc_error);
                                                        SPDLOG_DEBUG(
                                                            "Removing zhtlc from enabling, idx: {}, tickers size: {}, answers size: {}",
                                                            tickers[idx], idx, tickers.size(), answers.size()
                                                        );

                                                        this->dispatcher_.trigger<enabling_z_coin_status>(tickers[idx], event);
                                                        this->dispatcher_.trigger<enabling_coin_failed>(tickers[idx], z_error[0].dump(4));
                                                        to_remove.emplace(tickers[idx]);

                                                        if (error.find("already initialized") == std::string::npos)
                                                        {
                                                            SPDLOG_WARN("Should set to false the active field in cfg for: {} - reason: {}", tickers[idx], zhtlc_error);
                                                        }
                                                        else
                                                        {
                                                            update_coin_status(this->m_current_wallet_name, tickers, false, m_coins_informations, m_coin_cfg_mutex);
                                                        }
                                                    }
                                                    else if (z_nb_try == 1000)
                                                    {
                                                        // TODO: Handle this case.
                                                        // There could be no error message if scanning takes too long.
                                                        // Either we force disable here, or schedule to check on it later
                                                        // If this happens, address will be "Invalid" and balance will be zero.
                                                        // We could save this ticker in a list to try `init_z_coin_status` again on it periodically until complete.

                                                        SPDLOG_DEBUG("Exited zhtlc enable loop after 1000 tries");
                                                        SPDLOG_DEBUG(
                                                            "Bad answer for zhtlc_error: [{}] -> idx: {}, tickers size: {}, answers size: {}", tickers[idx], idx,
                                                            tickers.size(), answers.size()
                                                        );
                                                        this->dispatcher_.trigger<enabling_coin_failed>(tickers[idx], z_error[0].dump(4));
                                                        update_coin_status(this->m_current_wallet_name, tickers, false, m_coins_informations, m_coin_cfg_mutex);
                                                        to_remove.emplace(tickers[idx]);
                                                    }
                                                    else
                                                    {
                                                        this->dispatcher_.trigger<enabling_z_coin_status>(tickers[idx], "Complete!");
                                                    }
                                                }
                                                catch (const std::exception& error)
                                                {
                                                    SPDLOG_ERROR("exception caught in zhtlc batch_enable_coins: {}", error.what());
                                                }
                                            }
                                        }
                                    }
                                    idx += 1;
                                }

                                for (auto&& t: to_remove) { tickers.erase(std::remove(tickers.begin(), tickers.end(), t), tickers.end()); }

                                if (!tickers.empty())
                                {
                                    if (tickers == g_default_coins)
                                    {
                                        this->dispatcher_.trigger<default_coins_enabled>();
                                        batch_balance_and_tx(false, tickers, true);
                                    }
                                    dispatcher_.trigger<coin_fully_initialized>(tickers);
                                    if (tickers.size() == 1)
                                    {
                                        fetch_single_balance(get_coin_info(tickers[0]));
                                    }
                                    // batch_balance_and_tx(false, tickers, true);
                                }
                            }
                        }
                        catch (const std::exception& error)
                        {
                            SPDLOG_ERROR("exception caught in batch_enable_coins: {}", error.what());
                            update_coin_status(this->m_current_wallet_name, tickers, false, m_coins_informations, m_coin_cfg_mutex);
                            //! Emit event here
                        }
                    })
                .then(
                    [this, tickers, batch](pplx::task<void> previous_task)
                    {
                        this->handle_exception_pplx_task(previous_task, "batch_enable_coins", batch);
                        update_coin_status(this->m_current_wallet_name, tickers, false, m_coins_informations, m_coin_cfg_mutex);
                    });
            dispatcher_.trigger<zhtlc_leave_enabling>();
        };

        for (auto&& coin: coins)
        {
            auto&& [request, coins_to_enable] = request_functor(coin);
            // SPDLOG_INFO("{} {}", request.dump(4), coins_to_enable[0]);
            answer_functor(request, coins_to_enable);
        }
    }

    void
    mm2_service::batch_enable_answer_legacy(web::http::http_response resp, std::vector<std::string> tickers)
    {
        try
        {
            auto answers = ::mm2::api::basic_batch_answer(resp);

            if (answers.count("error") == 0 && answers.size() == 1)
            {
                const auto answer = answers[0];
                auto [res, error] = this->process_batch_enable_answer(answer);
                if (res)
                {
                    this->process_balance_answer(answer);
                    if (tickers == g_default_coins)
                    {
                        SPDLOG_INFO("Trigger default_coins_enabled");
                        this->dispatcher_.trigger<default_coins_enabled>();
                        this->batch_balance_and_tx(false, tickers, true);
                    }
                    this->dispatcher_.trigger<coin_fully_initialized>(tickers);
                    this->m_nb_update_required += 1;
                }
                else
                {
                    this->dispatcher_.trigger<enabling_coin_failed>(tickers[0], error);
                    SPDLOG_WARN("{}", error);
                }
            }
        }
        catch (const std::exception& error)
        {
            SPDLOG_ERROR("exception caught in batch_enable_coins: {}", error.what());
            this->dispatcher_.trigger<enabling_coin_failed>(tickers[0], error.what());
        }
    }

    bool mm2_service::is_zhtlc_coin_ready(const std::string coin) const
    {
        const auto coin_info       = get_coin_info(coin);
        if (coin_info.is_zhtlc_family)
        {
            if (coin_info.activation_status.contains("result"))
            {
                if (coin_info.activation_status.at("result").contains("status"))
                {
                    if (coin_info.activation_status.at("result").at("status") == "Ready")
                    {
                        if (coin_info.activation_status.at("result").contains("details"))
                        {
                            if (!coin_info.activation_status.at("result").at("details").contains("error"))
                            {
                                return true;
                            }
                        }
                    }
                }
            }
            return false;
        }
        return true;
    }

    void
    mm2_service::process_enable_legacy(std::vector<coin_config> coins)
    {
        auto request_functor = [](coin_config coin_info) -> std::pair<nlohmann::json, std::vector<std::string>>
        {
            t_enable_request request{
                .coin_name       = coin_info.ticker,
                .urls            = coin_info.urls.value_or(std::vector<std::string>{}),
                .coin_type       = coin_info.coin_type,
                .is_testnet      = coin_info.is_testnet.value_or(false),
                .with_tx_history = false};
            nlohmann::json j = ::mm2::api::template_request("enable");
            ::mm2::api::to_json(j, request);
            nlohmann::json batch = nlohmann::json::array();
            batch.push_back(j);
            return {batch, {coin_info.ticker}};
        };

        auto answer_functor = [this](nlohmann::json batch, std::vector<std::string> tickers)
        {
            auto rpc_answer_functor = [this, tickers](web::http::http_response resp) mutable { this->batch_enable_answer_legacy(resp, tickers); };

            auto error_rpc_functor = [this, tickers, batch](pplx::task<void> previous_task)
            { this->handle_exception_pplx_task(previous_task, "batch_enable_coins legacy electrum", batch); };

            m_mm2_client.async_rpc_batch_standalone(batch).then(rpc_answer_functor).then(error_rpc_functor);
        };

        for (auto&& coin: coins)
        {
            auto&& [request, coins_to_enable] = request_functor(coin);
            // SPDLOG_INFO("{} {}", request.dump(4), coins_to_enable[0]);
            answer_functor(request, coins_to_enable);
        }
    }

    void
    mm2_service::process_electrum_legacy(std::vector<coin_config> coins)
    {
        auto request_functor = [this](coin_config coin_info) -> std::pair<nlohmann::json, std::vector<std::string>>
        {
            t_electrum_request request{
                .coin_name             = coin_info.ticker,
                .servers               = coin_info.electrum_urls.value_or(get_electrum_server_from_token(coin_info.ticker)),
                .coin_type             = coin_info.coin_type,
                .is_testnet            = coin_info.is_testnet.value_or(false),
                .with_tx_history       = true,
                .bchd_urls             = coin_info.bchd_urls,
                .allow_slp_unsafe_conf = coin_info.allow_slp_unsafe_conf};
            if (coin_info.segwit && coin_info.is_segwit_on)
            {
                request.address_format                   = nlohmann::json::object();
                request.address_format.value()["format"] = "segwit";
            }
            nlohmann::json j = ::mm2::api::template_request("electrum");
            ::mm2::api::to_json(j, request);
            nlohmann::json batch = nlohmann::json::array();
            batch.push_back(j);
            return {batch, {coin_info.ticker}};
        };

        auto answer_functor = [this](nlohmann::json batch, std::vector<std::string> tickers)
        {
            auto rpc_answer_functor = [this, tickers](web::http::http_response resp) mutable { this->batch_enable_answer_legacy(resp, tickers); };

            auto error_rpc_functor = [this, tickers, batch](pplx::task<void> previous_task)
            { this->handle_exception_pplx_task(previous_task, "batch_enable_coins legacy electrum", batch); };

            m_mm2_client.async_rpc_batch_standalone(batch).then(rpc_answer_functor).then(error_rpc_functor);
        };

        for (auto&& coin: coins)
        {
            auto&& [request, coins_to_enable] = request_functor(coin);
            // SPDLOG_INFO("{} {}", request.dump(4), coins_to_enable[0]);
            answer_functor(request, coins_to_enable);
        }
    }

    void
    mm2_service::batch_enable_coins_v2(CoinType type_to_enable, std::vector<coin_config> coins_to_enable)
    {
        switch (type_to_enable)
        {
        case CoinTypeGadget::UTXO:
        case CoinTypeGadget::SmartChain:
        case CoinTypeGadget::QRC20:
            atomic_dex::print_coins(coins_to_enable);
            this->process_electrum_legacy(coins_to_enable);
            break;
        //case CoinTypeGadget::SLP:
        case CoinTypeGadget::ERC20:
        case CoinTypeGadget::BEP20:
        case CoinTypeGadget::Matic:
        case CoinTypeGadget::Optimism:
        case CoinTypeGadget::Arbitrum:
        case CoinTypeGadget::AVX20:
        case CoinTypeGadget::FTM20:
        case CoinTypeGadget::HRC20:
        case CoinTypeGadget::Ubiq:
        case CoinTypeGadget::KRC20:
        case CoinTypeGadget::Moonriver:
        case CoinTypeGadget::Moonbeam:
        case CoinTypeGadget::HecoChain:
        case CoinTypeGadget::SmartBCH:
        case CoinTypeGadget::EthereumClassic:
        case CoinTypeGadget::RSK:
            this->process_enable_legacy(coins_to_enable);
            break;
        case CoinTypeGadget::ZHTLC:
            this->process_enable_zhtlc(coins_to_enable);
            break;
        case CoinTypeGadget::Disabled:
        case CoinTypeGadget::All:
        case CoinTypeGadget::Size:
            break;
        }
    }

    void
    mm2_service::enable_multiple_coins_v2(const t_coins_enable_registry& coins_to_enable)
    {
        SPDLOG_INFO("enable_multiple_coins_v2");
        for (auto&& [coin_type, networks]: coins_to_enable)
        {
            SPDLOG_INFO("treating: coin_type: {}", coin_type);
            for (auto&& network: networks)
            {
                if (!network.empty())
                {
                    batch_enable_coins_v2(coin_type, network);
                }
            }
        }
    }

    coin_config
    mm2_service::get_coin_info(const std::string& ticker) const
>>>>>>> 1ec41dd5
    {
        std::shared_lock lock(m_coin_cfg_mutex);
        if (m_coins_informations.find(ticker) == m_coins_informations.cend())
        {
            return {};
        }
        return m_coins_informations.at(ticker);
    }
    
    bool mm2_service::is_coin_enabled(const std::string& ticker) const
    {
        return m_coins_informations[ticker].currently_enabled;
    }
    
    bool mm2_service::has_coin(const std::string& ticker) const
    {
        return m_coins_informations.contains(ticker);
    }

    t_orderbook_answer mm2_service::get_orderbook(t_mm2_ec& ec) const
    {
        auto&& [base, rel]          = this->m_synchronized_ticker_pair.get();
        const std::string pair      = base + "/" + rel;
        auto              orderbook = m_orderbook.get();
        if (orderbook.base.empty() && orderbook.rel.empty())
        {
            ec = dextop_error::orderbook_empty;
            return {};
        }
        if (pair != orderbook.base + "/" + rel)
        {
            ec = dextop_error::orderbook_ticker_not_found;
            return {};
        }
        return orderbook;
    }

    nlohmann::json mm2_service::prepare_batch_orderbook(bool is_a_reset)
    {
        // SPDLOG_INFO("is_a_reset: {}", is_a_reset);
        auto&& [base, rel] = m_synchronized_ticker_pair.get();
        if (rel.empty())
            return nlohmann::json::array();
        nlohmann::json batch = nlohmann::json::array();

        auto generate_req = [&batch](std::string request_name, auto request, bool is_v2=false)
        {
<<<<<<< HEAD
            nlohmann::json current_request = mm2::template_request(std::move(request_name));
            mm2::to_json(current_request, request);
=======
            nlohmann::json current_request = ::mm2::api::template_request(std::move(request_name), is_v2);
            ::mm2::api::to_json(current_request, request);
>>>>>>> 1ec41dd5
            batch.push_back(current_request);
        };

        generate_req("orderbook", t_orderbook_request{.base = base, .rel = rel}, true);
        if (is_a_reset)
        {
            generate_req("max_taker_vol", mm2::max_taker_vol_request{.coin = base});
            generate_req("max_taker_vol", mm2::max_taker_vol_request{.coin = rel});
            generate_req("min_trading_vol", t_min_volume_request{.coin = base});
            generate_req("min_trading_vol", t_min_volume_request{.coin = rel});
        }
        // SPDLOG_INFO("batch max: {}", batch.dump(4));
        return batch;
    }

    void mm2_service::process_orderbook(bool is_a_reset)
    {
        auto batch = prepare_batch_orderbook(is_a_reset);
        if (batch.empty())
            return;
<<<<<<< HEAD
=======
        // SPDLOG_DEBUG("Prep batch orderbook: {}", batch.dump(4));
        // auto&& [base, rel] = m_synchronized_ticker_pair.get();
>>>>>>> 1ec41dd5

        auto answer_functor = [this, is_a_reset](web::http::http_response resp)
        {
            auto&& [base, rel] = m_synchronized_ticker_pair.get();
<<<<<<< HEAD
            auto answer        = mm2::basic_batch_answer(resp);
=======
            auto answer        = ::mm2::api::basic_batch_answer(resp);
            //  SPDLOG_INFO("answer {}... ", answer[0].dump(4));
>>>>>>> 1ec41dd5
            if (answer.is_array())
            {
                auto orderbook_answer = mm2::rpc_process_answer_batch<t_orderbook_answer>(answer[0], "orderbook");

                if (is_a_reset)
                {
                    auto base_max_taker_vol_answer = mm2::rpc_process_answer_batch<mm2::max_taker_vol_answer>(answer[1], "max_taker_vol");
                    if (base_max_taker_vol_answer.rpc_result_code == 200)
                    {
                        if (base == base_max_taker_vol_answer.result->coin)
                        {
                            this->m_synchronized_max_taker_vol->first = base_max_taker_vol_answer.result.value();
                        }
<<<<<<< HEAD
=======
                        // t_float_50 base_res                               = t_float_50(this->m_synchronized_max_taker_vol->first.decimal) * m_balance_factor;
                        // this->m_synchronized_max_taker_vol->first.decimal = base_res.str(8);
                        // SPDLOG_INFO("base max_taker_vol: {}", answer[1].dump(4));
>>>>>>> 1ec41dd5
                    }

                    auto rel_max_taker_vol_answer = mm2::rpc_process_answer_batch<mm2::max_taker_vol_answer>(answer[2], "max_taker_vol");
                    if (rel_max_taker_vol_answer.rpc_result_code == 200)
                    {
                        if (rel == rel_max_taker_vol_answer.result->coin)
                        {
                            this->m_synchronized_max_taker_vol->second = rel_max_taker_vol_answer.result.value();
                        }
<<<<<<< HEAD
=======
                        // t_float_50 rel_res                                 = t_float_50(this->m_synchronized_max_taker_vol->second.decimal) *
                        // m_balance_factor; this->m_synchronized_max_taker_vol->second.decimal = rel_res.str(8);
                        // SPDLOG_INFO("rel max_taker_vol: {}", answer[1].dump(4));
>>>>>>> 1ec41dd5
                    }

                    auto base_min_taker_vol_answer = mm2::rpc_process_answer_batch<t_min_volume_answer>(answer[3], "min_trading_vol");
                    if (base_min_taker_vol_answer.rpc_result_code == 200)
                    {
                        m_synchronized_min_taker_vol->first = base_min_taker_vol_answer.result.value();
                        // SPDLOG_INFO("base min_taker_vol: {}", answer[1].dump(4));

                    }

                    auto rel_min_taker_vol_answer = mm2::rpc_process_answer_batch<t_min_volume_answer>(answer[4], "min_trading_vol");
                    if (rel_min_taker_vol_answer.rpc_result_code == 200)
                    {
                        m_synchronized_min_taker_vol->second = rel_min_taker_vol_answer.result.value();
                       //  SPDLOG_INFO("rel min_taker_vol: {}", answer[1].dump(4));
                    }
                }

                if (orderbook_answer.rpc_result_code == 200)
                {
                    m_orderbook = orderbook_answer;
                    this->dispatcher_.trigger<process_orderbook_finished>(is_a_reset);
                }
            }
        };

        m_mm2_client.async_rpc_batch_standalone(batch)
            .then(answer_functor)
            .then([this, batch](pplx::task<void> previous_task) { this->handle_exception_pplx_task(previous_task, "process_orderbook", batch); });
    }

    void mm2_service::fetch_current_orderbook_thread(bool is_a_reset)
    {
        //! m_orderbook_thread_active ? SPDLOG_WARN("Nothing to achieve, sleeping") : SPDLOG_INFO("Fetch current orderbook");

        //! If thread is not active ex: we are not on the trading page anymore, we continue sleeping.
        if (!m_orderbook_thread_active)
        {
            return;
        }

        process_orderbook(is_a_reset);
    }

    void mm2_service::fetch_single_balance(const coin_config& cfg_infos)
    {
        nlohmann::json batch_array = nlohmann::json::array();
        if (is_pin_cfg_enabled())
        {
            std::shared_lock lock(m_balance_mutex); ///< shared_lock
            if (m_balance_informations.find(cfg_infos.ticker) != m_balance_informations.cend())
            {
                return;
            }
        }

        t_balance_request balance_request{.coin = cfg_infos.ticker};
        nlohmann::json    j = mm2::template_request("my_balance");
        mm2::to_json(j, balance_request);
        batch_array.push_back(j);

        auto answer_functor = [this](web::http::http_response resp)
        {
            try
            {
                auto answers = mm2::basic_batch_answer(resp);
                if (!answers.contains("error") && !answers[0].contains("error"))
                {
                    this->process_balance_answer(answers[0]);
                }
            }
            catch (const std::exception& error)
            {
                SPDLOG_ERROR("exception in fetch_single_balance: {}", error.what());
            }
        };

        auto error_functor = [this, batch = batch_array](pplx::task<void> previous_task)
        { this->handle_exception_pplx_task(previous_task, "fetch_single_balance", batch); };
        m_mm2_client.async_rpc_batch_standalone(batch_array).then(answer_functor).then(error_functor);
    }

    void
    mm2_service::fetch_infos_thread(bool is_a_refresh, bool only_tx)
    {
        SPDLOG_INFO("fetch_infos_thread");
        if (only_tx)
        {
            batch_balance_and_tx(is_a_refresh, {}, false, only_tx);
        }
        else
        {
            const auto& enabled_coins = get_enabled_coins();
            for (auto&& coin: enabled_coins) { fetch_single_balance(coin); }
            batch_balance_and_tx(is_a_refresh, {}, false, true);
        }
    }

    void mm2_service::spawn_mm2_instance(std::string wallet_name, std::string passphrase, bool with_pin_cfg)
    {
        this->m_balance_factor = utils::determine_balance_factor(with_pin_cfg);
        SPDLOG_DEBUG("balance factor is: {}", m_balance_factor);
        SPDLOG_DEBUG("{} l{} f[{}]", __FUNCTION__, __LINE__, fs::path(__FILE__).filename().string());
        this->m_current_wallet_name = std::move(wallet_name);
        this->dispatcher_.trigger<coin_cfg_parsed>(this->retrieve_coins_informations());
        this->dispatcher_.trigger<force_update_providers>();
        mm2_config cfg{.passphrase = std::move(passphrase), .rpc_password = atomic_dex::gen_random_password()};
        mm2::set_system_manager(m_system_manager);
        mm2::set_rpc_password(cfg.rpc_password);
        json       json_cfg;
        const auto tools_path = ag::core::assets_real_path() / "tools/mm2/";

        nlohmann::to_json(json_cfg, cfg);
        fs::path mm2_cfg_path = (fs::temp_directory_path() / "MM2.json");

        QFile ofs;
        ofs.setFileName(std_path_to_qstring(mm2_cfg_path));
        ofs.open(QIODevice::WriteOnly | QIODevice::Text);
        ofs.write(QString::fromStdString(json_cfg.dump()).toUtf8());
        ofs.close();

        QProcessEnvironment env = QProcessEnvironment::systemEnvironment();
        env.insert("MM_CONF_PATH", std_path_to_qstring(mm2_cfg_path));
        env.insert("MM_LOG", std_path_to_qstring(utils::get_mm2_atomic_dex_current_log_file()));
        env.insert("MM_COINS_PATH", std_path_to_qstring((utils::get_current_configs_path() / "coins.json")));
        QProcess mm2_instance;
        mm2_instance.setProgram(std_path_to_qstring((tools_path / atomic_dex::g_dex_api)));
        mm2_instance.setWorkingDirectory(std_path_to_qstring(tools_path));
        mm2_instance.setProcessEnvironment(env);
        bool started = mm2_instance.startDetached();

        if (!started)
        {
            SPDLOG_ERROR("Couldn't start mm2");
            std::exit(EXIT_FAILURE);
        }

        m_mm2_init_thread = std::thread(
            [this, mm2_cfg_path]()
            {
                // std::this_thread::
                using namespace std::chrono_literals;
                auto               check_mm2_alive = []() { return mm2::rpc_version() != "error occured during rpc_version"; };
                static std::size_t nb_try          = 0;

                while (not check_mm2_alive())
                {
                    nb_try += 1;
                    if (nb_try == 30)
                    {
                        SPDLOG_ERROR("MM2 not started correctly");
                        //! TODO: emit mm2_failed_initialization
                        fs::remove(mm2_cfg_path);
                        return;
                    }
                    std::this_thread::sleep_for(1s);
                }

                // m_mm2_client.connect_client();
                fs::remove(mm2_cfg_path);
                SPDLOG_INFO("mm2 is initialized");
                dispatcher_.trigger<mm2_initialized>();
                enable_default_coins();
                m_mm2_running = true;
                dispatcher_.trigger<mm2_started>();
            });
    }

    t_float_50
    mm2_service::get_balance(const std::string& ticker) const
    {
        std::error_code ec;
        t_float_50      balance = safe_float(my_balance(ticker, ec));
        return balance;
    }

    std::pair<t_transactions, t_tx_state>
    mm2_service::get_tx(t_mm2_ec& ec) const
    {
        const auto& ticker = get_current_ticker();
        // SPDLOG_DEBUG("asking history of ticker: {}", ticker);
        const auto underlying_tx_history_map = m_tx_informations.synchronize();
        const auto coin_info                 = get_coin_info(ticker);
        const auto it                        = !(coin_info.is_erc_family) ? underlying_tx_history_map->find("result") : underlying_tx_history_map->find(ticker);
        if (it == underlying_tx_history_map->cend())
        {
            ec = dextop_error::tx_history_of_a_non_enabled_coin;
            return {};
        }
        return it->second;
    }

    t_tx_state
    mm2_service::get_tx_state(t_mm2_ec& ec) const
    {
        return get_tx(ec).second;
    }

    t_transactions
    mm2_service::get_tx_history(t_mm2_ec& ec) const
    {
        return get_tx(ec).first;
    }

    std::string
    mm2_service::my_balance(const std::string& ticker, t_mm2_ec& ec) const
    {
        std::shared_lock lock(m_balance_mutex); ///! read
        auto             it = m_balance_informations.find(ticker);
        if (it == m_balance_informations.cend())
        {
            ec = dextop_error::balance_of_a_non_enabled_coin;
            return "0";
        }

        return it->second.balance;
    }

    void
    mm2_service::batch_fetch_orders_and_swap(bool after_manual_reset)
    {
        nlohmann::json batch             = nlohmann::json::array();
        nlohmann::json my_orders_request = mm2::template_request("my_orders");
        batch.push_back(my_orders_request);


        //! Swaps preparation
        std::size_t       total           = 0;
        std::size_t       nb_active_swaps = 0;
        std::size_t       current_page    = 0;
        std::size_t       limit           = 0;
        t_filtering_infos filter_infos;
        {
            auto value_ptr  = m_orders_and_swaps.synchronize();
            total           = value_ptr->total_swaps;
            nb_active_swaps = value_ptr->active_swaps;
            current_page    = value_ptr->current_page;
            limit           = value_ptr->limit;
            filter_infos    = value_ptr->filtering_infos;
        }

        //! First time fetch or current page
        nlohmann::json            my_swaps = mm2::template_request("my_recent_swaps");
        t_my_recent_swaps_request request{
            .limit          = limit,
            .page_number    = current_page,
            .my_coin        = filter_infos.my_coin,
            .other_coin     = filter_infos.other_coin,
            .from_timestamp = filter_infos.from_timestamp,
            .to_timestamp   = filter_infos.to_timestamp,
        };
        to_json(my_swaps, request);
        batch.push_back(my_swaps);

        //! Active swaps
        nlohmann::json         active_swaps = mm2::template_request("active_swaps");
        t_active_swaps_request active_swaps_request{.statuses = true};
        to_json(active_swaps, active_swaps_request);
        batch.push_back(active_swaps);

        auto answer_functor = [this, limit, filter_infos, after_manual_reset](web::http::http_response resp)
        {
            spdlog::stopwatch stopwatch;

            //! Parsing Resp
            orders_and_swaps result;
            auto             answers = mm2::basic_batch_answer(resp);

            //! Extract
            const auto orders_answers      = mm2::rpc_process_answer_batch<t_my_orders_answer>(answers[0], "my_orders");
            const auto swap_answer         = mm2::rpc_process_answer_batch<t_my_recent_swaps_answer>(answers[1], "my_recent_swaps");
            const auto active_swaps_answer = mm2::rpc_process_answer_batch<t_active_swaps_answer>(answers[2], "active_swaps");

            result.orders_and_swaps.reserve(orders_answers.orders.size() + limit);
            result.nb_orders        = orders_answers.orders.size();
            result.orders_and_swaps = std::move(orders_answers.orders);
            result.orders_registry  = std::move(orders_answers.orders_id);
            result.limit            = limit;
            result.filtering_infos  = filter_infos;

            //! Recent swaps
            result.active_swaps = active_swaps_answer.uuids.size();
            for (auto&& cur: active_swaps_answer.swaps)
            {
                const auto uuid = cur.order_id.toStdString();
                result.swaps_registry.emplace(uuid);
                result.orders_and_swaps.emplace_back(std::move(cur));
            }

            //! Swaps
            if (swap_answer.result.has_value())
            {
                const auto& swap_success_answer = swap_answer.result.value();
                result.total_swaps              = swap_success_answer.total;
                result.total_finished_swaps     = result.total_swaps - active_swaps_answer.uuids.size();
                result.current_page             = swap_success_answer.page_number;
                result.nb_pages                 = swap_success_answer.total_pages;
                for (auto&& cur: swap_success_answer.swaps)
                {
                    const auto uuid = cur.order_id.toStdString();
                    if (!result.swaps_registry.contains(uuid))
                    {
                        result.swaps_registry.emplace(uuid);
                        result.orders_and_swaps.emplace_back(std::move(cur));
                    }
                }
                result.average_events_time = std::move(swap_success_answer.average_events_time);
            }

            //! Post Metrics
            /*SPDLOG_INFO(
                "Metrics -> [total_swaps: {}, "
                "active_swaps: {}, "
                "nb_orders: {}, "
                "nb_pages: {}, "
                "current_page: {}, "
                "total_finished_swaps: {}]",
                result.total_swaps, result.active_swaps, result.nb_orders, result.nb_pages, result.current_page, result.total_finished_swaps);*/

            //! Compute everything
            m_orders_and_swaps = std::move(result);

            // SPDLOG_INFO("Time elasped for batch_orders_and_swaps: {} seconds", stopwatch);
            this->dispatcher_.trigger<process_swaps_and_orders_finished>(after_manual_reset);
        };

        // SPDLOG_INFO("batch request:{}", batch.dump(4));
        m_mm2_client.async_rpc_batch_standalone(batch)
            .then(answer_functor)
            .then([this, batch](pplx::task<void> previous_task) { this->handle_exception_pplx_task(previous_task, "batch_fetch_orders_and_swap", batch); });
    }

    void mm2_service::process_tx_tokenscan(const std::string& ticker, [[maybe_unused]] bool is_a_refresh)
    {
        SPDLOG_DEBUG("Process transactions of ticker: {}", ticker);
        std::error_code ec;
        using namespace std::string_literals;
        auto construct_url_functor = [this](
                                         const std::string& main_ticker, const std::string& test_ticker, const std::string& url, const std::string& token_url,
                                         const std::string& ticker, const std::string& address)
        {
            std::string out;
            if (ticker == main_ticker || ticker == test_ticker)
            {
                out = "/api/v1/" + url + "/" + address;
            }
            else
            {
                const std::string contract_address = get_raw_mm2_ticker_cfg(ticker).at("protocol").at("protocol_data").at("contract_address");
                out                                = "/api/v2/" + token_url + "/" + contract_address + "/" + address;
            }
            return out;
        };
        auto retrieve_api_functor = [this, construct_url_functor](const std::string& ticker, const std::string& address) -> std::string
        {
            const auto  coin_info = this->get_coin_info(ticker);
            std::string out;
            switch (coin_info.coin_type)
            {
            case CoinTypeGadget::ERC20:
                out = construct_url_functor("ETH", "ETHR", "eth_tx_history", "erc_tx_history", ticker, address);
                break;
            case CoinTypeGadget::BEP20:
                out = construct_url_functor("BNB", "BNBT", "bnb_tx_history", "bep_tx_history", ticker, address);
                break;
            case CoinTypeGadget::Matic:
                out = construct_url_functor("MATIC", "MATICTEST", "plg_tx_history", "plg_tx_history", ticker, address);
                break;
            case CoinTypeGadget::Moonriver:
                out = construct_url_functor("MOVR", "MOVRT", "moonriver_tx_history", "moonriver_tx_history", ticker, address);
                break;
            case CoinTypeGadget::Moonbeam:
                out = construct_url_functor("GLMR", "GLMRT", "moonbeam_tx_history", "moonbeam_tx_history", ticker, address);
                break;
            case CoinTypeGadget::FTM20:
                out = construct_url_functor("FTM", "FTMT", "ftm_tx_history", "ftm_tx_history", ticker, address);
                break;
            case CoinTypeGadget::HecoChain:
                out = construct_url_functor("HT", "HTT", "heco_tx_history", "heco_tx_history", ticker, address);
                break;
            case CoinTypeGadget::Arbitrum:
                out = construct_url_functor("ETH-ARB20", "ETHR-ARB20", "arbitrum_tx_history", "arbitrum_tx_history", ticker, address);
                break;
            case CoinTypeGadget::Optimism:
                out = construct_url_functor("ETH-OPT20", "ETHK-OPT20", "optimism_tx_history", "optimism_tx_history", ticker, address);
                break;
            case CoinTypeGadget::EthereumClassic:
                out = construct_url_functor("ETC", "ETCT", "etc_tx_history", "etc_tx_history", ticker, address);
                break;
            case CoinTypeGadget::RSK:
                out = construct_url_functor("RBTC", "RBTCT", "rsk_tx_history", "rsk_tx_history", ticker, address);
                break;
            case CoinTypeGadget::AVX20:
                out = construct_url_functor("AVAX", "AVAXT", "avx_tx_history", "avx_tx_history", ticker, address);
                break;
            default:
                break;
            }
            if (coin_info.is_testnet.value_or(false))
            {
                out += "&testnet=true";
            }
            return out;
        };
        std::string url = retrieve_api_functor(ticker, address(ticker, ec));
        SPDLOG_INFO("url scan: {}", url);
        mm2::async_process_rpc_get(mm2::g_etherscan_proxy_http_client, "tx_history", url)
            .then(
                [this, ticker](const web::http::http_response& resp)
                {
                    auto answer = m_mm2_client.rpc_process_answer<mm2::tx_history_answer>(resp, "tx_history");

                    if (answer.rpc_result_code != 200)
                    {
                        SPDLOG_ERROR("{}", answer.raw_result);
                        this->dispatcher_.trigger<tx_fetch_finished>(true, ticker);
                    }
                    else if (answer.rpc_result_code not_eq -1 and answer.result.has_value())
                    {
                        t_tx_state state;
                        state.state             = "Finished";
                        state.current_block     = 0;
                        state.blocks_left       = 0;
                        state.transactions_left = 0;

                        if (answer.result.value().sync_status.additional_info.has_value())
                        {
                            if (answer.result.value().sync_status.additional_info.value().erc_infos.has_value())
                            {
                                state.blocks_left = answer.result.value().sync_status.additional_info.value().erc_infos.value().blocks_left;
                            }
                            if (answer.result.value().sync_status.additional_info.value().regular_infos.has_value())
                            {
                                state.transactions_left = answer.result.value().sync_status.additional_info.value().regular_infos.value().transactions_left;
                            }
                        }

                        t_transactions out;
                        out.reserve(answer.result.value().transactions.size());

                        const auto& transactions = answer.result.value().transactions;
                        std::for_each(
                            rbegin(transactions), rend(transactions),
                            [&out, this](auto&& current)
                            {
                                tx_infos current_info{
                                    .am_i_sender       = current.my_balance_change[0] == '-',
                                    .confirmations     = current.confirmations.has_value() ? current.confirmations.value() : 0,
                                    .from              = current.from,
                                    .to                = current.to,
                                    .date              = current.timestamp_as_date,
                                    .timestamp         = current.timestamp,
                                    .tx_hash           = current.tx_hash,
                                    .fees              = current.fee_details.normal_fees.has_value() ? current.fee_details.normal_fees.value().amount
                                                                                                     : current.fee_details.qrc_fees.has_value()
                                                                                                     ? current.fee_details.qrc_fees.value().miner_fee
                                                                                                     : current.fee_details.erc_fees.value().total_fee,
                                    .my_balance_change = current.my_balance_change,
                                    .total_amount      = current.total_amount,
                                    .block_height      = current.block_height,
                                    .ec                = dextop_error::success,
                                };

                                const auto& wallet_manager    = this->m_system_manager.get_system<qt_wallet_manager>();
                                current_info.transaction_note = wallet_manager.retrieve_transactions_notes(current_info.tx_hash);
                                out.push_back(std::move(current_info));
                            });

                        //! History
                        SPDLOG_INFO("{} tx size {}", ticker, out.size());
                        m_tx_informations->insert_or_assign(ticker, std::make_pair(out, state));

                        //! Dispatch
                        this->dispatcher_.trigger<tx_fetch_finished>(false, ticker);
                    }
                })
            .then(
                [this](pplx::task<void> previous_task)
                {
                    this->handle_exception_pplx_task(previous_task, "process_tx_tokenscan", {});
                });
    }

    void
    mm2_service::on_refresh_orderbook(const orderbook_refresh& evt)
    {
        SPDLOG_DEBUG("on_refresh_orderbook");

        // SPDLOG_INFO("refreshing orderbook pair: [{} / {}]", evt.base, evt.rel);
        this->m_synchronized_ticker_pair = std::make_pair(evt.base, evt.rel);

        if (this->m_mm2_running)
        {
            SPDLOG_INFO("process_orderbook(true)");
            process_orderbook(true);
        }
    }

    void
    mm2_service::on_zhtlc_enter_enabling([[maybe_unused]] const zhtlc_enter_enabling& evt)
    {
        SPDLOG_DEBUG("{} l{} f[{}]", __FUNCTION__, __LINE__, fs::path(__FILE__).filename().string());

        m_zhtlc_enable_thread_active = true;
    }

    void
    mm2_service::on_zhtlc_leave_enabling([[maybe_unused]] const zhtlc_leave_enabling& evt)
    {
        SPDLOG_DEBUG("{} l{} f[{}]", __FUNCTION__, __LINE__, fs::path(__FILE__).filename().string());

        m_zhtlc_enable_thread_active = false;
    }

    void
    mm2_service::on_gui_enter_trading([[maybe_unused]] const gui_enter_trading& evt)
    {
        SPDLOG_DEBUG("{} l{} f[{}]", __FUNCTION__, __LINE__, fs::path(__FILE__).filename().string());

        m_orderbook_thread_active = true;
    }

    void
    mm2_service::on_gui_leave_trading([[maybe_unused]] const gui_leave_trading& evt)
    {
        SPDLOG_DEBUG("{} l{} f[{}]", __FUNCTION__, __LINE__, fs::path(__FILE__).filename().string());
        m_orderbook_thread_active = false;
    }

    bool
    mm2_service::do_i_have_enough_funds(const std::string& ticker, const t_float_50& amount) const
    {
        t_float_50 funds = get_balance(ticker);
        return funds >= amount;
    }

    std::string
    mm2_service::address(const std::string& ticker, t_mm2_ec& ec) const
    {
        std::shared_lock lock(m_balance_mutex);
        auto             it = m_balance_informations.find(ticker);

        if (it == m_balance_informations.cend())
        {
            ec = dextop_error::unknown_ticker;
            SPDLOG_INFO("Invalid Ticker {}", ticker);
            return "Invalid Ticker";
        }

        return it->second.address;
    }

    bool
    mm2_service::is_orderbook_thread_active() const
    {
        return this->m_orderbook_thread_active.load();
    }

    bool
    mm2_service::is_zhtlc_enable_thread_active() const
    {
        return this->m_zhtlc_enable_thread_active.load();
    }

    nlohmann::json
    mm2_service::get_raw_mm2_ticker_cfg(const std::string& ticker) const
    {
        nlohmann::json out;

        std::shared_lock lock(m_raw_coin_cfg_mutex);
        const auto       it = m_mm2_raw_coins_cfg.find(ticker);
        if (it != m_mm2_raw_coins_cfg.end())
        {
            atomic_dex::coin_element element = it->second;
            to_json(out, element);
            return out;
        }
        return nlohmann::json::object();
    }

    mm2_service::t_pair_max_vol
    mm2_service::get_taker_vol() const
    {
        return m_synchronized_max_taker_vol.get();
    }

    mm2_service::t_pair_min_vol
    mm2_service::get_min_vol() const
    {
        return m_synchronized_min_taker_vol.get();
    }

    bool
    mm2_service::is_pin_cfg_enabled() const
    {
        return m_balance_factor != 1.0;
    }

    void
    mm2_service::reset_fake_balance_to_zero(const std::string& ticker)
    {
        {
            std::unique_lock lock(m_balance_mutex);
            m_balance_informations.at(ticker).balance = "0";
        }
        this->dispatcher_.trigger<ticker_balance_updated>(std::vector<std::string>{ticker});
    }

    void
    mm2_service::decrease_fake_balance(const std::string& ticker, const std::string& amount)
    {
        t_float_50 balance = get_balance(ticker);
        t_float_50 amount_f(amount);
        t_float_50 result = balance - amount_f;
        SPDLOG_DEBUG(
            "decreasing {} - {} = {}", balance.str(8, std::ios_base::fixed), amount_f.str(8, std::ios_base::fixed), result.str(8, std::ios_base::fixed));
        if (result < 0)
        {
            reset_fake_balance_to_zero(ticker);
        }
        else
        {
            {
                std::unique_lock lock(m_balance_mutex); //! Write
                m_balance_informations.at(ticker).balance = result.str(8, std::ios_base::fixed);
            }
            this->dispatcher_.trigger<ticker_balance_updated>(std::vector<std::string>{ticker});
        }
    }

<<<<<<< HEAD
    void
    mm2_service::process_tx_answer(const nlohmann::json& answer_json, std::string ticker)
=======
    void // Legacy method for all coins except tokens, ZHTLC & BCH/SLP
    mm2_service::process_tx_answer(const nlohmann::json& answer_json)
>>>>>>> 1ec41dd5
    {
        mm2::tx_history_answer answer;
        mm2::from_json(answer_json, answer);
        t_tx_state state;
        state.state             = answer.result.value().sync_status.state;
        state.current_block     = answer.result.value().current_block;
        state.blocks_left       = 0;
        state.transactions_left = 0;

        if (answer.result.value().sync_status.additional_info.has_value())
        {
            if (answer.result.value().sync_status.additional_info.value().erc_infos.has_value())
            {
                state.blocks_left = answer.result.value().sync_status.additional_info.value().erc_infos.value().blocks_left;
            }
            if (answer.result.value().sync_status.additional_info.value().regular_infos.has_value())
            {
                state.transactions_left = answer.result.value().sync_status.additional_info.value().regular_infos.value().transactions_left;
            }
        }
        t_transactions out;
        out.reserve(answer.result.value().transactions.size());

        for (auto&& current: answer.result.value().transactions)
        {
            tx_infos current_info{

                .am_i_sender       = current.my_balance_change[0] == '-',
                .confirmations     = current.confirmations.has_value() ? current.confirmations.value() : 0,
                .from              = current.from,
                .to                = current.to,
                .date              = current.timestamp_as_date,
                .timestamp         = current.timestamp,
                .tx_hash           = current.tx_hash,
                .my_balance_change = current.my_balance_change,
                .total_amount      = current.total_amount,
                .block_height      = current.block_height,
                .ec                = dextop_error::success,
            };
            if (current.fee_details.normal_fees.has_value())
            {
                current_info.fees = current.fee_details.normal_fees.value().amount;
            }
            else if (current.fee_details.erc_fees.has_value())
            {
                current_info.fees = current.fee_details.erc_fees.value().total_fee;
            }
            else if (current.fee_details.qrc_fees.has_value())
            {
                current_info.fees = current.fee_details.qrc_fees->miner_fee;
            }
            else if (current.transaction_fee.has_value())
            {
                current_info.fees = current.transaction_fee.value();
            }
            if (current_info.timestamp == 0)
            {
                using namespace std::chrono;
                current_info.timestamp   = duration_cast<seconds>(system_clock::now().time_since_epoch()).count();
                current_info.date        = utils::to_human_date<std::chrono::seconds>(current_info.timestamp, "%e %b %Y, %H:%M");
                current_info.unconfirmed = true;
            }

            const auto& wallet_manager    = this->m_system_manager.get_system<qt_wallet_manager>();
            current_info.transaction_note = wallet_manager.retrieve_transactions_notes(current_info.tx_hash);

            out.push_back(std::move(current_info));
        }

        //! History
        m_tx_informations->insert_or_assign("result", std::make_pair(out, state));
        this->dispatcher_.trigger<tx_fetch_finished>(false, std::move(ticker));
    }


    void
    mm2_service::process_balance_answer(const nlohmann::json& answer)
    {
        t_balance_answer answer_r;
<<<<<<< HEAD
        
        mm2::from_json(answer, answer_r);
=======
        ::mm2::api::from_json(answer, answer_r);
        SPDLOG_INFO("Successfully fetched ticker: {} balance: {} address: {}", answer_r.coin, answer_r.balance, answer_r.address);
>>>>>>> 1ec41dd5
        if (is_pin_cfg_enabled())
        {
            std::shared_lock lock(m_balance_mutex);

            if (m_balance_informations.find(answer_r.coin) != m_balance_informations.end())
            {
                return;
            }
        }
        t_float_50 result = t_float_50(answer_r.balance) * m_balance_factor;
        answer_r.balance  = result.str(8, std::ios_base::fixed);
        
        {
            std::unique_lock lock(m_balance_mutex);
            
            m_balance_informations[answer_r.coin] = std::move(answer_r);
        }
    }

    mm2::mm2_client&
    mm2_service::get_mm2_client()
    {
        return m_mm2_client;
    }

    std::string
    mm2_service::get_current_ticker() const
    {
        return m_current_ticker.get();
    }

    bool
    mm2_service::set_current_ticker(const std::string& ticker)
    {
        if (ticker != get_current_ticker())
        {
            m_current_ticker = ticker;
            return true;
        }
        return false;
    }

    void
    mm2_service::add_new_coin(const nlohmann::json& coin_cfg_json, const nlohmann::json& raw_coin_cfg_json)
    {
        //! Normal cfg part
        SPDLOG_DEBUG("[{}], [{}]", coin_cfg_json.dump(4), raw_coin_cfg_json.dump(4));
        if (not coin_cfg_json.empty() && not is_this_ticker_present_in_normal_cfg(coin_cfg_json.begin().key()))
        {
            SPDLOG_DEBUG("Adding entry : {} to adex current wallet coins file", coin_cfg_json.dump(4));
            fs::path       cfg_path  = utils::get_atomic_dex_config_folder();
            std::string    filename  = "custom-tokens." + m_current_wallet_name + ".json";
            fs::path       file_path = cfg_path / filename;
            nlohmann::json config_json_data;

            if (fs::exists(file_path))
            {
                SPDLOG_DEBUG("reading contents of custom tokens cfg");
                QFile ifs;
                ifs.setFileName(std_path_to_qstring(file_path));
                ifs.open(QIODevice::Text | QIODevice::ReadOnly);

                //! Read Contents
                config_json_data = nlohmann::json::parse(QString(ifs.readAll()).toStdString());
                ifs.close();
            }

            //! Modify contents
            config_json_data[coin_cfg_json.begin().key()] = coin_cfg_json.at(coin_cfg_json.begin().key());

            //! Write contents
            SPDLOG_DEBUG("writing contents of custom tokens cfg");
            QFile ofs;
            ofs.setFileName(std_path_to_qstring(file_path));
            ofs.open(QIODevice::WriteOnly | QIODevice::Text | QIODevice::Truncate);
            ofs.write(QString::fromStdString(config_json_data.dump()).toUtf8());
        }
        if (not raw_coin_cfg_json.empty() && not is_this_ticker_present_in_raw_cfg(raw_coin_cfg_json.at("coin").get<std::string>()))
        {
            const fs::path mm2_cfg_path{atomic_dex::utils::get_current_configs_path() / "coins.json"};
            SPDLOG_DEBUG("Adding entry : {} to mm2 coins file {}", raw_coin_cfg_json.dump(4), mm2_cfg_path.string());
            QFile ifs;
            ifs.setFileName(std_path_to_qstring(mm2_cfg_path));
            ifs.open(QIODevice::ReadOnly | QIODevice::Text);
            nlohmann::json config_json_data;

            //! Read Contents
            config_json_data = nlohmann::json::parse(QString(ifs.readAll()).toStdString());

            //! Modify contents
            config_json_data.push_back(raw_coin_cfg_json);

            //! Close
            ifs.close();

            //! Write contents
            QFile ofs;
            ofs.setFileName(std_path_to_qstring(mm2_cfg_path));
            ofs.open(QIODevice::WriteOnly | QIODevice::Text | QIODevice::Truncate);
            ofs.write(QString::fromStdString(config_json_data.dump()).toUtf8());
            ofs.close();
        }
    }

    bool
    mm2_service::is_this_ticker_present_in_raw_cfg(const std::string& ticker) const
    {
        std::shared_lock lock(m_raw_coin_cfg_mutex);
        return m_mm2_raw_coins_cfg.find(ticker) != m_mm2_raw_coins_cfg.end();
    }

    bool
    mm2_service::is_this_ticker_present_in_normal_cfg(const std::string& ticker) const
    {
        std::shared_lock lock(m_coin_cfg_mutex);
        return m_coins_informations.find(ticker) != m_coins_informations.end();
    }

    void
    mm2_service::remove_custom_coin(const std::string& ticker)
    {
        //! Coin need to be disabled to be removed
        assert(not get_coin_info(ticker).currently_enabled);

        //! Remove from our cfg
        if (is_this_ticker_present_in_normal_cfg(ticker))
        {
            SPDLOG_DEBUG("remove it from custom cfg: {}", ticker);
            fs::path    cfg_path = utils::get_atomic_dex_config_folder();
            std::string filename = "custom-tokens." + m_current_wallet_name + ".json";
            QFile       ifs;
            ifs.setFileName(std_path_to_qstring((cfg_path / filename)));
            ifs.open(QIODevice::ReadOnly | QIODevice::Text);
            nlohmann::json config_json_data;


            //! Read Contents
            config_json_data = nlohmann::json::parse(QString(ifs.readAll()).toStdString());

            {
                std::unique_lock lock(m_coin_cfg_mutex);
                this->m_coins_informations.erase(ticker);
            }

            config_json_data.erase(config_json_data.find(ticker));

            //! Close
            ifs.close();

            //! Write contents
            QFile ofs;
            ofs.setFileName(std_path_to_qstring((cfg_path / filename)));
            ofs.open(QIODevice::WriteOnly | QIODevice::Text | QIODevice::Truncate);
            ofs.write(QString::fromStdString(config_json_data.dump()).toUtf8());
            ofs.close();
        }

        if (is_this_ticker_present_in_raw_cfg(ticker))
        {
            SPDLOG_DEBUG("remove it from mm2 cfg: {}", ticker);
            fs::path mm2_cfg_path{atomic_dex::utils::get_current_configs_path() / "coins.json"};
            QFile    ifs;
            ifs.setFileName(std_path_to_qstring(mm2_cfg_path));
            ifs.open(QIODevice::ReadOnly | QIODevice::Text);
            nlohmann::json config_json_data;

            //! Read Contents
            config_json_data = nlohmann::json::parse(QString(ifs.readAll()).toStdString());

            config_json_data.erase(std::find_if(
                begin(config_json_data), end(config_json_data),
                [ticker](nlohmann::json current_elem) { return current_elem.at("coin").get<std::string>() == ticker; }));

            //! Close
            ifs.close();

            //! Write contents
            QFile ofs;
            ofs.setFileName(std_path_to_qstring(mm2_cfg_path));
            ofs.open(QIODevice::WriteOnly | QIODevice::Text | QIODevice::Truncate);
            ofs.write(QString::fromStdString(config_json_data.dump()).toUtf8());
            ofs.close();
        }
    }

    std::vector<electrum_server>
    mm2_service::get_electrum_server_from_token(const std::string& ticker)
    {
        std::vector<electrum_server> servers;
        const coin_config            cfg = this->get_coin_info(ticker);
        if (cfg.coin_type == CoinType::QRC20)
        {
            if (cfg.is_testnet.value())
            {
                SPDLOG_INFO("{} is from testnet picking tQTUM electrum", ticker);
                servers = std::move(get_coin_info("tQTUM").electrum_urls.value());
            }
            else
            {
                SPDLOG_INFO("{} is from mainnet picking QTUM electrum", ticker);
                servers = std::move(get_coin_info("QTUM").electrum_urls.value());
            }
        }
        return servers;
    }

    orders_and_swaps
    mm2_service::get_orders_and_swaps() const
    {
        return m_orders_and_swaps.get();
    }

    void
    mm2_service::set_orders_and_swaps_pagination_infos(std::size_t current_page, std::size_t limit, t_filtering_infos filter_infos)
    {
        {
            m_orders_and_swaps = orders_and_swaps{.current_page = current_page, .limit = limit, .filtering_infos = std::move(filter_infos)};
        }
        this->batch_fetch_orders_and_swap(true);
    }

    void
    mm2_service::handle_exception_pplx_task(pplx::task<void> previous_task, const std::string& from, nlohmann::json request)
    {
        try
        {
            previous_task.wait();
        }
        catch (const std::exception& e)
        {
            if (std::string(e.what()).find("mutex lock failed") != std::string::npos)
            {
                return;
            }
            for (auto&& cur: request) cur["userpass"] = "";
            SPDLOG_ERROR("pplx task error: {} from: {}, request: {}", e.what(), from, request.dump(4));

            if (std::string(e.what()).find("Failed to read HTTP status line") != std::string::npos ||
                std::string(e.what()).find("WinHttpReceiveResponse: 12002: The operation timed out") != std::string::npos)
            {
                const auto& internet_service = this->m_system_manager.get_system<internet_service_checker>();
                if (!internet_service.is_internet_alive())
                {
                    SPDLOG_WARN("We should reset connection here");
                    this->dispatcher_.trigger<fatal_notification>("connection dropped");
                }
            }
        }
    }

    void mm2_service::change_segwit_status(std::string ticker, bool status)
    {
        update_coin_status(this->m_current_wallet_name, {ticker}, status, m_coins_informations, m_coin_cfg_mutex, "is_segwit_on");
    }
} // namespace atomic_dex<|MERGE_RESOLUTION|>--- conflicted
+++ resolved
@@ -14,19 +14,13 @@
  *                                                                            *
  ******************************************************************************/
 
-<<<<<<< HEAD
 #include <algorithm>
-=======
-//! STD
 #include <unordered_set>
 #include <iostream>
+#include <sstream>
+
 #include <boost/thread/thread.hpp>
-#include <sstream>
-
-//! Ranges
 #include <range/v3/algorithm/any_of.hpp>
->>>>>>> 1ec41dd5
-
 #include <QException>
 #include <QFile>
 #include <QProcess>
@@ -131,15 +125,8 @@
         }
     }
 
-<<<<<<< HEAD
     void update_coin_status(const std::string& wallet_name, const std::vector<std::string>& tickers, bool status,
                             atomic_dex::t_coins_registry& registry, std::shared_mutex& registry_mtx, std::string field_name = "active")
-=======
-    void
-    update_coin_status(
-        const std::string& wallet_name, const std::vector<std::string>& tickers, auto status, atomic_dex::t_coins_registry& registry,
-        std::shared_mutex& registry_mtx, std::string field_name = "active")
->>>>>>> 1ec41dd5
     {
         if (wallet_name == "")
         {
@@ -482,7 +469,6 @@
         return result.load() == 1;
     }
 
-<<<<<<< HEAD
     void mm2_service::enable_coin(const std::string& ticker)
     {
         enable_coin(get_coin_info(ticker));
@@ -500,49 +486,19 @@
         for (const auto& ticker : tickers)
         {
             coins.push_back(get_coin_info(ticker));
-=======
-        std::vector<std::string>                                              second_tickers;
-        std::vector<std::string>                                              tickers;
-        std::unordered_map<CoinType, std::array<std::vector<coin_config>, 2>> enable_registry;
-        const std::size_t                                                     testnet_idx = 0;
-        const std::size_t                                                     mainnet_idx = 1;
-        std::unordered_set<std::string>                                       visited;
-        for (auto&& coin: coins)
-        {
-            if (visited.contains(coin.ticker))
-            {
-                SPDLOG_INFO("already visited: {} - skipping", coin.ticker);
-                continue;
-            }
-            auto&      coin_info = coin;
-            const bool is_tesnet = coin_info.is_testnet.value_or(false);
-            if (coin_info.has_parent_fees_ticker && coin_info.ticker != coin_info.fees_ticker)
-            {
-                auto coin_parent_info = get_coin_info(coin_info.fees_ticker);
-                if (!coin_parent_info.currently_enabled && !coin_parent_info.active && visited.insert(coin_parent_info.ticker).second)
-                {
-                    SPDLOG_INFO("Adding extra coin: {} to enable", coin_parent_info.ticker);
-                    const auto coin_type = (coin_parent_info.ticker == "BCH" || coin_parent_info.ticker == "tBCH") ? CoinType::SLP : coin_parent_info.coin_type;
-                    enable_registry[coin_type][is_tesnet ? testnet_idx : mainnet_idx].push_back(coin_parent_info);
-                }
-            }
-            const auto coin_type = (coin_info.ticker == "BCH" || coin_info.ticker == "tBCH") ? CoinType::SLP : coin_info.coin_type;
-            enable_registry[coin_type][is_tesnet ? testnet_idx : mainnet_idx].push_back(coin_info);
-            visited.insert(coin_info.ticker);
->>>>>>> 1ec41dd5
         }
         coins.erase(std::unique(coins.begin(), coins.end(), [](auto left, auto right) { return left.ticker == right.ticker; }), coins.end()); // Remove duplicates
         enable_coins(coins);
         update_coin_status(this->m_current_wallet_name, tickers, true, m_coins_informations, m_coin_cfg_mutex);
     }
 
-<<<<<<< HEAD
     void mm2_service::enable_coins(const t_coins& coins)
     {
         t_coins other_coins;
         t_coins erc_family_coins;
         t_coins slp_coins;
         t_coins slp_testnet_coins;
+        t_coins zhtlc_coins;
         
         for (const auto& coin_config : coins)
         {
@@ -560,6 +516,10 @@
                 {
                     slp_coins.push_back(coin_config);
                 }
+            }
+            else if (coin_config.coin_type == CoinType::ZHTLC)
+            {
+                zhtlc_coins.push_back(coin_config);
             }
             else if (coin_config.is_erc_family)
             {
@@ -574,10 +534,8 @@
         enable_erc_family_coins(erc_family_coins);
         enable_slp_coins(slp_coins);
         enable_slp_testnet_coins(slp_testnet_coins);
-    }
-=======
-        enable_multiple_coins_v2(enable_registry);
->>>>>>> 1ec41dd5
+        enable_zhtlc(zhtlc_coins);
+    }
 
     void mm2_service::enable_erc_family_coin(const coin_config& coin_config)
     {
@@ -922,12 +880,7 @@
     void
     mm2_service::disable_multiple_coins(const std::vector<std::string>& tickers)
     {
-<<<<<<< HEAD
-        SPDLOG_DEBUG("disable_multiple_coins");
-        for (const auto& ticker : tickers)
-=======
         for (const auto& ticker: tickers)
->>>>>>> 1ec41dd5
         {
             std::error_code ec;
             disable_coin(ticker, ec);
@@ -957,13 +910,9 @@
                         {
                             for (auto i = 0ul; i < answers.size(); i++)
                             {
-<<<<<<< HEAD
                                 std::string ticker = batch_array[i].at("coin");
                                 auto&       answer = answers[i];
                                 
-=======
-                                const std::string error = answer.dump(4);
->>>>>>> 1ec41dd5
                                 if (answer.contains("balance"))
                                 {
                                     this->process_balance_answer(answer);
@@ -974,6 +923,7 @@
                                 }
                                 else
                                 {
+                                    const std::string error = answer.dump(4);
                                     SPDLOG_ERROR("error answer for tx or my_balance: {}", error);
                                     this->dispatcher_.trigger<tx_fetch_finished>(true);
                                     if (error.find("future timed out") != std::string::npos)
@@ -1009,15 +959,11 @@
 
         if (coin_info.is_erc_family)
         {
-<<<<<<< HEAD
             t_tx_history_request request{.coin = ticker, .limit = 5000};
             const bool requires_v2 = coin_info.coin_type == CoinTypeGadget::SLP;
             nlohmann::json       j = mm2::template_request("my_tx_history", requires_v2);
             mm2::to_json(j, request);
             batch_array.push_back(j);
-=======
-            tokens_to_fetch.push_back(ticker);
->>>>>>> 1ec41dd5
         }
         else
         {
@@ -1036,8 +982,8 @@
             }
 
             t_tx_history_request request{.coin = ticker, .limit = limit};
-            nlohmann::json       j = ::mm2::api::template_request(method, requires_v2);
-            ::mm2::api::to_json(j, request);
+            nlohmann::json       j = mm2::template_request(method, requires_v2);
+            mm2::to_json(j, request);
             batch_array.push_back(j);
         }
 
@@ -1098,11 +1044,7 @@
         return {false, error};
     }
 
-<<<<<<< HEAD
-    coin_config mm2_service::get_coin_info(const std::string& ticker) const
-=======
-    void
-    mm2_service::process_enable_zhtlc(std::vector<coin_config> coins)
+    void mm2_service::enable_zhtlc(const t_coins& coins)
     {
         dispatcher_.trigger<zhtlc_enter_enabling>();
         auto request_functor = [this](coin_config coin_info) -> std::pair<nlohmann::json, std::vector<std::string>>
@@ -1115,8 +1057,8 @@
                 .is_testnet           = coin_info.is_testnet.value_or(false),
                 .with_tx_history      = false}; // Tx history not yet ready for ZHTLC
 
-            nlohmann::json j = ::mm2::api::template_request("init_z_coin", true);
-            ::mm2::api::to_json(j, request);
+            nlohmann::json j = mm2::template_request("init_z_coin", true);
+            mm2::to_json(j, request);
             nlohmann::json batch = nlohmann::json::array();
             batch.push_back(j);
             return {batch, {coin_info.ticker}};
@@ -1124,10 +1066,10 @@
 
         auto answer_functor = [this](nlohmann::json batch, std::vector<std::string> tickers)
         {
-            auto rpc_answer_functor = [this, tickers](web::http::http_response resp) mutable { this->batch_enable_answer_legacy(resp, tickers); };
-
-            auto error_rpc_functor = [this, tickers, batch](pplx::task<void> previous_task)
-            { this->handle_exception_pplx_task(previous_task, "batch_enable_coins legacy electrum", batch); };
+//            auto rpc_answer_functor = [this, tickers](web::http::http_response resp) mutable { this->batch_enable_answer(resp, tickers); };
+//
+//            auto error_rpc_functor = [this, tickers, batch](pplx::task<void> previous_task)
+//            { this->handle_exception_pplx_task(previous_task, "batch_enable_coins legacy electrum", batch); };
 
             m_mm2_client.async_rpc_batch_standalone(batch)
                 .then(
@@ -1135,7 +1077,7 @@
                     {
                         try
                         {
-                            auto answers = ::mm2::api::basic_batch_answer(resp);
+                            auto answers = mm2::basic_batch_answer(resp);
 
                             if (answers.count("error") == 0)
                             {
@@ -1172,8 +1114,8 @@
 
                                                 SPDLOG_DEBUG("{} init_z_coin Task ID: {}", tickers[idx], task_id);
 
-                                                nlohmann::json j = ::mm2::api::template_request("init_z_coin_status", true);
-                                                ::mm2::api::to_json(j, z_request);
+                                                nlohmann::json j = mm2::template_request("init_z_coin_status", true);
+                                                mm2::to_json(j, z_request);
                                                 z_batch_array.push_back(j);
                                                 std::string last_event = "none";
                                                 std::string event = "none";
@@ -1181,7 +1123,7 @@
                                                 do {
                                                     pplx::task<web::http::http_response> z_resp_task = m_mm2_client.async_rpc_batch_standalone(z_batch_array);
                                                     web::http::http_response             z_resp      = z_resp_task.get();
-                                                    auto                                 z_answers   = ::mm2::api::basic_batch_answer(z_resp);
+                                                    auto                                 z_answers   = mm2::basic_batch_answer(z_resp);
                                                     z_error                                          = z_answers;
                                                     std::vector<std::string>             this_ticker;
                                                     this_ticker.push_back(tickers[idx]);
@@ -1347,43 +1289,6 @@
         }
     }
 
-    void
-    mm2_service::batch_enable_answer_legacy(web::http::http_response resp, std::vector<std::string> tickers)
-    {
-        try
-        {
-            auto answers = ::mm2::api::basic_batch_answer(resp);
-
-            if (answers.count("error") == 0 && answers.size() == 1)
-            {
-                const auto answer = answers[0];
-                auto [res, error] = this->process_batch_enable_answer(answer);
-                if (res)
-                {
-                    this->process_balance_answer(answer);
-                    if (tickers == g_default_coins)
-                    {
-                        SPDLOG_INFO("Trigger default_coins_enabled");
-                        this->dispatcher_.trigger<default_coins_enabled>();
-                        this->batch_balance_and_tx(false, tickers, true);
-                    }
-                    this->dispatcher_.trigger<coin_fully_initialized>(tickers);
-                    this->m_nb_update_required += 1;
-                }
-                else
-                {
-                    this->dispatcher_.trigger<enabling_coin_failed>(tickers[0], error);
-                    SPDLOG_WARN("{}", error);
-                }
-            }
-        }
-        catch (const std::exception& error)
-        {
-            SPDLOG_ERROR("exception caught in batch_enable_coins: {}", error.what());
-            this->dispatcher_.trigger<enabling_coin_failed>(tickers[0], error.what());
-        }
-    }
-
     bool mm2_service::is_zhtlc_coin_ready(const std::string coin) const
     {
         const auto coin_info       = get_coin_info(coin);
@@ -1410,145 +1315,7 @@
         return true;
     }
 
-    void
-    mm2_service::process_enable_legacy(std::vector<coin_config> coins)
-    {
-        auto request_functor = [](coin_config coin_info) -> std::pair<nlohmann::json, std::vector<std::string>>
-        {
-            t_enable_request request{
-                .coin_name       = coin_info.ticker,
-                .urls            = coin_info.urls.value_or(std::vector<std::string>{}),
-                .coin_type       = coin_info.coin_type,
-                .is_testnet      = coin_info.is_testnet.value_or(false),
-                .with_tx_history = false};
-            nlohmann::json j = ::mm2::api::template_request("enable");
-            ::mm2::api::to_json(j, request);
-            nlohmann::json batch = nlohmann::json::array();
-            batch.push_back(j);
-            return {batch, {coin_info.ticker}};
-        };
-
-        auto answer_functor = [this](nlohmann::json batch, std::vector<std::string> tickers)
-        {
-            auto rpc_answer_functor = [this, tickers](web::http::http_response resp) mutable { this->batch_enable_answer_legacy(resp, tickers); };
-
-            auto error_rpc_functor = [this, tickers, batch](pplx::task<void> previous_task)
-            { this->handle_exception_pplx_task(previous_task, "batch_enable_coins legacy electrum", batch); };
-
-            m_mm2_client.async_rpc_batch_standalone(batch).then(rpc_answer_functor).then(error_rpc_functor);
-        };
-
-        for (auto&& coin: coins)
-        {
-            auto&& [request, coins_to_enable] = request_functor(coin);
-            // SPDLOG_INFO("{} {}", request.dump(4), coins_to_enable[0]);
-            answer_functor(request, coins_to_enable);
-        }
-    }
-
-    void
-    mm2_service::process_electrum_legacy(std::vector<coin_config> coins)
-    {
-        auto request_functor = [this](coin_config coin_info) -> std::pair<nlohmann::json, std::vector<std::string>>
-        {
-            t_electrum_request request{
-                .coin_name             = coin_info.ticker,
-                .servers               = coin_info.electrum_urls.value_or(get_electrum_server_from_token(coin_info.ticker)),
-                .coin_type             = coin_info.coin_type,
-                .is_testnet            = coin_info.is_testnet.value_or(false),
-                .with_tx_history       = true,
-                .bchd_urls             = coin_info.bchd_urls,
-                .allow_slp_unsafe_conf = coin_info.allow_slp_unsafe_conf};
-            if (coin_info.segwit && coin_info.is_segwit_on)
-            {
-                request.address_format                   = nlohmann::json::object();
-                request.address_format.value()["format"] = "segwit";
-            }
-            nlohmann::json j = ::mm2::api::template_request("electrum");
-            ::mm2::api::to_json(j, request);
-            nlohmann::json batch = nlohmann::json::array();
-            batch.push_back(j);
-            return {batch, {coin_info.ticker}};
-        };
-
-        auto answer_functor = [this](nlohmann::json batch, std::vector<std::string> tickers)
-        {
-            auto rpc_answer_functor = [this, tickers](web::http::http_response resp) mutable { this->batch_enable_answer_legacy(resp, tickers); };
-
-            auto error_rpc_functor = [this, tickers, batch](pplx::task<void> previous_task)
-            { this->handle_exception_pplx_task(previous_task, "batch_enable_coins legacy electrum", batch); };
-
-            m_mm2_client.async_rpc_batch_standalone(batch).then(rpc_answer_functor).then(error_rpc_functor);
-        };
-
-        for (auto&& coin: coins)
-        {
-            auto&& [request, coins_to_enable] = request_functor(coin);
-            // SPDLOG_INFO("{} {}", request.dump(4), coins_to_enable[0]);
-            answer_functor(request, coins_to_enable);
-        }
-    }
-
-    void
-    mm2_service::batch_enable_coins_v2(CoinType type_to_enable, std::vector<coin_config> coins_to_enable)
-    {
-        switch (type_to_enable)
-        {
-        case CoinTypeGadget::UTXO:
-        case CoinTypeGadget::SmartChain:
-        case CoinTypeGadget::QRC20:
-            atomic_dex::print_coins(coins_to_enable);
-            this->process_electrum_legacy(coins_to_enable);
-            break;
-        //case CoinTypeGadget::SLP:
-        case CoinTypeGadget::ERC20:
-        case CoinTypeGadget::BEP20:
-        case CoinTypeGadget::Matic:
-        case CoinTypeGadget::Optimism:
-        case CoinTypeGadget::Arbitrum:
-        case CoinTypeGadget::AVX20:
-        case CoinTypeGadget::FTM20:
-        case CoinTypeGadget::HRC20:
-        case CoinTypeGadget::Ubiq:
-        case CoinTypeGadget::KRC20:
-        case CoinTypeGadget::Moonriver:
-        case CoinTypeGadget::Moonbeam:
-        case CoinTypeGadget::HecoChain:
-        case CoinTypeGadget::SmartBCH:
-        case CoinTypeGadget::EthereumClassic:
-        case CoinTypeGadget::RSK:
-            this->process_enable_legacy(coins_to_enable);
-            break;
-        case CoinTypeGadget::ZHTLC:
-            this->process_enable_zhtlc(coins_to_enable);
-            break;
-        case CoinTypeGadget::Disabled:
-        case CoinTypeGadget::All:
-        case CoinTypeGadget::Size:
-            break;
-        }
-    }
-
-    void
-    mm2_service::enable_multiple_coins_v2(const t_coins_enable_registry& coins_to_enable)
-    {
-        SPDLOG_INFO("enable_multiple_coins_v2");
-        for (auto&& [coin_type, networks]: coins_to_enable)
-        {
-            SPDLOG_INFO("treating: coin_type: {}", coin_type);
-            for (auto&& network: networks)
-            {
-                if (!network.empty())
-                {
-                    batch_enable_coins_v2(coin_type, network);
-                }
-            }
-        }
-    }
-
-    coin_config
-    mm2_service::get_coin_info(const std::string& ticker) const
->>>>>>> 1ec41dd5
+    coin_config mm2_service::get_coin_info(const std::string& ticker) const
     {
         std::shared_lock lock(m_coin_cfg_mutex);
         if (m_coins_informations.find(ticker) == m_coins_informations.cend())
@@ -1596,13 +1363,8 @@
 
         auto generate_req = [&batch](std::string request_name, auto request, bool is_v2=false)
         {
-<<<<<<< HEAD
-            nlohmann::json current_request = mm2::template_request(std::move(request_name));
+            nlohmann::json current_request = mm2::template_request(std::move(request_name), is_v2);
             mm2::to_json(current_request, request);
-=======
-            nlohmann::json current_request = ::mm2::api::template_request(std::move(request_name), is_v2);
-            ::mm2::api::to_json(current_request, request);
->>>>>>> 1ec41dd5
             batch.push_back(current_request);
         };
 
@@ -1623,21 +1385,11 @@
         auto batch = prepare_batch_orderbook(is_a_reset);
         if (batch.empty())
             return;
-<<<<<<< HEAD
-=======
-        // SPDLOG_DEBUG("Prep batch orderbook: {}", batch.dump(4));
-        // auto&& [base, rel] = m_synchronized_ticker_pair.get();
->>>>>>> 1ec41dd5
 
         auto answer_functor = [this, is_a_reset](web::http::http_response resp)
         {
             auto&& [base, rel] = m_synchronized_ticker_pair.get();
-<<<<<<< HEAD
             auto answer        = mm2::basic_batch_answer(resp);
-=======
-            auto answer        = ::mm2::api::basic_batch_answer(resp);
-            //  SPDLOG_INFO("answer {}... ", answer[0].dump(4));
->>>>>>> 1ec41dd5
             if (answer.is_array())
             {
                 auto orderbook_answer = mm2::rpc_process_answer_batch<t_orderbook_answer>(answer[0], "orderbook");
@@ -1651,12 +1403,6 @@
                         {
                             this->m_synchronized_max_taker_vol->first = base_max_taker_vol_answer.result.value();
                         }
-<<<<<<< HEAD
-=======
-                        // t_float_50 base_res                               = t_float_50(this->m_synchronized_max_taker_vol->first.decimal) * m_balance_factor;
-                        // this->m_synchronized_max_taker_vol->first.decimal = base_res.str(8);
-                        // SPDLOG_INFO("base max_taker_vol: {}", answer[1].dump(4));
->>>>>>> 1ec41dd5
                     }
 
                     auto rel_max_taker_vol_answer = mm2::rpc_process_answer_batch<mm2::max_taker_vol_answer>(answer[2], "max_taker_vol");
@@ -1666,19 +1412,12 @@
                         {
                             this->m_synchronized_max_taker_vol->second = rel_max_taker_vol_answer.result.value();
                         }
-<<<<<<< HEAD
-=======
-                        // t_float_50 rel_res                                 = t_float_50(this->m_synchronized_max_taker_vol->second.decimal) *
-                        // m_balance_factor; this->m_synchronized_max_taker_vol->second.decimal = rel_res.str(8);
-                        // SPDLOG_INFO("rel max_taker_vol: {}", answer[1].dump(4));
->>>>>>> 1ec41dd5
                     }
 
                     auto base_min_taker_vol_answer = mm2::rpc_process_answer_batch<t_min_volume_answer>(answer[3], "min_trading_vol");
                     if (base_min_taker_vol_answer.rpc_result_code == 200)
                     {
                         m_synchronized_min_taker_vol->first = base_min_taker_vol_answer.result.value();
-                        // SPDLOG_INFO("base min_taker_vol: {}", answer[1].dump(4));
 
                     }
 
@@ -1686,7 +1425,6 @@
                     if (rel_min_taker_vol_answer.rpc_result_code == 200)
                     {
                         m_synchronized_min_taker_vol->second = rel_min_taker_vol_answer.result.value();
-                       //  SPDLOG_INFO("rel min_taker_vol: {}", answer[1].dump(4));
                     }
                 }
 
@@ -2302,13 +2040,8 @@
         }
     }
 
-<<<<<<< HEAD
     void
     mm2_service::process_tx_answer(const nlohmann::json& answer_json, std::string ticker)
-=======
-    void // Legacy method for all coins except tokens, ZHTLC & BCH/SLP
-    mm2_service::process_tx_answer(const nlohmann::json& answer_json)
->>>>>>> 1ec41dd5
     {
         mm2::tx_history_answer answer;
         mm2::from_json(answer_json, answer);
@@ -2388,13 +2121,8 @@
     mm2_service::process_balance_answer(const nlohmann::json& answer)
     {
         t_balance_answer answer_r;
-<<<<<<< HEAD
         
         mm2::from_json(answer, answer_r);
-=======
-        ::mm2::api::from_json(answer, answer_r);
-        SPDLOG_INFO("Successfully fetched ticker: {} balance: {} address: {}", answer_r.coin, answer_r.balance, answer_r.address);
->>>>>>> 1ec41dd5
         if (is_pin_cfg_enabled())
         {
             std::shared_lock lock(m_balance_mutex);
@@ -2414,8 +2142,7 @@
         }
     }
 
-    mm2::mm2_client&
-    mm2_service::get_mm2_client()
+    mm2::mm2_client& mm2_service::get_mm2_client()
     {
         return m_mm2_client;
     }
