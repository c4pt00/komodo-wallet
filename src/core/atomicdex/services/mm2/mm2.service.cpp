--- conflicted
+++ resolved
@@ -211,10 +211,6 @@
             {
                 try
                 {
-<<<<<<< HEAD
-                    nlohmann::json config_json_data = atomic_dex::utils::read_json_file(path);
-                    auto           res              = config_json_data.get<std::unordered_map<std::string, atomic_dex::coin_config>>();
-=======
                     QFile ifs;
                     ifs.setFileName(atomic_dex::std_path_to_qstring(path));
                     ifs.open(QIODevice::ReadOnly | QIODevice::Text);
@@ -231,7 +227,6 @@
                     }
 
                     auto res = config_json_data.get<std::unordered_map<std::string, atomic_dex::coin_config>>();
->>>>>>> db693e9e
                     return res;
                 }
                 catch (const std::exception& error)
@@ -1400,12 +1395,7 @@
                                     {
                                         fetch_single_balance(get_coin_info(tickers[0]));
                                     }
-<<<<<<< HEAD
-                                    // batch_balance_and_tx(false, tickers, true);
-                                    update_coin_status(this->m_current_wallet_name, tickers, true, m_coins_informations, m_coin_cfg_mutex);
-=======
                                     this->m_nb_update_required += 1;
->>>>>>> db693e9e
                                 }
                             }
                         }
