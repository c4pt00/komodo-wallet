/******************************************************************************
 * Copyright © 2013-2022 The Komodo Platform Developers.                      *
 *                                                                            *
 * See the AUTHORS, DEVELOPER-AGREEMENT and LICENSE files at                  *
 * the top-level directory of this distribution for the individual copyright  *
 * holder information and the developer policies on copyright and licensing.  *
 *                                                                            *
 * Unless otherwise agreed in a custom licensing agreement, no part of the    *
 * Komodo Platform software, including this file may be copied, modified,     *
 * propagated or distributed except according to the terms contained in the   *
 * LICENSE file                                                               *
 *                                                                            *
 * Removal or modification of this copyright notice is prohibited.            *
 *                                                                            *
 ******************************************************************************/

#include <algorithm>
#include <unordered_set>
#include <iostream>
#include <sstream>

#include <boost/thread/thread.hpp>
#include <range/v3/algorithm/any_of.hpp>
#include <QException>
#include <QFile>
#include <QProcess>

#include "atomicdex/api/mm2/utxo.merge.params.hpp"
#include "atomicdex/api/mm2/rpc.electrum.hpp"
#include "atomicdex/api/mm2/rpc.enable.hpp"
#include "atomicdex/api/mm2/rpc.min.volume.hpp"
#include "atomicdex/api/mm2/rpc.tx.history.hpp"
#include "atomicdex/api/mm2/rpc2.z_coin_tx_history.hpp"
#include "atomicdex/api/mm2/rpc2.init_z_coin.hpp"
#include "atomicdex/api/mm2/rpc2.init_z_coin_status.hpp"
#include "atomicdex/config/mm2.cfg.hpp"
#include "atomicdex/config/coins.cfg.hpp"
#include "atomicdex/constants/dex.constants.hpp"
#include "atomicdex/managers/qt.wallet.manager.hpp"
#include "atomicdex/services/internet/internet.checker.service.hpp"
#include "atomicdex/services/mm2/mm2.service.hpp"
#include "atomicdex/utilities/qt.utilities.hpp"
#include "atomicdex/utilities/kill.hpp"

namespace ag = antara::gaming;

namespace
{
    void check_for_reconfiguration(const std::string& wallet_name)
    {
        try
        {
            using namespace std::string_literals;
            SPDLOG_DEBUG("checking for reconfiguration");

            std::filesystem::path    cfg_path                   = atomic_dex::utils::get_atomic_dex_config_folder();
            std::string filename                   = std::string(atomic_dex::get_precedent_raw_version()) + "-coins." + wallet_name + ".json";
            std::filesystem::path    precedent_version_cfg_path = cfg_path / filename;

            if (std::filesystem::exists(precedent_version_cfg_path))
            {
                //! There is a precedent configuration file
                SPDLOG_INFO("There is a precedent configuration file, upgrading the new one with precedent settings");

                //! Old cfg to ifs
                LOG_PATH("opening file: {}", precedent_version_cfg_path);
                QFile ifs;
                ifs.setFileName(atomic_dex::std_path_to_qstring(precedent_version_cfg_path));
                ifs.open(QIODevice::Text | QIODevice::ReadOnly);
                nlohmann::json precedent_config_json_data;
                precedent_config_json_data = nlohmann::json::parse(QString(ifs.readAll()).toStdString());

                //! New cfg to ifs
                std::filesystem::path actual_version_filepath = cfg_path / (std::string(atomic_dex::get_raw_version()) + "-coins."s + wallet_name + ".json"s);
                LOG_PATH("opening file: {}", actual_version_filepath);
                QFile actual_version_ifs;
                actual_version_ifs.setFileName(atomic_dex::std_path_to_qstring(actual_version_filepath));
                actual_version_ifs.open(QIODevice::Text | QIODevice::ReadOnly);
                nlohmann::json actual_config_data = nlohmann::json::parse(QString(actual_version_ifs.readAll()).toStdString());

                //! Iterate through new config
                for (auto& [key, value]: actual_config_data.items())
                {
                    //! If the coin in new config is present in the old one, copy the contents
                    if (precedent_config_json_data.contains(key))
                    {
                        actual_config_data.at(key)["active"] = precedent_config_json_data.at(key).at("active").get<bool>();
                    }
                }

                for (auto& [key, value]: precedent_config_json_data.items())
                {
                    if (value.contains("is_custom_coin") && value.at("is_custom_coin").get<bool>())
                    {
                        SPDLOG_INFO("{} is a custom coin, copying to new cfg", key);
                        actual_config_data[key] = value;
                    }
                }

                LOG_PATH("closing file: {}", precedent_version_cfg_path);
                ifs.close();
                LOG_PATH("closing file: {}", actual_version_filepath);
                actual_version_ifs.close();

                //! Write contents
                LOG_PATH("opening file: {}", actual_version_filepath);
                QFile ofs;
                ofs.setFileName(atomic_dex::std_path_to_qstring(actual_version_filepath));
                ofs.open(QIODevice::Text | QIODevice::WriteOnly);
                ofs.write(QString::fromStdString(actual_config_data.dump()).toUtf8());

                //! Delete old cfg
                std::error_code ec;
                std::filesystem::remove(precedent_version_cfg_path, ec);
                if (ec)
                {
                    SPDLOG_ERROR("error: {}", ec.message());
                }
                LOG_PATH("closing file: {}", actual_version_filepath);
                ofs.close();
            }
        }
        catch (const std::exception& error)
        {
            SPDLOG_ERROR("Exception caught: {}", error.what());
        }
    }

    void update_coin_status(const std::string& wallet_name, const std::vector<std::string>& tickers, bool status,
                            atomic_dex::t_coins_registry& registry, std::shared_mutex& registry_mtx, std::string field_name = "active")
    {
        if (wallet_name == "")
        {
            return;
        }
        if (tickers.empty())
        {
            SPDLOG_DEBUG("Tickers list empty, skipping update_coin_status");
            return;
        }
        SPDLOG_INFO("Update coins status to: {} - field_name: {} - tickers: {}", status, field_name, fmt::join(tickers, ", "));
        std::filesystem::path    cfg_path               = atomic_dex::utils::get_atomic_dex_config_folder();
        std::string filename               = std::string(atomic_dex::get_raw_version()) + "-coins." + wallet_name + ".json";
        std::string custom_tokens_filename = "custom-tokens." + wallet_name + ".json";
        std::filesystem::path    custom_tokens_filepath = cfg_path / custom_tokens_filename;

        nlohmann::json config_json_data = atomic_dex::utils::read_json_file(cfg_path / filename);
        nlohmann::json custom_cfg_data = atomic_dex::utils::read_json_file(custom_tokens_filepath);

<<<<<<< HEAD
=======
        nlohmann::json config_json_data;
        nlohmann::json custom_cfg_data;

        if (std::filesystem::exists(custom_tokens_filepath.c_str()))
        {
            QFile ifs_custom;
            ifs_custom.setFileName(atomic_dex::std_path_to_qstring(custom_tokens_filepath));
            ifs_custom.open(QIODevice::ReadOnly | QIODevice::Text);
            custom_cfg_data = nlohmann::json::parse(QString(ifs_custom.readAll()).toStdString());
            ifs_custom.close();
        }

        config_json_data = nlohmann::json::parse(QString(ifs.readAll()).toStdString());
>>>>>>> ae9680bc
        {
            std::shared_lock lock(registry_mtx);
            for (auto&& ticker: tickers)
            {
                if (registry[ticker].is_custom_coin)
                {
                    custom_cfg_data.at(ticker)[field_name] = status;
                }
                else
                {
                    config_json_data.at(ticker)[field_name] = status;
                }
                if (field_name == "active")
                {
                    SPDLOG_INFO("ticker: {} status active: {}", ticker, status);
                    registry[ticker].active = status;
                }
                else if (field_name == "is_segwit_on")
                {
                    registry[ticker].is_segwit_on = status;
                }
            }
        }

        //! Write contents
        QFile ofs;
        ofs.setFileName(atomic_dex::std_path_to_qstring((cfg_path / filename)));
        ofs.open(QIODevice::Text | QIODevice::WriteOnly);
        ofs.write(QString::fromStdString(config_json_data.dump()).toUtf8());
        ofs.close();

        //! Write contents
        if (!custom_cfg_data.empty())
        {
            //! Write contents
            QFile ofs_custom;
            ofs_custom.setFileName(atomic_dex::std_path_to_qstring(custom_tokens_filepath));
            ofs_custom.open(QIODevice::Text | QIODevice::WriteOnly | QIODevice::Truncate);
            ofs_custom.write(QString::fromStdString(custom_cfg_data.dump()).toUtf8());
            ofs_custom.close();
        }
        SPDLOG_DEBUG("Coins file updated to set {}: {} | tickers: [{}]", field_name, status,  fmt::join(tickers, ", "));
    }
}

namespace atomic_dex
{
    std::vector<atomic_dex::coin_config> mm2_service::retrieve_coins_informations()
    {
        std::vector<atomic_dex::coin_config> cfg;
        SPDLOG_DEBUG("retrieve_coins_informations");

        check_for_reconfiguration(m_current_wallet_name);
        const auto  cfg_path               = atomic_dex::utils::get_atomic_dex_config_folder();
        std::string filename               = std::string(atomic_dex::get_raw_version()) + "-coins." + m_current_wallet_name + ".json";
        std::string custom_tokens_filename = "custom-tokens." + m_current_wallet_name + ".json";

        LOG_PATH("Retrieving Wallet information of {}", (cfg_path / filename));
        auto retrieve_cfg_functor = [](std::filesystem::path path) -> std::unordered_map<std::string, atomic_dex::coin_config>
        {
            if (exists(path))
            {
                try
                {
                    QFile ifs;
                    ifs.setFileName(atomic_dex::std_path_to_qstring(path));
                    ifs.open(QIODevice::ReadOnly | QIODevice::Text);
                    nlohmann::json config_json_data = nlohmann::json::parse(QString(ifs.readAll()).toStdString());

                    //! Iterate through config
                    for (auto& [key, value]: config_json_data.items())
                    {
                        //! Ensure default coin are marked as active
                        if (is_default_coin(key))
                        {
                            config_json_data.at(key)["active"] = true;
                        }
                    }

                    auto res = config_json_data.get<std::unordered_map<std::string, atomic_dex::coin_config>>();
                    return res;
                }
                catch (const std::exception& error)
                {
                    SPDLOG_ERROR("exception caught: {}", error.what());
                }
            }
            SPDLOG_DEBUG("Coins file does not exist!");
            return {};
        };

        auto official_cfg = retrieve_cfg_functor(cfg_path / filename);
        if (!official_cfg.empty())
        {
            cfg.reserve(official_cfg.size());
            for (auto&& [key, value]: official_cfg) { cfg.emplace_back(value); }
            {
                std::unique_lock lock(m_coin_cfg_mutex);
                m_coins_informations = std::move(official_cfg);
            }
        }

        auto custom_cfg = retrieve_cfg_functor(cfg_path / custom_tokens_filename);
        if (!custom_cfg.empty())
        {
            SPDLOG_INFO("Custom coins detected, adding them to the runtime configuration");
            for (auto&& [key, value]: custom_cfg) { cfg.emplace_back(value); }
            {
                std::unique_lock lock(m_coin_cfg_mutex);
                m_coins_informations.insert(custom_cfg.begin(), custom_cfg.end());
            }
        }

        return cfg;
    }

    mm2_service::mm2_service(entt::registry& registry, ag::ecs::system_manager& system_manager) : system(registry), m_system_manager(system_manager)
    {
        m_orderbook_clock = std::chrono::high_resolution_clock::now();
        m_info_clock      = std::chrono::high_resolution_clock::now();
        dispatcher_.sink<gui_enter_trading>().connect<&mm2_service::on_gui_enter_trading>(*this);
        dispatcher_.sink<gui_leave_trading>().connect<&mm2_service::on_gui_leave_trading>(*this);
        dispatcher_.sink<orderbook_refresh>().connect<&mm2_service::on_refresh_orderbook>(*this);
        SPDLOG_INFO("mm2_service created");
    }

    void mm2_service::update()
    {
        using namespace std::chrono_literals;

        if (not m_mm2_running)
        {
            return;
        }

        const auto now    = std::chrono::high_resolution_clock::now();
        const auto s      = std::chrono::duration_cast<std::chrono::seconds>(now - m_orderbook_clock);
        const auto s_info = std::chrono::duration_cast<std::chrono::seconds>(now - m_info_clock);

        if (s >= 5s)
        {
            if (m_nb_update_required > 0)
            {
                auto                     coins = this->get_enabled_coins();
                std::vector<std::string> tickers;
                for (auto&& coin: coins)
                {
                    if (!coin.active)
                    {
                        tickers.push_back(coin.ticker);
                    }
                }
                if (!tickers.empty())
                {
                    SPDLOG_INFO("coin_status_update required, {}", m_nb_update_required);
                    update_coin_status(this->m_current_wallet_name, tickers, true, m_coins_informations, m_coin_cfg_mutex);
                }
                m_nb_update_required -= 1;
            }
            fetch_current_orderbook_thread(false);
            batch_fetch_orders_and_swap();
            m_orderbook_clock = std::chrono::high_resolution_clock::now();
        }

        if (s_info >= 30s)
        {
            fetch_infos_thread();
            m_info_clock = std::chrono::high_resolution_clock::now();
        }
    }

    mm2_service::~mm2_service()
    {
        SPDLOG_INFO("destroying mm2 service...");
        dispatcher_.sink<gui_enter_trading>().disconnect<&mm2_service::on_gui_enter_trading>(*this);
        dispatcher_.sink<gui_leave_trading>().disconnect<&mm2_service::on_gui_leave_trading>(*this);
        dispatcher_.sink<orderbook_refresh>().disconnect<&mm2_service::on_refresh_orderbook>(*this);
        SPDLOG_INFO("mm2 signals successfully disconnected");
        bool mm2_stopped = false;
        if (m_mm2_running)
        {
            SPDLOG_INFO("preparing mm2 stop batch request");
            nlohmann::json stop_request = mm2::template_request("stop");
            nlohmann::json batch        = nlohmann::json::array();
            batch.push_back(stop_request);
            SPDLOG_INFO("processing mm2 stop batch request");
            pplx::task<web::http::http_response> resp_task = m_mm2_client.async_rpc_batch_standalone(batch);
            web::http::http_response             resp      = resp_task.get();
            SPDLOG_INFO("mm2 stop batch answer received");
            auto answers = mm2::basic_batch_answer(resp);
            if (answers[0].contains("result"))
            {
                mm2_stopped = answers[0].at("result").get<std::string>() == "success";
                SPDLOG_INFO("mm2 successfully stopped with rpc stop");
            }
        }
        m_mm2_running = false;
        // m_token_source.cancel();
        m_mm2_client.stop();

        if (!mm2_stopped)
        {
            SPDLOG_INFO("mm2 didn't stop yet with rpc stop, stopping process manually");
#if defined(_WIN32) || defined(WIN32)
            atomic_dex::kill_executable(atomic_dex::g_dex_api);
#else
            /*const reproc::stop_actions stop_actions = {
                {reproc::stop::terminate, reproc::milliseconds(2000)},
                {reproc::stop::kill, reproc::milliseconds(5000)},
                {reproc::stop::wait, reproc::milliseconds(2000)}};*/

            /*const auto ec = m_mm2_instance.stop(stop_actions).second;

            if (ec)
            {
                SPDLOG_ERROR("error when stopping mm2 by process: {}", ec.message());
                // std::cerr << "error: " << ec.message() << std::endl;
            }*/
#endif
        }

        if (m_mm2_init_thread.joinable())
        {
            m_mm2_init_thread.join();
            SPDLOG_INFO("mm2 init thread destroyed");
        }
        SPDLOG_INFO("mm2 service fully destroyed");
    }

    const std::atomic_bool& mm2_service::is_mm2_running() const
    {
        return m_mm2_running;
    }

    t_coins mm2_service::get_enabled_coins() const
    {
        t_coins destination;

        std::shared_lock lock(m_coin_cfg_mutex);
        for (auto&& [key, value]: m_coins_informations)
        {
            if (value.currently_enabled)
            {
                destination.push_back(value);
            }
        }

        return destination;
    }

    t_coins mm2_service::get_active_coins() const
    {
        t_coins destination;

        std::shared_lock lock(m_coin_cfg_mutex);
        for (auto&& [key, value]: m_coins_informations)
        {
            if (value.active)
            {
                destination.emplace_back(value);
            }
        }

        return destination;
    }

    bool mm2_service::disable_coin(const std::string& ticker, std::error_code& ec)
    {
        coin_config coin_info = get_coin_info(ticker);
        if (not coin_info.currently_enabled)
        {
            SPDLOG_DEBUG("[mm2_service::disable_coin]: {} not currently_enabled", ticker);
            return true;
        }

        t_disable_coin_request request{.coin = ticker};

        auto                   answer = m_mm2_client.rpc_disable_coin(std::move(request));
        SPDLOG_DEBUG("mm2_service::disable_coin: {} result: {}", ticker, answer.raw_result);

        if (answer.error.has_value())
        {
            std::string error = answer.error.value();
            if (error.find("such coin") != std::string::npos)
            {
                ec = dextop_error::disable_unknown_coin;
                return false;
            }
            if (error.find("active swaps") != std::string::npos)
            {
                ec = dextop_error::active_swap_is_using_the_coin;
                return false;
            }
            if (error.find("matching orders") != std::string::npos)
            {
                ec = dextop_error::order_is_matched_at_the_moment;
                return false;
            }
            return false;
        }
        coin_info.currently_enabled = false;
        {
            std::unique_lock lock(m_coin_cfg_mutex);
            m_coins_informations[ticker].currently_enabled = false;
        }
        dispatcher_.trigger<coin_disabled>(ticker);
        return true;
    }

    bool mm2_service::enable_default_coins()
    {
        std::atomic<std::size_t> result{1};
        auto                     coins = get_active_coins();
        
        enable_coins(coins);
        batch_fetch_orders_and_swap();
        this->dispatcher_.trigger<default_coins_enabled>();
        return result.load() == 1;
    }

    void mm2_service::enable_coin(const std::string& ticker)
    {
        enable_coin(get_coin_info(ticker));
    }

    void mm2_service::enable_coin(const coin_config& coin_config)
    {
        enable_coins(t_coins{coin_config});
    }
    
    void mm2_service::enable_coins(const std::vector<std::string>& tickers)
    {
        t_coins coins{};
        
        for (const auto& ticker : tickers)
        {
            coins.push_back(get_coin_info(ticker));
        }
        coins.erase(std::unique(coins.begin(), coins.end(), [](auto left, auto right) { return left.ticker == right.ticker; }), coins.end()); // Remove duplicates
        enable_coins(coins);
    }

    void mm2_service::enable_coins(const t_coins& coins)
    {
        t_coins other_coins;
        t_coins erc_family_coins;
        t_coins slp_coins;
        t_coins slp_testnet_coins;
        t_coins zhtlc_coins;
        
        for (const auto& coin_config : coins)
        {
            if (coin_config.currently_enabled)
            {
                SPDLOG_WARN("{} cannot be enabled because it already is or being enabled.", coin_config.ticker);
            }
            else if (coin_config.coin_type == CoinType::SLP || (coin_config.other_types && coin_config.other_types->contains(CoinType::SLP)))
            {
                if (coin_config.is_testnet.value_or(false))
                {
                    slp_testnet_coins.push_back(coin_config);
                }
                else
                {
                    slp_coins.push_back(coin_config);
                }
            }
            else if (coin_config.coin_type == CoinType::ZHTLC)
            {
                zhtlc_coins.push_back(coin_config);
            }
            else if (coin_config.is_erc_family)
            {
                erc_family_coins.push_back(coin_config);
            }
            else
            {
                other_coins.push_back(coin_config);
            }
        }
        if (other_coins.size() > 0)
        {
            enable_utxo_qrc20_coins(other_coins);
        }
        if (erc_family_coins.size() > 0)
        {
            enable_erc_family_coins(erc_family_coins);
        }
        if (slp_coins.size() > 0)
        {
            enable_slp_coins(slp_coins);
        }
        if (slp_testnet_coins.size() > 0)
        {
            enable_slp_testnet_coins(slp_testnet_coins);
        }
        if (zhtlc_coins.size() > 0)
        {
            enable_zhtlc(zhtlc_coins);
        }
    }

    void mm2_service::enable_erc_family_coin(const coin_config& coin_config)
    {
        enable_erc_family_coins(t_coins{coin_config});
    }

    void mm2_service::enable_erc_family_coins(const t_coins& coins)
    {
        nlohmann::json batch_array = nlohmann::json::array();
        auto callback = [this, coins](const web::http::http_response& resp)
        {
            try
            {
                auto answers = mm2::basic_batch_answer(resp);
                
                if (answers.count("error") == 0)
                {
                    std::size_t                     idx = 0;
                    t_coins                         activated_coins;
                    t_coins                         failed_coins;
                    
                    for (auto&& answer : answers)
                    {
                        auto [res, error] = this->process_batch_enable_answer(answer);
                        if (!res)
                        {
                            SPDLOG_DEBUG(
                                "bad answer for: [{}] -> removing it from enabling, idx: {}, tickers size: {}, answers size: {}", coins[idx].ticker, idx,
                                coins.size(), answers.size());
                            if (error.find("already initialized") != std::string::npos)
                            {
                                SPDLOG_INFO("{} {}: ", coins[idx].ticker, error);
                                activated_coins.push_back(std::move(coins[idx]));
                            }
                            else
                            {
                                failed_coins.push_back(std::move(coins[idx]));
                                this->dispatcher_.trigger<enabling_coin_failed>(coins[idx].ticker, error);
                                SPDLOG_ERROR(error);
                            }
                        }
                        else
                        {
                            activated_coins.push_back(std::move(coins[idx]));
                            this->process_balance_answer(answer);
                        }
                        idx += 1;
                    }
                    std::vector<std::string> tickers;
                    for (auto&& coin: activated_coins)
                    {
                        m_coins_informations[coin.ticker].currently_enabled = true;
                        tickers.push_back(coin.ticker);
                        fetch_single_balance(coin);
                    }
                    dispatcher_.trigger<coin_fully_initialized>(tickers);

                    std::vector<std::string> failed_tickers;
                    for (auto&& coin: failed_coins)
                    {
                        m_coins_informations[coin.ticker].currently_enabled = false;
                        failed_tickers.push_back(coin.ticker);
                    }
                    update_coin_active(failed_tickers, false);
                    fetch_infos_thread(false, false);
                }
            }
            catch (const std::exception& error)
            {
                SPDLOG_ERROR(error.what());
            }
            this->m_nb_update_required += 1;
        };
        
        for (const auto& coin_config : coins)
        {
            t_enable_request request
            {
                .coin_name       = coin_config.ticker,
                .urls            = coin_config.eth_family_urls.value_or(std::vector<std::string>{}),
                .coin_type       = coin_config.coin_type,
                .is_testnet      = coin_config.is_testnet.value_or(false),
                .with_tx_history = false
            };
            nlohmann::json j = mm2::template_request("enable");
            
            mm2::to_json(j, request);
            batch_array.push_back(j);
        }
        m_mm2_client.async_rpc_batch_standalone(batch_array)
            .then(callback)
            .then([this, batch_array](pplx::task<void> previous_task) { this->handle_exception_pplx_task(previous_task, "enable_common_coins", batch_array); });
    }

    void mm2_service::enable_utxo_qrc20_coin(coin_config coin_config)
    {
        enable_utxo_qrc20_coins(t_coins{std::move(coin_config)});
    }

    void mm2_service::update_coin_active(const std::vector<std::string>& tickers, bool status)
    {
        update_coin_status(this->m_current_wallet_name, tickers, status, m_coins_informations, m_coin_cfg_mutex);
    }

    void mm2_service::enable_utxo_qrc20_coins(const t_coins& coins)
    {
        auto batch_array = nlohmann::json::array();
        auto callback = [this, coins](const web::http::http_response& resp)
        {
            try
            {
                auto answers = mm2::basic_batch_answer(resp);

                if (answers.count("error") == 0)
                {
                    std::size_t                     idx = 0;
                    t_coins                         activated_coins;
                    t_coins                         failed_coins;
                    
                    for (auto&& answer : answers)
                    {
                        auto [res, error] = this->process_batch_enable_answer(answer);
                        if (!res)
                        {
                            SPDLOG_DEBUG(
                                "bad answer for: [{}] -> removing it from enabling, idx: {}, tickers size: {}, answers size: {}", coins[idx].ticker, idx,
                                coins.size(), answers.size());
                            if (error.find("already initialized") != std::string::npos)
                            {
                                SPDLOG_INFO("{} {}: ", coins[idx].ticker, error);
                                activated_coins.push_back(std::move(coins[idx]));
                            }
                            else
                            {
                                failed_coins.push_back(std::move(coins[idx]));
                                this->dispatcher_.trigger<enabling_coin_failed>(coins[idx].ticker, error);
                                SPDLOG_ERROR(error);
                            }
                        }
                        else
                        {
                            this->process_balance_answer(answer);
                            activated_coins.push_back(std::move(coins[idx]));
                        }
                        idx += 1;
                    }

                    std::vector<std::string> tickers;
                    for (auto&& coin: activated_coins)
                    {
                        m_coins_informations[coin.ticker].currently_enabled = true;
                        tickers.push_back(coin.ticker);
                        fetch_single_balance(coin);
                    }
                    dispatcher_.trigger<coin_fully_initialized>(tickers);

                    std::vector<std::string> failed_tickers;
                    for (auto&& coin: failed_coins)
                    {
                        m_coins_informations[coin.ticker].currently_enabled = false;
                        failed_tickers.push_back(coin.ticker);
                    }
                    update_coin_active(failed_tickers, false);
                    fetch_infos_thread(false, false);
                }
            }
            catch (const std::exception& error)
            {
                SPDLOG_ERROR(error.what());
            }
            this->m_nb_update_required += 1;
        };
        
        for (const auto& coin_config : coins)
        {
            nlohmann::json j = mm2::template_request("electrum");
            t_electrum_request request
            {
                .coin_name       = coin_config.ticker,
                .servers         = coin_config.electrum_urls.value_or(get_electrum_server_from_token(coin_config.ticker)),
                .coin_type       = coin_config.coin_type,
                .is_testnet      = coin_config.is_testnet.value_or(false),
                .with_tx_history = true
            };
            
            if (coin_config.segwit && coin_config.is_segwit_on)
            {
                request.address_format                   = nlohmann::json::object();
                request.address_format.value()["format"] = "segwit";
            }
            if (coin_config.utxo_merge.value_or(false))
            {
                mm2::utxo_merge_params  merge_params{.merge_at = 250, .check_every = 300, .max_merge_at_once = 125};
                nlohmann::json          json_merge_params;
                
                mm2::to_json(json_merge_params, merge_params);
                request.merge_params = json_merge_params;
            }
            mm2::to_json(j, request);
            batch_array.push_back(j);
        }
        m_mm2_client.async_rpc_batch_standalone(batch_array)
            .then(callback)
            .then([this, batch_array](pplx::task<void> previous_task) { this->handle_exception_pplx_task(previous_task, "enable_qrc_family_coins", batch_array); });
    }

    void mm2_service::enable_slp_coin(coin_config coin_config)
    {
        enable_slp_coins(t_coins{std::move(coin_config)});
    }

    void mm2_service::enable_slp_coins(const t_coins& coins)
    {
        constexpr auto bch_ticker = "BCH";
        auto callback = [this]<typename RpcRequest>(RpcRequest rpc)
        {
            if (rpc.error)
            {
                if (rpc.error->error_type.find("PlatformIsAlreadyActivated") != std::string::npos || rpc.error->error_type.find("TokenIsAlreadyActivated") != std::string::npos)
                {
                    SPDLOG_ERROR("{} {}: ", rpc.request.ticker, rpc.error->error_type);
                    fetch_single_balance(get_coin_info(rpc.request.ticker));
                    m_coins_informations[rpc.request.ticker].currently_enabled = true;
                    dispatcher_.trigger<coin_fully_initialized>(coin_fully_initialized{.tickers = {rpc.request.ticker}});
                    if constexpr (std::is_same_v<RpcRequest, mm2::enable_bch_with_tokens_rpc>)
                    {
                        for (const auto& slp_coin_info : rpc.request.slp_tokens_requests)
                        {
                            SPDLOG_ERROR("{} {}: ", slp_coin_info.ticker, rpc.error->error_type);
                            fetch_single_balance(get_coin_info(slp_coin_info.ticker));
                            m_coins_informations[slp_coin_info.ticker].currently_enabled = true;
                            dispatcher_.trigger<coin_fully_initialized>(coin_fully_initialized{.tickers = {slp_coin_info.ticker}});
                        }
                    }
                }
                else
                {
                    m_coins_informations[rpc.request.ticker].currently_enabled = false;
                    update_coin_active({rpc.request.ticker}, false);
                    this->dispatcher_.trigger<enabling_coin_failed>(rpc.request.ticker, rpc.error->error);
                }
            }
            else
            {
                dispatcher_.trigger<coin_fully_initialized>(coin_fully_initialized{.tickers = {rpc.request.ticker}});
                fetch_single_balance(get_coin_info(rpc.request.ticker));
                m_coins_informations[rpc.request.ticker].currently_enabled = true;
                if constexpr (std::is_same_v<RpcRequest, mm2::enable_bch_with_tokens_rpc>)
                {
                    for (const auto& slp_address_info : rpc.result->slp_addresses_infos)
                    {
                        for (const auto& balance : slp_address_info.second.balances)
                        {
                            dispatcher_.trigger<coin_fully_initialized>(coin_fully_initialized{.tickers = {balance.first}});
                            process_balance_answer(rpc);
                            m_coins_informations[balance.first].currently_enabled = true;
                        }
                    }
                }
                process_balance_answer(rpc);
            }
            this->m_nb_update_required += 1;
        };

        if (!has_coin(bch_ticker))
        {
            static constexpr auto error = "{} is not present in the config. Cannot enable SLP tokens.";
            
            SPDLOG_ERROR(error);
            this->dispatcher_.trigger<enabling_coin_failed>(bch_ticker, fmt::format(error, bch_ticker));
            return;
        }
        
        auto bch_info = get_coin_info(bch_ticker);
        
        if (bch_info.currently_enabled)
        {
            for (const auto& coin_config : coins)
            {
                mm2::enable_slp_rpc rpc{.request={.ticker = coin_config.ticker}};
                
                if (coin_config.ticker == bch_info.ticker)
                {
                    continue;
                }
                m_mm2_client.process_rpc_async<mm2::enable_slp_rpc>(rpc.request, callback);
            }
        }
        else
        {
            mm2::enable_bch_with_tokens_rpc rpc;
            
            rpc.request.ticker = bch_info.ticker;
            rpc.request.allow_slp_unsafe_conf = bch_info.allow_slp_unsafe_conf.has_value() && bch_info.allow_slp_unsafe_conf.value();
            rpc.request.bchd_urls = bch_info.bchd_urls.value_or(std::vector<std::string>{});
            rpc.request.mode.rpc_data.servers = bch_info.electrum_urls.value_or(std::vector<electrum_server>{});
            for (const auto& coin_config : coins)
            {
                if (coin_config.ticker == bch_info.ticker)
                {
                    continue;
                }
                rpc.request.slp_tokens_requests.push_back({.ticker = coin_config.ticker});
            }
            m_mm2_client.process_rpc_async<mm2::enable_bch_with_tokens_rpc>(rpc.request, callback);
        }
    }

    
    void mm2_service::enable_slp_testnet_coin(coin_config coin_config)
    {
        enable_slp_testnet_coins(t_coins{std::move(coin_config)});
    }

    void mm2_service::enable_slp_testnet_coins(const t_coins& coins)
    {
        constexpr auto bch_ticker = "tBCH";
        auto callback = [this]<typename RpcRequest>(RpcRequest rpc)
        {
            if (rpc.error)
            {
                if (rpc.error->error_type.find("PlatformIsAlreadyActivated") != std::string::npos || rpc.error->error_type.find("TokenIsAlreadyActivated") != std::string::npos)
                {
                    SPDLOG_ERROR("{} {}: ", rpc.request.ticker, rpc.error->error_type);
                    fetch_single_balance(get_coin_info(rpc.request.ticker));
                    m_coins_informations[rpc.request.ticker].currently_enabled = true;
                    dispatcher_.trigger<coin_fully_initialized>(coin_fully_initialized{.tickers = {rpc.request.ticker}});
                    if constexpr (std::is_same_v<RpcRequest, mm2::enable_bch_with_tokens_rpc>)
                    {
                        for (const auto& slp_coin_info : rpc.request.slp_tokens_requests)
                        {
                            SPDLOG_ERROR("{} {}: ", slp_coin_info.ticker, rpc.error->error_type);
                            fetch_single_balance(get_coin_info(slp_coin_info.ticker));
                            m_coins_informations[slp_coin_info.ticker].currently_enabled = true;
                            dispatcher_.trigger<coin_fully_initialized>(coin_fully_initialized{.tickers = {slp_coin_info.ticker}});
                        }
                    }
                }
                else
                {
                    m_coins_informations[rpc.request.ticker].currently_enabled = false;
                    update_coin_active({rpc.request.ticker}, false);
                    this->dispatcher_.trigger<enabling_coin_failed>(rpc.request.ticker, rpc.error->error);
                }
            }
            else
            {
                dispatcher_.trigger<coin_fully_initialized>(coin_fully_initialized{.tickers = {rpc.request.ticker}});
                fetch_single_balance(get_coin_info(rpc.request.ticker));
                m_coins_informations[rpc.request.ticker].currently_enabled = true;
                if constexpr (std::is_same_v<RpcRequest, mm2::enable_bch_with_tokens_rpc>)
                {
                    for (const auto& slp_address_info : rpc.result->slp_addresses_infos)
                    {
                        for (const auto& balance : slp_address_info.second.balances)
                        {
                            dispatcher_.trigger<coin_fully_initialized>(coin_fully_initialized{.tickers = {balance.first}});
                            process_balance_answer(rpc);
                            m_coins_informations[balance.first].currently_enabled = true;
                        }
                    }
                }
                process_balance_answer(rpc);
            }
            this->m_nb_update_required += 1;
        };
        
        if (!has_coin(bch_ticker))
        {
            static constexpr auto error = "tBCH is not present in the config. Cannot enable SLP tokens.";
            
            SPDLOG_ERROR(error);
            this->dispatcher_.trigger<enabling_coin_failed>("SLP tokens", error);
            return;
        }
        
        auto bch_info = get_coin_info(bch_ticker);
        
        if (bch_info.currently_enabled)
        {
            for (const auto& coin_config : coins)
            {
                mm2::enable_slp_rpc rpc{.request={.ticker = coin_config.ticker}};
                
                if (coin_config.ticker == bch_info.ticker)
                {
                    continue;
                }
                m_mm2_client.process_rpc_async<mm2::enable_slp_rpc>(rpc.request, callback);
            }
        }
        else
        {
            mm2::enable_bch_with_tokens_rpc rpc;
            
            rpc.request.ticker = bch_info.ticker;
            rpc.request.allow_slp_unsafe_conf = bch_info.allow_slp_unsafe_conf.has_value() && bch_info.allow_slp_unsafe_conf.value();
            rpc.request.bchd_urls = bch_info.bchd_urls.value_or(std::vector<std::string>{});
            rpc.request.mode.rpc_data.servers = bch_info.electrum_urls.value_or(std::vector<electrum_server>{});
            for (const auto& coin_config : coins)
            {
                if (coin_config.ticker == bch_info.ticker)
                {
                    continue;
                }
                rpc.request.slp_tokens_requests.push_back({.ticker = coin_config.ticker});
            }
            m_mm2_client.process_rpc_async<mm2::enable_bch_with_tokens_rpc>(rpc.request, callback);
        }
    }

    void mm2_service::process_balance_answer(const mm2::enable_slp_rpc& rpc)
    {
        const auto& answer = rpc.result.value();
        mm2::balance_answer balance_answer;
        
        balance_answer.address  = answer.balances.begin()->first;
        balance_answer.balance  = answer.balances.begin()->second.spendable;
        balance_answer.coin     = answer.platform_coin;
        
        {
            std::unique_lock lock(m_balance_mutex);
            m_balance_informations[balance_answer.coin] = std::move(balance_answer);
        }
    }

    void mm2_service::process_balance_answer(const mm2::enable_bch_with_tokens_rpc& rpc)
    {
        const auto& answer = rpc.result.value();
        {
            mm2::balance_answer balance_answer;
            
            balance_answer.coin = rpc.request.ticker;
            balance_answer.balance = answer.bch_addresses_infos.begin()->second.balances.spendable;
            balance_answer.address = answer.bch_addresses_infos.begin()->first;
            {
                std::unique_lock lock(m_balance_mutex);
                m_balance_informations[balance_answer.coin] = std::move(balance_answer);
            }
        }
        for (auto [address, data] : answer.slp_addresses_infos)
        {
            if (data.balances.empty())
            {
                continue;
            }
            
            mm2::balance_answer balance_answer;
        
            balance_answer.coin = data.balances.begin()->first;
            balance_answer.address = address;
            balance_answer.balance = data.balances.begin()->second.spendable;
        
            {
                std::unique_lock lock(m_balance_mutex);
                m_balance_informations[balance_answer.coin] = std::move(balance_answer);
            }
        }
    }
    
    void
    mm2_service::disable_multiple_coins(const std::vector<std::string>& tickers)
    {
        for (const auto& ticker: tickers)
        {
            std::error_code ec;
            disable_coin(ticker, ec);
            if (ec)
            {
                SPDLOG_WARN("{}", ec.message());
            }
        }

        update_coin_status(this->m_current_wallet_name, tickers, false, m_coins_informations, m_coin_cfg_mutex);
    }

    auto
    mm2_service::batch_balance_and_tx(bool is_a_reset, std::vector<std::string> tickers, bool is_during_enabling, bool only_tx)
    {
        (void)tickers;
        (void)is_during_enabling;
        auto&& [batch_array, tickers_idx, tokens_to_fetch] = prepare_batch_balance_and_tx(only_tx);
        return m_mm2_client.async_rpc_batch_standalone(batch_array)
            .then(
                [this, tokens_to_fetch = tokens_to_fetch, is_a_reset, tickers, batch_array = batch_array](web::http::http_response resp)
                {
                    try
                    {
                        auto answers = mm2::basic_batch_answer(resp);
                        if (not answers.contains("error"))
                        {
                            for (auto i = 0ul; i < answers.size(); i++)
                            {
                                auto&       answer = answers[i];
                                std::string ticker;
                                
                                if (batch_array[i].contains("mmrpc") && batch_array[i].at("mmrpc") == "2.0")
                                {
                                    ticker = batch_array[i].at("params").at("coin");
                                }
                                else
                                {
                                    ticker = batch_array[i].at("coin");
                                }
                                
                                if (answer.contains("balance"))
                                {
                                    this->process_balance_answer(answer);
                                }
                                else if (answer.contains("result"))
                                {
                                    this->process_tx_answer(answer, ticker);
                                }
                                else
                                {
                                    const std::string error = answer.dump(4);
                                    SPDLOG_ERROR("error answer for tx or my_balance: {}", error);
                                    this->dispatcher_.trigger<tx_fetch_finished>(true);
                                    if (error.find("future timed out") != std::string::npos)
                                    {
                                        SPDLOG_WARN("Future timed out error detected, probably a connection issue");
                                        //! Emit error for UI Change
                                    }
                                }
                            }

                            for (auto&& coin: tokens_to_fetch) { process_tx_tokenscan(coin, is_a_reset); }
                        }
                    }
                    catch (const std::exception& error)
                    {
                        SPDLOG_ERROR("exception in batch_balance_and_tx: {}", error.what());
                        this->dispatcher_.trigger<tx_fetch_finished>(true);
                    }
                })
            .then([this, batch = batch_array](pplx::task<void> previous_task)
                  { this->handle_exception_pplx_task(previous_task, "batch_balance_and_tx", batch); });
    }

    std::tuple<nlohmann::json, std::vector<std::string>, std::vector<std::string>>
    mm2_service::prepare_batch_balance_and_tx(bool only_tx) const
    {
        const auto&              enabled_coins = get_enabled_coins();
        nlohmann::json           batch_array   = nlohmann::json::array();
        std::vector<std::string> tickers_idx;
        std::vector<std::string> tokens_to_fetch;
        const auto&              ticker    = get_current_ticker();
        auto                     coin_info = get_coin_info(ticker);

        if (coin_info.is_erc_family)
        {
            tokens_to_fetch.push_back(ticker);
        }
        else
        {
            std::string     method = "my_tx_history";
            std::size_t     limit =  5000;
            bool            requires_v2 = false;
            if (coin_info.is_zhtlc_family)
            {
                requires_v2 = true;
                limit = 50;
                method = "z_coin_tx_history";
            }
            else if (coin_info.coin_type == CoinTypeGadget::SLP || coin_info.ticker == "tBCH" || coin_info.ticker == "BCH")
            {
                requires_v2 = true;
            }

            t_tx_history_request request{.coin = ticker, .limit = limit};
            nlohmann::json       j = mm2::template_request(method, requires_v2);
            mm2::to_json(j, request);
            batch_array.push_back(j);
        }

        if (not only_tx)
        {
            for (auto&& coin : enabled_coins)
            {
                if (is_pin_cfg_enabled())
                {
                    std::shared_lock lock(m_balance_mutex); ///< shared_lock
                    if (m_balance_informations.find(coin.ticker) != m_balance_informations.cend())
                    {
                        continue;
                    }
                }
                SPDLOG_WARN("Getting balance for {} ", coin.ticker);
                t_balance_request balance_request{.coin = coin.ticker};
                nlohmann::json    j = mm2::template_request("my_balance");
                mm2::to_json(j, balance_request);
                batch_array.push_back(j);
                tickers_idx.push_back(coin.ticker);
            }
        }
        return std::make_tuple(batch_array, tickers_idx, tokens_to_fetch);
    }

    std::pair<bool, std::string>
    mm2_service::process_batch_enable_answer(const json& answer)
    {
        std::string error = answer.dump(4);
        std::string data = answer.dump();

        if (answer.contains("error") || answer.contains("Error") || error.find("error") != std::string::npos || error.find("Error") != std::string::npos)
        {
            SPDLOG_DEBUG("error: bad answer json for enable/electrum details: {}", error);
            return {false, error};
        }

        if (answer.contains("coin"))
        {
            auto ticker = answer.at("coin").get<std::string>();
            {
                std::unique_lock lock(m_coin_cfg_mutex);
                m_coins_informations[ticker].currently_enabled = true;
            }
            return {true, ""};
        }

        if (answer.contains("result"))
        {
            if (answer["result"].contains("task_id"))
            {
                return {true, ""};
            }
        }
        SPDLOG_DEBUG("bad answer json for enable/electrum details: {}", error);

        return {false, error};
    }

    void mm2_service::enable_zhtlc(const t_coins& coins)
    {
        auto request_functor = [this](coin_config coin_info) -> std::pair<nlohmann::json, std::vector<std::string>>
        {
            t_init_z_coin_request request{
                .coin_name            = coin_info.ticker,
                .servers              = coin_info.electrum_urls.value_or(get_electrum_server_from_token(coin_info.ticker)),
                .z_urls               = coin_info.z_urls.value_or(std::vector<std::string>{}),
                .coin_type            = coin_info.coin_type,
                .is_testnet           = coin_info.is_testnet.value_or(false),
                .with_tx_history      = false}; // Tx history not yet ready for ZHTLC

            nlohmann::json j = mm2::template_request("init_z_coin", true);
            mm2::to_json(j, request);
            nlohmann::json batch = nlohmann::json::array();
            batch.push_back(j);
            return {batch, {coin_info.ticker}};
        };

        auto answer_functor = [this](nlohmann::json batch, std::vector<std::string> tickers)
        {
            m_mm2_client.async_rpc_batch_standalone(batch)
                .then(
                    [this, tickers](web::http::http_response resp) mutable
                    {
                        try
                        {
                            auto answers = mm2::basic_batch_answer(resp);

                            if (answers.count("error") == 0)
                            {
                                std::size_t                     idx = 0;
                                std::unordered_set<std::string> to_remove;
                                for (auto&& answer: answers)
                                {
                                    auto [res, error] = this->process_batch_enable_answer(answer);

                                    if (!res)
                                    {
                                        SPDLOG_DEBUG(
                                            "bad answer for: [{}] -> removing it from enabling, idx: {}, tickers size: {}, answers size: {}", tickers[idx], idx,
                                            tickers.size(), answers.size());
                                        if (error.find("CoinIsAlreadyActivated") != std::string::npos)
                                        {
                                            SPDLOG_ERROR(error);
                                            SPDLOG_DEBUG("{} activation complete!", tickers[idx]);
                                            std::unique_lock lock(m_coin_cfg_mutex);
                                            m_coins_informations[tickers[idx]].currently_enabled = true;
                                            this->m_nb_update_required += 1;
                                            this->dispatcher_.trigger<coin_fully_initialized>(coin_fully_initialized{.tickers = {tickers[idx]}});
                                            this->dispatcher_.trigger<enabling_z_coin_status>(tickers[idx], "Complete!");
                                        }
                                        else
                                        {
                                            SPDLOG_ERROR(error);
                                            to_remove.emplace(tickers[idx]);
                                            this->dispatcher_.trigger<enabling_coin_failed>(tickers[idx], error);
                                        }
                                    }
                                    else if (answer.contains("result"))
                                    {
                                        if (answer["result"].contains("task_id"))
                                        {
                                            auto task_id = answer.at("result").at("task_id").get<std::int8_t>();
                                            {
                                                using namespace std::chrono_literals;

                                                static std::size_t z_nb_try      = 0;
                                                nlohmann::json     z_error       = nlohmann::json::array();
                                                nlohmann::json     z_batch_array = nlohmann::json::array();
                                                t_init_z_coin_status_request z_request{.task_id = task_id};

                                                SPDLOG_DEBUG("{} init_z_coin Task ID: {}", tickers[idx], task_id);

                                                nlohmann::json j = mm2::template_request("init_z_coin_status", true);
                                                mm2::to_json(j, z_request);
                                                z_batch_array.push_back(j);
                                                std::string last_event = "none";
                                                std::string event = "none";

                                                do {
                                                    pplx::task<web::http::http_response> z_resp_task = m_mm2_client.async_rpc_batch_standalone(z_batch_array);
                                                    web::http::http_response             z_resp      = z_resp_task.get();
                                                    auto                                 z_answers   = mm2::basic_batch_answer(z_resp);
                                                    z_error                                          = z_answers;

                                                    std::string status = z_answers[0].at("result").at("status").get<std::string>();

                                                    if (status == "Ready")
                                                    {
                                                        m_coins_informations[tickers[idx]].activation_status = z_answers[0];
                                                        if (z_answers[0].at("result").at("details").contains("error"))
                                                        {
                                                            if (z_answers[0].at("result").at("details").at("error").contains("error_type"))
                                                            {
                                                                if (z_answers[0].at("result").at("details").at("error").at("error_type") == "CoinIsAlreadyActivated")
                                                                {
                                                                    continue;
                                                                }
                                                            }
                                                            event = z_answers[0].at("result").at("details").at("error").get<std::string>();
                                                            SPDLOG_DEBUG("Enabling [{}] error: {}", tickers[idx], event);
                                                            break;
                                                        }
                                                        SPDLOG_DEBUG("{} activation complete!", tickers[idx]);
                                                        std::unique_lock lock(m_coin_cfg_mutex);
                                                        m_coins_informations[tickers[idx]].currently_enabled = true;

                                                        dispatcher_.trigger<coin_fully_initialized>(coin_fully_initialized{.tickers = {tickers[idx]}});
                                                        this->m_nb_update_required += 1;
                                                        break;
                                                    }
                                                    else
                                                    {
                                                        // todo(syl): many unused variables.
                                                        // fix that
                                                        if (z_answers[0].at("result").at("details").contains("UpdatingBlocksCache"))
                                                        {
                                                            event = "UpdatingBlocksCache";
                                                        }
                                                        else if (z_answers[0].at("result").at("details").contains("BuildingWalletDb"))
                                                        {
                                                            event = "BuildingWalletDb";
                                                        }
                                                        else
                                                        {
                                                            event = z_answers[0].at("result").at("details").get<std::string>();
                                                        }

                                                        if (event != last_event)
                                                        {
                                                            SPDLOG_DEBUG("Waiting for {} to enable [{}: {}]...", tickers[idx], status, event);
                                                            if (!m_coins_informations[tickers[idx]].currently_enabled && event != "ActivatingCoin")
                                                            {
                                                                std::unique_lock lock(m_coin_cfg_mutex);
                                                                m_coins_informations[tickers[idx]].currently_enabled = true;

                                                                dispatcher_.trigger<coin_fully_initialized>(coin_fully_initialized{.tickers = {tickers[idx]}});
                                                                this->m_nb_update_required += 1;
                                                            }
                                                            this->dispatcher_.trigger<enabling_z_coin_status>(tickers[idx], event);
                                                            last_event = event;
                                                        }

                                                        // todo(syl): refactor to a background task
                                                        std::this_thread::sleep_for(2s);
                                                    }
                                                    m_coins_informations[tickers[idx]].activation_status = z_answers[0];
                                                    z_nb_try += 1;

                                                } while (z_nb_try < 1000);

                                                try {
                                                    if (z_error[0].at("result").at("details").contains("error"))
                                                    {
                                                        std::string zhtlc_error   = z_error[0].at("result").at("details").at("error").get<std::string>();
                                                        SPDLOG_DEBUG("Error enabling {}: {} ", tickers[idx], zhtlc_error);
                                                        SPDLOG_DEBUG(
                                                            "Removing zhtlc from enabling, idx: {}, tickers size: {}, answers size: {}",
                                                            tickers[idx], idx, tickers.size(), answers.size()
                                                        );

                                                        this->dispatcher_.trigger<enabling_z_coin_status>(tickers[idx], event);
                                                        this->dispatcher_.trigger<enabling_coin_failed>(tickers[idx], z_error[0].dump(4));
                                                        to_remove.emplace(tickers[idx]);
                                                    }
                                                    else if (z_nb_try == 1000)
                                                    {
                                                        // TODO: Handle this case.
                                                        // There could be no error message if scanning takes too long.
                                                        // Either we force disable here, or schedule to check on it later
                                                        // If this happens, address will be "Invalid" and balance will be zero.
                                                        // We could save this ticker in a list to try `init_z_coin_status` again on it periodically until complete.

                                                        SPDLOG_DEBUG("Exited zhtlc enable loop after 1000 tries");
                                                        SPDLOG_DEBUG(
                                                            "Bad answer for zhtlc_error: [{}] -> idx: {}, tickers size: {}, answers size: {}", tickers[idx], idx,
                                                            tickers.size(), answers.size()
                                                        );
                                                        this->dispatcher_.trigger<enabling_coin_failed>(tickers[idx], z_error[0].dump(4));
                                                        update_coin_status(this->m_current_wallet_name, tickers, false, m_coins_informations, m_coin_cfg_mutex);
                                                        to_remove.emplace(tickers[idx]);
                                                    }
                                                    else
                                                    {
                                                        this->dispatcher_.trigger<enabling_z_coin_status>(tickers[idx], "Complete!");
                                                    }
                                                }
                                                catch (const std::exception& error)
                                                {
                                                    SPDLOG_ERROR("exception caught in zhtlc batch_enable_coins: {}", error.what());
                                                }
                                            }
                                        }
                                    }
                                    idx += 1;
                                }

                                if (!to_remove.empty())
                                {
                                    std::vector<std::string> disable_coins;
                                    for (auto&& t: to_remove) {
                                        tickers.erase(std::remove(tickers.begin(), tickers.end(), t), tickers.end());
                                        disable_coins.push_back(t);
                                    }
                                    update_coin_status(this->m_current_wallet_name, disable_coins, false, m_coins_informations, m_coin_cfg_mutex);
                                }

                                if (!tickers.empty())
                                {
                                    dispatcher_.trigger<coin_fully_initialized>(tickers);
                                    if (tickers.size() == 1)
                                    {
                                        fetch_single_balance(get_coin_info(tickers[0]));
                                    }
                                    this->m_nb_update_required += 1;
                                }
                            }
                        }
                        catch (const std::exception& error)
                        {
                            SPDLOG_ERROR("exception caught in batch_enable_coins: {}", error.what());
                            update_coin_status(this->m_current_wallet_name, tickers, false, m_coins_informations, m_coin_cfg_mutex);
                            //! Emit event here
                        }
                    })
                .then(
                    [this, tickers, batch](pplx::task<void> previous_task)
                    {
                        this->handle_exception_pplx_task(previous_task, "batch_enable_coins", batch);
                        update_coin_status(this->m_current_wallet_name, tickers, false, m_coins_informations, m_coin_cfg_mutex);
                    });
            this->m_nb_update_required += 1;
        };

        for (auto&& coin: coins)
        {
            auto&& [request, coins_to_enable] = request_functor(coin);
            // SPDLOG_INFO("{} {}", request.dump(4), coins_to_enable[0]);
            answer_functor(request, coins_to_enable);
        }
    }

    nlohmann::json mm2_service::get_zhtlc_status(const std::string coin) const
    {
        const auto coin_info       = get_coin_info(coin);
        if (coin_info.is_zhtlc_family)
        {
            return coin_info.activation_status;
        }
        return {};
    }

    bool mm2_service::is_zhtlc_coin_ready(const std::string coin) const
    {
        const auto coin_info       = get_coin_info(coin);
        if (coin_info.is_zhtlc_family)
        {
            if (coin_info.activation_status.contains("result"))
            {
                SPDLOG_DEBUG("coin_info.activation_status {} {} :", coin, coin_info.activation_status.dump(4));
                if (coin_info.activation_status.at("result").contains("status"))
                {
                    if (coin_info.activation_status.at("result").at("status") == "Ready")
                    {
                        if (coin_info.activation_status.at("result").contains("details"))
                        {
                            if (!coin_info.activation_status.at("result").at("details").contains("error"))
                            {
                                return true;
                            }
                        }
                    }
                }
            }
            return false;
        }
        return true;
    }

    coin_config mm2_service::get_coin_info(const std::string& ticker) const
    {
        std::shared_lock lock(m_coin_cfg_mutex);
        if (m_coins_informations.find(ticker) == m_coins_informations.cend())
        {
            return {};
        }
        return m_coins_informations.at(ticker);
    }
    
    bool mm2_service::is_coin_enabled(const std::string& ticker) const
    {
        return m_coins_informations[ticker].currently_enabled;
    }
    
    bool mm2_service::has_coin(const std::string& ticker) const
    {
        return m_coins_informations.contains(ticker);
    }

    t_orderbook_answer mm2_service::get_orderbook(t_mm2_ec& ec) const
    {
        auto&& [base, rel]          = this->m_synchronized_ticker_pair.get();
        const std::string pair      = base + "/" + rel;
        auto              orderbook = m_orderbook.get();
        if (orderbook.base.empty() && orderbook.rel.empty())
        {
            ec = dextop_error::orderbook_empty;
            return {};
        }
        if (pair != orderbook.base + "/" + rel)
        {
            ec = dextop_error::orderbook_ticker_not_found;
            return {};
        }
        return orderbook;
    }

    nlohmann::json mm2_service::prepare_batch_orderbook(bool is_a_reset)
    {
        // SPDLOG_INFO("is_a_reset: {}", is_a_reset);
        auto&& [base, rel] = m_synchronized_ticker_pair.get();
        if (rel.empty())
            return nlohmann::json::array();
        nlohmann::json batch = nlohmann::json::array();

        auto generate_req = [&batch](std::string request_name, auto request, bool is_v2=false)
        {
            nlohmann::json current_request = mm2::template_request(std::move(request_name), is_v2);
            mm2::to_json(current_request, request);
            batch.push_back(current_request);
        };

        generate_req("orderbook", t_orderbook_request{.base = base, .rel = rel}, true);
        if (is_a_reset)
        {
            generate_req("max_taker_vol", mm2::max_taker_vol_request{.coin = base});
            generate_req("max_taker_vol", mm2::max_taker_vol_request{.coin = rel});
            generate_req("min_trading_vol", t_min_volume_request{.coin = base});
            generate_req("min_trading_vol", t_min_volume_request{.coin = rel});
        }
        // SPDLOG_INFO("batch max: {}", batch.dump(4));
        return batch;
    }

    void mm2_service::process_orderbook(bool is_a_reset)
    {
        auto batch = prepare_batch_orderbook(is_a_reset);
        if (batch.empty())
            return;

        auto answer_functor = [this, is_a_reset](web::http::http_response resp)
        {
            auto&& [base, rel] = m_synchronized_ticker_pair.get();
            auto answer        = mm2::basic_batch_answer(resp);
            if (answer.is_array())
            {
                if (answer.size() < 1)
                {
                    SPDLOG_ERROR("Answer array did not contain enough elements");
                    return;
                }

                auto orderbook_answer = mm2::rpc_process_answer_batch<t_orderbook_answer>(answer[0], "orderbook");

                if (is_a_reset)
                {
                    if (answer.size() < 5)
                    {
                        SPDLOG_ERROR("Answer array did not contain enough elements");
                        return;
                    }

                    auto base_max_taker_vol_answer = mm2::rpc_process_answer_batch<mm2::max_taker_vol_answer>(answer[1], "max_taker_vol");
                    if (base_max_taker_vol_answer.rpc_result_code == 200)
                    {
                        if (base == base_max_taker_vol_answer.result->coin)
                        {
                            this->m_synchronized_max_taker_vol->first = base_max_taker_vol_answer.result.value();
                        }
                    }

                    auto rel_max_taker_vol_answer = mm2::rpc_process_answer_batch<mm2::max_taker_vol_answer>(answer[2], "max_taker_vol");
                    if (rel_max_taker_vol_answer.rpc_result_code == 200)
                    {
                        if (rel == rel_max_taker_vol_answer.result->coin)
                        {
                            this->m_synchronized_max_taker_vol->second = rel_max_taker_vol_answer.result.value();
                        }
                    }

                    auto base_min_taker_vol_answer = mm2::rpc_process_answer_batch<t_min_volume_answer>(answer[3], "min_trading_vol");
                    if (base_min_taker_vol_answer.rpc_result_code == 200)
                    {
                        m_synchronized_min_taker_vol->first = base_min_taker_vol_answer.result.value();

                    }

                    auto rel_min_taker_vol_answer = mm2::rpc_process_answer_batch<t_min_volume_answer>(answer[4], "min_trading_vol");
                    if (rel_min_taker_vol_answer.rpc_result_code == 200)
                    {
                        m_synchronized_min_taker_vol->second = rel_min_taker_vol_answer.result.value();
                    }
                }

                if (orderbook_answer.rpc_result_code == 200)
                {
                    m_orderbook = orderbook_answer;
                    this->dispatcher_.trigger<process_orderbook_finished>(is_a_reset);
                }
            }
        };

        m_mm2_client.async_rpc_batch_standalone(batch)
            .then(answer_functor)
            .then([this, batch](pplx::task<void> previous_task) { this->handle_exception_pplx_task(previous_task, "process_orderbook", batch); });
    }

    void mm2_service::fetch_current_orderbook_thread(bool is_a_reset)
    {
        //! m_orderbook_thread_active ? SPDLOG_WARN("Nothing to achieve, sleeping") : SPDLOG_INFO("Fetch current orderbook");

        //! If thread is not active ex: we are not on the trading page anymore, we continue sleeping.
        if (!m_orderbook_thread_active)
        {
            return;
        }

        process_orderbook(is_a_reset);
    }

    void mm2_service::fetch_single_balance(const coin_config& cfg_infos)
    {
        nlohmann::json batch_array = nlohmann::json::array();
        if (is_pin_cfg_enabled())
        {
            std::shared_lock lock(m_balance_mutex); ///< shared_lock
            if (m_balance_informations.find(cfg_infos.ticker) != m_balance_informations.cend())
            {
                return;
            }
        }

        t_balance_request balance_request{.coin = cfg_infos.ticker};
        nlohmann::json    j = mm2::template_request("my_balance");
        mm2::to_json(j, balance_request);
        batch_array.push_back(j);

        auto answer_functor = [this](web::http::http_response resp)
        {
            try
            {
                auto answers = mm2::basic_batch_answer(resp);
                if (!answers.contains("error") && !answers[0].contains("error"))
                {
                    this->process_balance_answer(answers[0]);
                }
            }
            catch (const std::exception& error)
            {
                SPDLOG_ERROR("exception in fetch_single_balance: {}", error.what());
            }
        };

        auto error_functor = [this, batch = batch_array](pplx::task<void> previous_task)
        { this->handle_exception_pplx_task(previous_task, "fetch_single_balance", batch); };
        m_mm2_client.async_rpc_batch_standalone(batch_array).then(answer_functor).then(error_functor);
    }

    void
    mm2_service::fetch_infos_thread(bool is_a_refresh, bool only_tx)
    {
        if (only_tx)
        {
            batch_balance_and_tx(is_a_refresh, {}, false, only_tx);
        }
        else
        {
            const auto& enabled_coins = get_enabled_coins();
            for (auto&& coin: enabled_coins) { fetch_single_balance(coin); }
            batch_balance_and_tx(is_a_refresh, {}, false, true);
        }
    }

    void mm2_service::spawn_mm2_instance(std::string wallet_name, std::string passphrase, bool with_pin_cfg)
    {
        this->m_balance_factor = utils::determine_balance_factor(with_pin_cfg);
        SPDLOG_DEBUG("balance factor is: {}", m_balance_factor);
        SPDLOG_DEBUG("{} l{} f[{}]", __FUNCTION__, __LINE__, std::filesystem::path(__FILE__).filename().string());
        this->m_current_wallet_name = std::move(wallet_name);
        this->dispatcher_.trigger<coin_cfg_parsed>(this->retrieve_coins_informations());
        this->dispatcher_.trigger<force_update_providers>();
        mm2_config cfg{.passphrase = std::move(passphrase), .rpc_password = atomic_dex::gen_random_password()};
        mm2::set_system_manager(m_system_manager);
        mm2::set_rpc_password(cfg.rpc_password);
        json       json_cfg;
        const auto tools_path = ag::core::assets_real_path() / "tools/mm2/";

        nlohmann::to_json(json_cfg, cfg);
        std::filesystem::path mm2_cfg_path = (std::filesystem::temp_directory_path() / "MM2.json");

        QFile ofs;
        ofs.setFileName(std_path_to_qstring(mm2_cfg_path));
        ofs.open(QIODevice::WriteOnly | QIODevice::Text);
        ofs.write(QString::fromStdString(json_cfg.dump()).toUtf8());
        ofs.close();

        QProcessEnvironment env = QProcessEnvironment::systemEnvironment();
        env.insert("MM_CONF_PATH", std_path_to_qstring(mm2_cfg_path));
        env.insert("MM_LOG", std_path_to_qstring(utils::get_mm2_atomic_dex_current_log_file()));
        env.insert("MM_COINS_PATH", std_path_to_qstring((utils::get_current_configs_path() / "coins.json")));
        QProcess mm2_instance;
        mm2_instance.setProgram(std_path_to_qstring((tools_path / atomic_dex::g_dex_api)));
        mm2_instance.setWorkingDirectory(std_path_to_qstring(tools_path));
        mm2_instance.setProcessEnvironment(env);
        bool started = mm2_instance.startDetached();

        if (!started)
        {
            SPDLOG_ERROR("Couldn't start mm2");
            std::exit(EXIT_FAILURE);
        }

        m_mm2_init_thread = std::thread(
            [this, mm2_cfg_path]()
            {
                // std::this_thread::
                using namespace std::chrono_literals;
                auto               check_mm2_alive = []() { return mm2::rpc_version() != "error occured during rpc_version"; };
                static std::size_t nb_try          = 0;

                while (not check_mm2_alive())
                {
                    nb_try += 1;
                    if (nb_try == 30)
                    {
                        SPDLOG_ERROR("MM2 not started correctly");
                        //! TODO: emit mm2_failed_initialization
                        std::filesystem::remove(mm2_cfg_path);
                        return;
                    }
                    std::this_thread::sleep_for(1s);
                }

                // m_mm2_client.connect_client();
                std::filesystem::remove(mm2_cfg_path);
                SPDLOG_INFO("mm2 is initialized");
                dispatcher_.trigger<mm2_initialized>();
                enable_default_coins();
                m_mm2_running = true;
                dispatcher_.trigger<mm2_started>();
            });
    }

    t_float_50
    mm2_service::get_balance(const std::string& ticker) const
    {
        std::error_code ec;
        t_float_50      balance = safe_float(my_balance(ticker, ec));
        return balance;
    }

    std::pair<t_transactions, t_tx_state>
    mm2_service::get_tx(t_mm2_ec& ec) const
    {
        const auto& ticker = get_current_ticker();
        // SPDLOG_DEBUG("asking history of ticker: {}", ticker);
        const auto underlying_tx_history_map = m_tx_informations.synchronize();
        const auto coin_info                 = get_coin_info(ticker);
        const auto it                        = !(coin_info.is_erc_family) ? underlying_tx_history_map->find("result") : underlying_tx_history_map->find(ticker);
        if (it == underlying_tx_history_map->cend())
        {
            ec = dextop_error::tx_history_of_a_non_enabled_coin;
            return {};
        }
        return it->second;
    }

    t_tx_state
    mm2_service::get_tx_state(t_mm2_ec& ec) const
    {
        return get_tx(ec).second;
    }

    t_transactions
    mm2_service::get_tx_history(t_mm2_ec& ec) const
    {
        return get_tx(ec).first;
    }

    std::string
    mm2_service::my_balance(const std::string& ticker, t_mm2_ec& ec) const
    {
        std::shared_lock lock(m_balance_mutex); ///! read
        auto             it = m_balance_informations.find(ticker);
        if (it == m_balance_informations.cend())
        {
            ec = dextop_error::balance_of_a_non_enabled_coin;
            return "0";
        }

        return it->second.balance;
    }

    void
    mm2_service::batch_fetch_orders_and_swap(bool after_manual_reset)
    {
        nlohmann::json batch             = nlohmann::json::array();
        nlohmann::json my_orders_request = mm2::template_request("my_orders");
        batch.push_back(my_orders_request);


        //! Swaps preparation
        std::size_t       total           = 0;
        std::size_t       nb_active_swaps = 0;
        std::size_t       current_page    = 0;
        std::size_t       limit           = 0;
        t_filtering_infos filter_infos;
        {
            auto value_ptr  = m_orders_and_swaps.synchronize();
            total           = value_ptr->total_swaps;
            nb_active_swaps = value_ptr->active_swaps;
            current_page    = value_ptr->current_page;
            limit           = value_ptr->limit;
            filter_infos    = value_ptr->filtering_infos;
        }

        //! First time fetch or current page
        nlohmann::json            my_swaps = mm2::template_request("my_recent_swaps");
        t_my_recent_swaps_request request{
            .limit          = limit,
            .page_number    = current_page,
            .my_coin        = filter_infos.my_coin,
            .other_coin     = filter_infos.other_coin,
            .from_timestamp = filter_infos.from_timestamp,
            .to_timestamp   = filter_infos.to_timestamp,
        };
        to_json(my_swaps, request);
        batch.push_back(my_swaps);

        //! Active swaps
        nlohmann::json         active_swaps = mm2::template_request("active_swaps");
        t_active_swaps_request active_swaps_request{.statuses = true};
        to_json(active_swaps, active_swaps_request);
        batch.push_back(active_swaps);

        auto answer_functor = [this, limit, filter_infos, after_manual_reset](web::http::http_response resp)
        {
            spdlog::stopwatch stopwatch;

            //! Parsing Resp
            orders_and_swaps result;
            auto             answers = mm2::basic_batch_answer(resp);

            //! Extract
            const auto orders_answers      = mm2::rpc_process_answer_batch<t_my_orders_answer>(answers[0], "my_orders");
            const auto swap_answer         = mm2::rpc_process_answer_batch<t_my_recent_swaps_answer>(answers[1], "my_recent_swaps");
            const auto active_swaps_answer = mm2::rpc_process_answer_batch<t_active_swaps_answer>(answers[2], "active_swaps");

            result.orders_and_swaps.reserve(orders_answers.orders.size() + limit);
            result.nb_orders        = orders_answers.orders.size();
            result.orders_and_swaps = std::move(orders_answers.orders);
            result.orders_registry  = std::move(orders_answers.orders_id);
            result.limit            = limit;
            result.filtering_infos  = filter_infos;

            //! Recent swaps
            result.active_swaps = active_swaps_answer.uuids.size();
            for (auto&& cur: active_swaps_answer.swaps)
            {
                const auto uuid = cur.order_id.toStdString();
                result.swaps_registry.emplace(uuid);
                result.orders_and_swaps.emplace_back(std::move(cur));
            }

            //! Swaps
            if (swap_answer.result.has_value())
            {
                const auto& swap_success_answer = swap_answer.result.value();
                result.total_swaps              = swap_success_answer.total;
                result.total_finished_swaps     = result.total_swaps - active_swaps_answer.uuids.size();
                result.current_page             = swap_success_answer.page_number;
                result.nb_pages                 = swap_success_answer.total_pages;
                for (auto&& cur: swap_success_answer.swaps)
                {
                    const auto uuid = cur.order_id.toStdString();
                    if (!result.swaps_registry.contains(uuid))
                    {
                        result.swaps_registry.emplace(uuid);
                        result.orders_and_swaps.emplace_back(std::move(cur));
                    }
                }
                result.average_events_time = std::move(swap_success_answer.average_events_time);
            }

            //! Post Metrics
            /*SPDLOG_INFO(
                "Metrics -> [total_swaps: {}, "
                "active_swaps: {}, "
                "nb_orders: {}, "
                "nb_pages: {}, "
                "current_page: {}, "
                "total_finished_swaps: {}]",
                result.total_swaps, result.active_swaps, result.nb_orders, result.nb_pages, result.current_page, result.total_finished_swaps);*/

            //! Compute everything
            m_orders_and_swaps = std::move(result);

            // SPDLOG_INFO("Time elasped for batch_orders_and_swaps: {} seconds", stopwatch);
            this->dispatcher_.trigger<process_swaps_and_orders_finished>(after_manual_reset);
        };

        // SPDLOG_INFO("batch request:{}", batch.dump(4));
        m_mm2_client.async_rpc_batch_standalone(batch)
            .then(answer_functor)
            .then([this, batch](pplx::task<void> previous_task) { this->handle_exception_pplx_task(previous_task, "batch_fetch_orders_and_swap", batch); });
    }

    void mm2_service::process_tx_tokenscan(const std::string& ticker, [[maybe_unused]] bool is_a_refresh)
    {
        SPDLOG_DEBUG("Process transactions of ticker: {}", ticker);
        std::error_code ec;
        using namespace std::string_literals;
        auto construct_url_functor = [this](
                                         const std::string& main_ticker, const std::string& test_ticker, const std::string& url, const std::string& token_url,
                                         const std::string& ticker, const std::string& address)
        {
            std::string out;
            if (ticker == main_ticker || ticker == test_ticker)
            {
                out = "/api/v1/" + url + "/" + address;
            }
            else
            {
                const std::string contract_address = get_raw_mm2_ticker_cfg(ticker).at("protocol").at("protocol_data").at("contract_address");
                out                                = "/api/v2/" + token_url + "/" + contract_address + "/" + address;
            }
            return out;
        };
        auto retrieve_api_functor = [this, construct_url_functor](const std::string& ticker, const std::string& address) -> std::string
        {
            const auto  coin_info = this->get_coin_info(ticker);
            std::string out;
            switch (coin_info.coin_type)
            {
            case CoinTypeGadget::ERC20:
                out = construct_url_functor("ETH", "ETHR", "eth_tx_history", "erc_tx_history", ticker, address);
                break;
            case CoinTypeGadget::BEP20:
                out = construct_url_functor("BNB", "BNBT", "bnb_tx_history", "bep_tx_history", ticker, address);
                break;
            case CoinTypeGadget::Matic:
                out = construct_url_functor("MATIC", "MATICTEST", "plg_tx_history", "plg_tx_history", ticker, address);
                break;
            case CoinTypeGadget::Moonriver:
                out = construct_url_functor("MOVR", "MOVRT", "moonriver_tx_history", "moonriver_tx_history", ticker, address);
                break;
            case CoinTypeGadget::Moonbeam:
                out = construct_url_functor("GLMR", "GLMRT", "moonbeam_tx_history", "moonbeam_tx_history", ticker, address);
                break;
            case CoinTypeGadget::FTM20:
                out = construct_url_functor("FTM", "FTMT", "ftm_tx_history", "ftm_tx_history", ticker, address);
                break;
            case CoinTypeGadget::HecoChain:
                out = construct_url_functor("HT", "HTT", "heco_tx_history", "heco_tx_history", ticker, address);
                break;
            case CoinTypeGadget::Arbitrum:
                out = construct_url_functor("ETH-ARB20", "ETHR-ARB20", "arbitrum_tx_history", "arbitrum_tx_history", ticker, address);
                break;
            case CoinTypeGadget::Optimism:
                out = construct_url_functor("ETH-OPT20", "ETHK-OPT20", "optimism_tx_history", "optimism_tx_history", ticker, address);
                break;
            case CoinTypeGadget::EthereumClassic:
                out = construct_url_functor("ETC", "ETCT", "etc_tx_history", "etc_tx_history", ticker, address);
                break;
            case CoinTypeGadget::RSK:
                out = construct_url_functor("RBTC", "RBTCT", "rsk_tx_history", "rsk_tx_history", ticker, address);
                break;
            case CoinTypeGadget::AVX20:
                out = construct_url_functor("AVAX", "AVAXT", "avx_tx_history", "avx_tx_history", ticker, address);
                break;
            default:
                break;
            }
            if (coin_info.is_testnet.value_or(false))
            {
                out += "&testnet=true";
            }
            return out;
        };
        std::string url = retrieve_api_functor(ticker, address(ticker, ec));
        SPDLOG_INFO("url scan: {}", url);
        mm2::async_process_rpc_get(mm2::g_etherscan_proxy_http_client, "tx_history", url)
            .then(
                [this, ticker](const web::http::http_response& resp)
                {
                    auto answer = m_mm2_client.rpc_process_answer<mm2::tx_history_answer>(resp, "tx_history");

                    if (answer.rpc_result_code != 200)
                    {
                        SPDLOG_ERROR("{}", answer.raw_result);
                        this->dispatcher_.trigger<tx_fetch_finished>(true, ticker);
                    }
                    else if (answer.rpc_result_code not_eq -1 and answer.result.has_value())
                    {
                        t_tx_state state;
                        state.state             = "Finished";
                        state.current_block     = 0;
                        state.blocks_left       = 0;
                        state.transactions_left = 0;

                        if (answer.result.value().sync_status.additional_info.has_value())
                        {
                            if (answer.result.value().sync_status.additional_info.value().erc_infos.has_value())
                            {
                                state.blocks_left = answer.result.value().sync_status.additional_info.value().erc_infos.value().blocks_left;
                            }
                            if (answer.result.value().sync_status.additional_info.value().regular_infos.has_value())
                            {
                                state.transactions_left = answer.result.value().sync_status.additional_info.value().regular_infos.value().transactions_left;
                            }
                        }

                        t_transactions out;
                        out.reserve(answer.result.value().transactions.size());

                        const auto& transactions = answer.result.value().transactions;
                        std::for_each(
                            rbegin(transactions), rend(transactions),
                            [&out, this](auto&& current)
                            {
                                tx_infos current_info{
                                    .am_i_sender       = current.my_balance_change[0] == '-',
                                    .confirmations     = current.confirmations.has_value() ? current.confirmations.value() : 0,
                                    .from              = current.from,
                                    .to                = current.to,
                                    .date              = current.timestamp_as_date,
                                    .timestamp         = current.timestamp,
                                    .tx_hash           = current.tx_hash,
                                    .fees              = current.fee_details.normal_fees.has_value() ? current.fee_details.normal_fees.value().amount
                                                                                                     : current.fee_details.qrc_fees.has_value()
                                                                                                     ? current.fee_details.qrc_fees.value().miner_fee
                                                                                                     : current.fee_details.erc_fees.value().total_fee,
                                    .my_balance_change = current.my_balance_change,
                                    .total_amount      = current.total_amount,
                                    .block_height      = current.block_height,
                                    .ec                = dextop_error::success,
                                };

                                const auto& wallet_manager    = this->m_system_manager.get_system<qt_wallet_manager>();
                                current_info.transaction_note = wallet_manager.retrieve_transactions_notes(current_info.tx_hash);
                                out.push_back(std::move(current_info));
                            });

                        //! History
                        SPDLOG_INFO("{} tx size {}", ticker, out.size());
                        m_tx_informations->insert_or_assign(ticker, std::make_pair(out, state));

                        //! Dispatch
                        this->dispatcher_.trigger<tx_fetch_finished>(false, ticker);
                    }
                })
            .then(
                [this](pplx::task<void> previous_task)
                {
                    this->handle_exception_pplx_task(previous_task, "process_tx_tokenscan", {});
                });
    }

    void
    mm2_service::on_refresh_orderbook(const orderbook_refresh& evt)
    {
        SPDLOG_DEBUG("on_refresh_orderbook");

        // SPDLOG_INFO("refreshing orderbook pair: [{} / {}]", evt.base, evt.rel);
        this->m_synchronized_ticker_pair = std::make_pair(evt.base, evt.rel);

        if (this->m_mm2_running)
        {
            SPDLOG_DEBUG("process_orderbook(true)");
            process_orderbook(true);
        }
    }

    void
    mm2_service::on_gui_enter_trading([[maybe_unused]] const gui_enter_trading& evt)
    {
        SPDLOG_DEBUG("{} l{} f[{}]", __FUNCTION__, __LINE__, std::filesystem::path(__FILE__).filename().string());

        m_orderbook_thread_active = true;
    }

    void
    mm2_service::on_gui_leave_trading([[maybe_unused]] const gui_leave_trading& evt)
    {
        SPDLOG_DEBUG("{} l{} f[{}]", __FUNCTION__, __LINE__, std::filesystem::path(__FILE__).filename().string());
        m_orderbook_thread_active = false;
    }

    bool
    mm2_service::do_i_have_enough_funds(const std::string& ticker, const t_float_50& amount) const
    {
        t_float_50 funds = get_balance(ticker);
        return funds >= amount;
    }

    std::string
    mm2_service::address(const std::string& ticker, t_mm2_ec& ec) const
    {
        std::shared_lock lock(m_balance_mutex);
        auto             it = m_balance_informations.find(ticker);

        if (it == m_balance_informations.cend())
        {
            ec = dextop_error::unknown_ticker;
            SPDLOG_INFO("Invalid Ticker {}", ticker);
            return "Invalid Ticker";
        }

        return it->second.address;
    }

    bool
    mm2_service::is_orderbook_thread_active() const
    {
        return this->m_orderbook_thread_active.load();
    }

    nlohmann::json
    mm2_service::get_raw_mm2_ticker_cfg(const std::string& ticker) const
    {
        nlohmann::json out;

        std::shared_lock lock(m_raw_coin_cfg_mutex);
        const auto       it = m_mm2_raw_coins_cfg.find(ticker);
        if (it != m_mm2_raw_coins_cfg.end())
        {
            atomic_dex::coin_element element = it->second;
            to_json(out, element);
            return out;
        }
        return nlohmann::json::object();
    }

    mm2_service::t_pair_max_vol
    mm2_service::get_taker_vol() const
    {
        return m_synchronized_max_taker_vol.get();
    }

    mm2_service::t_pair_min_vol
    mm2_service::get_min_vol() const
    {
        return m_synchronized_min_taker_vol.get();
    }

    bool
    mm2_service::is_pin_cfg_enabled() const
    {
        return m_balance_factor != 1.0;
    }

    void
    mm2_service::reset_fake_balance_to_zero(const std::string& ticker)
    {
        {
            std::unique_lock lock(m_balance_mutex);
            m_balance_informations.at(ticker).balance = "0";
        }
        this->dispatcher_.trigger<ticker_balance_updated>(std::vector<std::string>{ticker});
    }

    void
    mm2_service::decrease_fake_balance(const std::string& ticker, const std::string& amount)
    {
        t_float_50 balance = get_balance(ticker);
        t_float_50 amount_f(amount);
        t_float_50 result = balance - amount_f;
        SPDLOG_DEBUG(
            "decreasing {} - {} = {}", balance.str(8, std::ios_base::fixed), amount_f.str(8, std::ios_base::fixed), result.str(8, std::ios_base::fixed));
        if (result < 0)
        {
            reset_fake_balance_to_zero(ticker);
        }
        else
        {
            {
                std::unique_lock lock(m_balance_mutex); //! Write
                m_balance_informations.at(ticker).balance = result.str(8, std::ios_base::fixed);
            }
            this->dispatcher_.trigger<ticker_balance_updated>(std::vector<std::string>{ticker});
        }
    }

    void
    mm2_service::process_tx_answer(const nlohmann::json& answer_json, std::string ticker)
    {
        mm2::tx_history_answer answer;
        mm2::from_json(answer_json, answer);
        t_tx_state state;
        state.state             = answer.result.value().sync_status.state;
        state.current_block     = answer.result.value().current_block;
        state.blocks_left       = 0;
        state.transactions_left = 0;

        if (answer.result.value().sync_status.additional_info.has_value())
        {
            if (answer.result.value().sync_status.additional_info.value().erc_infos.has_value())
            {
                state.blocks_left = answer.result.value().sync_status.additional_info.value().erc_infos.value().blocks_left;
            }
            if (answer.result.value().sync_status.additional_info.value().regular_infos.has_value())
            {
                state.transactions_left = answer.result.value().sync_status.additional_info.value().regular_infos.value().transactions_left;
            }
        }
        t_transactions out;
        out.reserve(answer.result.value().transactions.size());

        for (auto&& current: answer.result.value().transactions)
        {
            tx_infos current_info{

                .am_i_sender       = current.my_balance_change[0] == '-',
                .confirmations     = current.confirmations.has_value() ? current.confirmations.value() : 0,
                .from              = current.from,
                .to                = current.to,
                .date              = current.timestamp_as_date,
                .timestamp         = current.timestamp,
                .tx_hash           = current.tx_hash,
                .my_balance_change = current.my_balance_change,
                .total_amount      = current.total_amount,
                .block_height      = current.block_height,
                .ec                = dextop_error::success,
            };
            if (current.fee_details.normal_fees.has_value())
            {
                current_info.fees = current.fee_details.normal_fees.value().amount;
            }
            else if (current.fee_details.erc_fees.has_value())
            {
                current_info.fees = current.fee_details.erc_fees.value().total_fee;
            }
            else if (current.fee_details.qrc_fees.has_value())
            {
                current_info.fees = current.fee_details.qrc_fees->miner_fee;
            }
            else if (current.transaction_fee.has_value())
            {
                current_info.fees = current.transaction_fee.value();
            }
            if (current_info.timestamp == 0)
            {
                using namespace std::chrono;
                current_info.timestamp   = duration_cast<seconds>(system_clock::now().time_since_epoch()).count();
                current_info.date        = utils::to_human_date<std::chrono::seconds>(current_info.timestamp, "%e %b %Y, %H:%M");
                current_info.unconfirmed = true;
            }

            const auto& wallet_manager    = this->m_system_manager.get_system<qt_wallet_manager>();
            current_info.transaction_note = wallet_manager.retrieve_transactions_notes(current_info.tx_hash);

            out.push_back(std::move(current_info));
        }

        //! History
        m_tx_informations->insert_or_assign("result", std::make_pair(out, state));
        this->dispatcher_.trigger<tx_fetch_finished>(false, std::move(ticker));
    }


    void
    mm2_service::process_balance_answer(const nlohmann::json& answer)
    {
        t_balance_answer answer_r;
        
        mm2::from_json(answer, answer_r);
        if (is_pin_cfg_enabled())
        {
            std::shared_lock lock(m_balance_mutex);

            if (m_balance_informations.find(answer_r.coin) != m_balance_informations.end())
            {
                return;
            }
        }
        t_float_50 result = t_float_50(answer_r.balance) * m_balance_factor;
        answer_r.balance  = result.str(8, std::ios_base::fixed);

        {
            std::unique_lock lock(m_balance_mutex);
            m_balance_informations[answer_r.coin] = std::move(answer_r);
        }
    }

    mm2::mm2_client& mm2_service::get_mm2_client()
    {
        return m_mm2_client;
    }

    std::string
    mm2_service::get_current_ticker() const
    {
        return m_current_ticker.get();
    }

    bool
    mm2_service::set_current_ticker(const std::string& ticker)
    {
        if (ticker != get_current_ticker())
        {
            m_current_ticker = ticker;
            return true;
        }
        return false;
    }

    void
    mm2_service::add_new_coin(const nlohmann::json& coin_cfg_json, const nlohmann::json& raw_coin_cfg_json)
    {
        //! Normal cfg part
        SPDLOG_DEBUG("[{}], [{}]", coin_cfg_json.dump(4), raw_coin_cfg_json.dump(4));
        if (not coin_cfg_json.empty() && not is_this_ticker_present_in_normal_cfg(coin_cfg_json.begin().key()))
        {
            SPDLOG_DEBUG("Adding entry : {} to adex current wallet coins file", coin_cfg_json.dump(4));
            std::filesystem::path       cfg_path  = utils::get_atomic_dex_config_folder();
            std::string    filename  = "custom-tokens." + m_current_wallet_name + ".json";
<<<<<<< HEAD
            fs::path       file_path = cfg_path / filename;

            SPDLOG_DEBUG("reading contents of custom tokens cfg");
            nlohmann::json config_json_data = atomic_dex::utils::read_json_file(file_path);
=======
            std::filesystem::path       file_path = cfg_path / filename;
            nlohmann::json config_json_data;

            if (std::filesystem::exists(file_path))
            {
                SPDLOG_DEBUG("reading contents of custom tokens cfg");
                QFile ifs;
                ifs.setFileName(std_path_to_qstring(file_path));
                ifs.open(QIODevice::Text | QIODevice::ReadOnly);

                //! Read Contents
                config_json_data = nlohmann::json::parse(QString(ifs.readAll()).toStdString());
                ifs.close();
            }
>>>>>>> ae9680bc

            //! Modify contents
            config_json_data[coin_cfg_json.begin().key()] = coin_cfg_json.at(coin_cfg_json.begin().key());

            //! Write contents
            SPDLOG_DEBUG("writing contents of custom tokens cfg");
            QFile ofs;
            ofs.setFileName(std_path_to_qstring(file_path));
            ofs.open(QIODevice::WriteOnly | QIODevice::Text | QIODevice::Truncate);
            ofs.write(QString::fromStdString(config_json_data.dump()).toUtf8());
        }
        if (not raw_coin_cfg_json.empty() && not is_this_ticker_present_in_raw_cfg(raw_coin_cfg_json.at("coin").get<std::string>()))
        {
<<<<<<< HEAD
            const fs::path coins_json_path{atomic_dex::utils::get_current_configs_path() / "coins.json"};
            SPDLOG_DEBUG("Adding entry : {} to mm2 coins file {}", raw_coin_cfg_json.dump(4), coins_json_path.string());
=======
            const std::filesystem::path mm2_cfg_path{atomic_dex::utils::get_current_configs_path() / "coins.json"};
            SPDLOG_DEBUG("Adding entry : {} to mm2 coins file {}", raw_coin_cfg_json.dump(4), mm2_cfg_path.string());
>>>>>>> ae9680bc
            QFile ifs;
            ifs.setFileName(std_path_to_qstring(coins_json_path));
            ifs.open(QIODevice::ReadOnly | QIODevice::Text);
            //! Read Contents
            nlohmann::json config_json_data = atomic_dex::utils::read_json_file(coins_json_path);

            //! Modify contents
            config_json_data.push_back(raw_coin_cfg_json);

            //! Close
            ifs.close();

            //! Write contents
            QFile ofs;
            ofs.setFileName(std_path_to_qstring(coins_json_path));
            ofs.open(QIODevice::WriteOnly | QIODevice::Text | QIODevice::Truncate);
            ofs.write(QString::fromStdString(config_json_data.dump()).toUtf8());
            ofs.close();
        }
    }

    bool
    mm2_service::is_this_ticker_present_in_raw_cfg(const std::string& ticker) const
    {
        std::shared_lock lock(m_raw_coin_cfg_mutex);
        return m_mm2_raw_coins_cfg.find(ticker) != m_mm2_raw_coins_cfg.end();
    }

    bool
    mm2_service::is_this_ticker_present_in_normal_cfg(const std::string& ticker) const
    {
        std::shared_lock lock(m_coin_cfg_mutex);
        return m_coins_informations.find(ticker) != m_coins_informations.end();
    }

    void
    mm2_service::remove_custom_coin(const std::string& ticker)
    {
        //! Coin need to be disabled to be removed
        assert(not get_coin_info(ticker).currently_enabled);

        //! Remove from our cfg
        if (is_this_ticker_present_in_normal_cfg(ticker))
        {
            SPDLOG_DEBUG("remove it from custom cfg: {}", ticker);
            std::filesystem::path    cfg_path = utils::get_atomic_dex_config_folder();
            std::string filename = "custom-tokens." + m_current_wallet_name + ".json";


            SPDLOG_DEBUG("reading contents of custom tokens cfg");
            nlohmann::json config_json_data = atomic_dex::utils::read_json_file(cfg_path / filename);
            {
                std::unique_lock lock(m_coin_cfg_mutex);
                this->m_coins_informations.erase(ticker);
            }
            config_json_data.erase(config_json_data.find(ticker));

            //! Write contents
            QFile ofs;
            ofs.setFileName(std_path_to_qstring((cfg_path / filename)));
            ofs.open(QIODevice::WriteOnly | QIODevice::Text | QIODevice::Truncate);
            ofs.write(QString::fromStdString(config_json_data.dump()).toUtf8());
            ofs.close();
        }

        if (is_this_ticker_present_in_raw_cfg(ticker))
        {
            SPDLOG_DEBUG("remove it from mm2 cfg: {}", ticker);
<<<<<<< HEAD
            fs::path coins_json_path{atomic_dex::utils::get_current_configs_path() / "coins.json"};
=======
            std::filesystem::path mm2_cfg_path{atomic_dex::utils::get_current_configs_path() / "coins.json"};
>>>>>>> ae9680bc
            QFile    ifs;
            ifs.setFileName(std_path_to_qstring(coins_json_path));
            ifs.open(QIODevice::ReadOnly | QIODevice::Text);
            nlohmann::json config_json_data;

            //! Read Contents
            config_json_data = nlohmann::json::parse(QString(ifs.readAll()).toStdString());

            config_json_data.erase(std::find_if(
                begin(config_json_data), end(config_json_data),
                [ticker](nlohmann::json current_elem) { return current_elem.at("coin").get<std::string>() == ticker; }));

            //! Close
            ifs.close();

            //! Write contents
            QFile ofs;
            ofs.setFileName(std_path_to_qstring(coins_json_path));
            ofs.open(QIODevice::WriteOnly | QIODevice::Text | QIODevice::Truncate);
            ofs.write(QString::fromStdString(config_json_data.dump()).toUtf8());
            ofs.close();
        }
    }

    std::vector<electrum_server>
    mm2_service::get_electrum_server_from_token(const std::string& ticker)
    {
        std::vector<electrum_server> servers;
        const coin_config            cfg = this->get_coin_info(ticker);
        if (cfg.coin_type == CoinType::QRC20)
        {
            if (cfg.is_testnet.value())
            {
                SPDLOG_INFO("{} is from testnet picking tQTUM electrum", ticker);
                servers = std::move(get_coin_info("tQTUM").electrum_urls.value());
            }
            else
            {
                SPDLOG_INFO("{} is from mainnet picking QTUM electrum", ticker);
                servers = std::move(get_coin_info("QTUM").electrum_urls.value());
            }
        }
        return servers;
    }

    orders_and_swaps
    mm2_service::get_orders_and_swaps() const
    {
        return m_orders_and_swaps.get();
    }

    void
    mm2_service::set_orders_and_swaps_pagination_infos(std::size_t current_page, std::size_t limit, t_filtering_infos filter_infos)
    {
        {
            m_orders_and_swaps = orders_and_swaps{.current_page = current_page, .limit = limit, .filtering_infos = std::move(filter_infos)};
        }
        this->batch_fetch_orders_and_swap(true);
    }

    void
    mm2_service::handle_exception_pplx_task(pplx::task<void> previous_task, const std::string& from, nlohmann::json request)
    {
        try
        {
            previous_task.wait();
        }
        catch (const std::exception& e)
        {
            if (std::string(e.what()).find("mutex lock failed") != std::string::npos)
            {
                return;
            }
            for (auto&& cur: request) cur["userpass"] = "";
            SPDLOG_ERROR("pplx task error: {} from: {}, request: {}", e.what(), from, request.dump(4));

            if (std::string(e.what()).find("Failed to read HTTP status line") != std::string::npos ||
                std::string(e.what()).find("WinHttpReceiveResponse: 12002: The operation timed out") != std::string::npos)
            {
                const auto& internet_service = this->m_system_manager.get_system<internet_service_checker>();
                if (!internet_service.is_internet_alive())
                {
                    SPDLOG_WARN("We should reset connection here");
                    this->dispatcher_.trigger<fatal_notification>("connection dropped");
                }
            }
        }
    }

    void mm2_service::change_segwit_status(std::string ticker, bool status)
    {
        update_coin_status(this->m_current_wallet_name, {ticker}, status, m_coins_informations, m_coin_cfg_mutex, "is_segwit_on");
    }
} // namespace atomic_dex<|MERGE_RESOLUTION|>--- conflicted
+++ resolved
@@ -147,22 +147,6 @@
         nlohmann::json config_json_data = atomic_dex::utils::read_json_file(cfg_path / filename);
         nlohmann::json custom_cfg_data = atomic_dex::utils::read_json_file(custom_tokens_filepath);
 
-<<<<<<< HEAD
-=======
-        nlohmann::json config_json_data;
-        nlohmann::json custom_cfg_data;
-
-        if (std::filesystem::exists(custom_tokens_filepath.c_str()))
-        {
-            QFile ifs_custom;
-            ifs_custom.setFileName(atomic_dex::std_path_to_qstring(custom_tokens_filepath));
-            ifs_custom.open(QIODevice::ReadOnly | QIODevice::Text);
-            custom_cfg_data = nlohmann::json::parse(QString(ifs_custom.readAll()).toStdString());
-            ifs_custom.close();
-        }
-
-        config_json_data = nlohmann::json::parse(QString(ifs.readAll()).toStdString());
->>>>>>> ae9680bc
         {
             std::shared_lock lock(registry_mtx);
             for (auto&& ticker: tickers)
@@ -2322,28 +2306,11 @@
         {
             SPDLOG_DEBUG("Adding entry : {} to adex current wallet coins file", coin_cfg_json.dump(4));
             std::filesystem::path       cfg_path  = utils::get_atomic_dex_config_folder();
-            std::string    filename  = "custom-tokens." + m_current_wallet_name + ".json";
-<<<<<<< HEAD
+            std::string    filename  = "custom-tokens." + m_current_wallet_name + ".json"; 
             fs::path       file_path = cfg_path / filename;
 
             SPDLOG_DEBUG("reading contents of custom tokens cfg");
             nlohmann::json config_json_data = atomic_dex::utils::read_json_file(file_path);
-=======
-            std::filesystem::path       file_path = cfg_path / filename;
-            nlohmann::json config_json_data;
-
-            if (std::filesystem::exists(file_path))
-            {
-                SPDLOG_DEBUG("reading contents of custom tokens cfg");
-                QFile ifs;
-                ifs.setFileName(std_path_to_qstring(file_path));
-                ifs.open(QIODevice::Text | QIODevice::ReadOnly);
-
-                //! Read Contents
-                config_json_data = nlohmann::json::parse(QString(ifs.readAll()).toStdString());
-                ifs.close();
-            }
->>>>>>> ae9680bc
 
             //! Modify contents
             config_json_data[coin_cfg_json.begin().key()] = coin_cfg_json.at(coin_cfg_json.begin().key());
@@ -2357,13 +2324,8 @@
         }
         if (not raw_coin_cfg_json.empty() && not is_this_ticker_present_in_raw_cfg(raw_coin_cfg_json.at("coin").get<std::string>()))
         {
-<<<<<<< HEAD
             const fs::path coins_json_path{atomic_dex::utils::get_current_configs_path() / "coins.json"};
             SPDLOG_DEBUG("Adding entry : {} to mm2 coins file {}", raw_coin_cfg_json.dump(4), coins_json_path.string());
-=======
-            const std::filesystem::path mm2_cfg_path{atomic_dex::utils::get_current_configs_path() / "coins.json"};
-            SPDLOG_DEBUG("Adding entry : {} to mm2 coins file {}", raw_coin_cfg_json.dump(4), mm2_cfg_path.string());
->>>>>>> ae9680bc
             QFile ifs;
             ifs.setFileName(std_path_to_qstring(coins_json_path));
             ifs.open(QIODevice::ReadOnly | QIODevice::Text);
@@ -2432,11 +2394,7 @@
         if (is_this_ticker_present_in_raw_cfg(ticker))
         {
             SPDLOG_DEBUG("remove it from mm2 cfg: {}", ticker);
-<<<<<<< HEAD
             fs::path coins_json_path{atomic_dex::utils::get_current_configs_path() / "coins.json"};
-=======
-            std::filesystem::path mm2_cfg_path{atomic_dex::utils::get_current_configs_path() / "coins.json"};
->>>>>>> ae9680bc
             QFile    ifs;
             ifs.setFileName(std_path_to_qstring(coins_json_path));
             ifs.open(QIODevice::ReadOnly | QIODevice::Text);
