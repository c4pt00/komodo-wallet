--- conflicted
+++ resolved
@@ -20,12 +20,13 @@
 #include <QFile>
 #include <QProcess>
 
+#include "atomicdex/api/mm2/utxo.merge.params.hpp"
+#include "atomicdex/api/mm2/enable_bch_with_tokens_rpc.hpp"
+#include "atomicdex/api/mm2/enable_slp_rpc.hpp"
 #include "atomicdex/api/mm2/rpc.electrum.hpp"
 #include "atomicdex/api/mm2/rpc.enable.hpp"
 #include "atomicdex/api/mm2/rpc.min.volume.hpp"
 #include "atomicdex/api/mm2/rpc.tx.history.hpp"
-#include "atomicdex/api/mm2/enable_slp_rpc.hpp"
-#include "atomicdex/api/mm2/enable_bch_with_tokens_rpc.hpp"
 #include "atomicdex/config/mm2.cfg.hpp"
 #include "atomicdex/constants/dex.constants.hpp"
 #include "atomicdex/managers/qt.wallet.manager.hpp"
@@ -611,6 +612,14 @@
             {
                 request.address_format                   = nlohmann::json::object();
                 request.address_format.value()["format"] = "segwit";
+            }
+            if (coin_config.utxo_merge.value_or(false))
+            {
+                mm2::utxo_merge_params  merge_params{.merge_at = 250, .check_every = 300, .max_merge_at_once = 125};
+                nlohmann::json          json_merge_params;
+                
+                mm2::to_json(json_merge_params, merge_params);
+                request.merge_params = json_merge_params;
             }
             mm2::to_json(j, request);
             batch_array.push_back(j);
@@ -903,200 +912,7 @@
         return {false, error};
     }
 
-<<<<<<< HEAD
     coin_config mm2_service::get_coin_info(const std::string& ticker) const
-=======
-    void
-    mm2_service::batch_enable_coins(const std::vector<std::string>& tickers, bool first_time)
-    {
-        nlohmann::json btc_kmd_batch = nlohmann::json::array();
-        if (first_time)
-        {
-            coin_config        coin_info = get_coin_info(g_second_primary_dex_coin);
-            t_electrum_request request{.coin_name = coin_info.ticker, .servers = coin_info.electrum_urls.value(), .with_tx_history = true};
-            if (coin_info.segwit && coin_info.is_segwit_on)
-            {
-                request.address_format                   = nlohmann::json::object();
-                request.address_format.value()["format"] = "segwit";
-            }
-            nlohmann::json j = ::mm2::api::template_request("electrum");
-            ::mm2::api::to_json(j, request);
-            btc_kmd_batch.push_back(j);
-            coin_info = get_coin_info(g_primary_dex_coin);
-            t_electrum_request request_kmd{.coin_name = coin_info.ticker, .servers = coin_info.electrum_urls.value(), .with_tx_history = true};
-            j = ::mm2::api::template_request("electrum");
-            ::mm2::api::to_json(j, request_kmd);
-            btc_kmd_batch.push_back(j);
-        }
-
-        nlohmann::json batch_array = nlohmann::json::array();
-
-        std::vector<std::string> copy_tickers;
-
-        for (const auto& ticker: tickers)
-        {
-            if (ticker == g_primary_dex_coin || ticker == g_second_primary_dex_coin)
-                continue;
-            copy_tickers.push_back(ticker);
-            coin_config coin_info = get_coin_info(ticker);
-
-            if (coin_info.currently_enabled)
-            {
-                continue;
-            }
-
-            if (!coin_info.is_erc_family)
-            {
-                t_electrum_request request{
-                    .coin_name       = coin_info.ticker,
-                    .servers         = coin_info.electrum_urls.value_or(get_electrum_server_from_token(coin_info.ticker)),
-                    .coin_type       = coin_info.coin_type,
-                    .is_testnet      = coin_info.is_testnet.value_or(false),
-                    .with_tx_history = true};
-                if (coin_info.segwit && coin_info.is_segwit_on)
-                {
-                    request.address_format                   = nlohmann::json::object();
-                    request.address_format.value()["format"] = "segwit";
-                }
-
-                if (coin_info.utxo_merge.value_or(false))
-                {
-                    t_utxo_merge_params params{.merge_at = 250, .check_every = 300, .max_merge_at_once = 125};
-                    nlohmann::json             j;
-                    mm2::api::to_json(j, params);
-                    request.merge_params     = j;
-                }
-                nlohmann::json j = ::mm2::api::template_request("electrum");
-                ::mm2::api::to_json(j, request);
-                batch_array.push_back(j);
-            }
-            else
-            {
-                t_enable_request request{
-                    .coin_name       = coin_info.ticker,
-                    .urls            = coin_info.urls.value_or(std::vector<std::string>{}),
-                    .coin_type       = coin_info.coin_type,
-                    .is_testnet      = coin_info.is_testnet.value_or(false),
-                    .with_tx_history = false};
-                nlohmann::json j = ::mm2::api::template_request("enable");
-                ::mm2::api::to_json(j, request);
-                batch_array.push_back(j);
-            }
-            //! If the coin is a custom coin and not present, then we have a config mismatch, we re-add it to the mm2 coins cfg but this need a app restart.
-            if (coin_info.is_custom_coin && !this->is_this_ticker_present_in_raw_cfg(coin_info.ticker))
-            {
-                nlohmann::json empty = "{}"_json;
-                if (coin_info.custom_backup.has_value())
-                {
-                    SPDLOG_WARN("Configuration mismatch between mm2 cfg and coin cfg for ticker {}, readjusting...", coin_info.ticker);
-                    this->add_new_coin(empty, coin_info.custom_backup.value());
-                    this->dispatcher_.trigger<mismatch_configuration_custom_coin>(coin_info.ticker);
-                }
-            }
-        }
-
-        // SPDLOG_DEBUG("{}", batch_array.dump(4));
-        auto functor = [this](nlohmann::json batch_array, std::vector<std::string> tickers)
-        {
-            m_mm2_client.async_rpc_batch_standalone(batch_array)
-                .then(
-                    [this, tickers](web::http::http_response resp) mutable
-                    {
-                        try
-                        {
-                            SPDLOG_DEBUG("Enabling coin finished");
-                            auto answers = ::mm2::api::basic_batch_answer(resp);
-                            SPDLOG_DEBUG("Enabling coin parsed");
-
-                            if (answers.count("error") == 0)
-                            {
-                                std::size_t                     idx = 0;
-                                std::unordered_set<std::string> to_remove;
-                                for (auto&& answer: answers)
-                                {
-                                    auto [res, error] = this->process_batch_enable_answer(answer);
-                                    if (!res)
-                                    {
-                                        SPDLOG_DEBUG(
-                                            "bad answer for: [{}] -> removing it from enabling, idx: {}, tickers size: {}, answers size: {}", tickers[idx], idx,
-                                            tickers.size(), answers.size());
-                                        this->dispatcher_.trigger<enabling_coin_failed>(tickers[idx], error);
-                                        to_remove.emplace(tickers[idx]);
-                                        if (error.find("already initialized") == std::string::npos)
-                                        {
-                                            SPDLOG_WARN("Should set to false the active field in cfg for: {} - reason: {}", tickers[idx], error);
-                                        }
-                                    }
-                                    idx += 1;
-                                    if (res)
-                                    {
-                                        this->process_balance_answer(answer);
-                                    }
-                                }
-
-                                for (auto&& t: to_remove) { tickers.erase(std::remove(tickers.begin(), tickers.end(), t), tickers.end()); }
-
-                                if (!tickers.empty())
-                                {
-                                    if (tickers == g_default_coins)
-                                    {
-                                        SPDLOG_INFO("Trigger default_coins_enabled");
-                                        this->dispatcher_.trigger<default_coins_enabled>();
-                                        batch_balance_and_tx(false, tickers, true);
-                                    }
-                                    dispatcher_.trigger<coin_fully_initialized>(tickers);
-                                    if (tickers.size() == 1)
-                                    {
-                                        fetch_single_balance(get_coin_info(tickers[0]));
-                                    }
-                                    // batch_balance_and_tx(false, tickers, true);
-                                }
-                            }
-                        }
-                        catch (const std::exception& error)
-                        {
-                            SPDLOG_ERROR("exception caught in batch_enable_coins: {}", error.what());
-                            // update_coin_status(this->m_current_wallet_name, tickers, false, m_coins_informations, m_coin_cfg_mutex);
-                            //! Emit event here
-                        }
-                    })
-                .then(
-                    [this, tickers, batch_array](pplx::task<void> previous_task)
-                    {
-                        this->handle_exception_pplx_task(previous_task, "batch_enable_coins", batch_array);
-                        // update_coin_status(this->m_current_wallet_name, tickers, false, m_coins_informations, m_coin_cfg_mutex);
-                    });
-        };
-
-        SPDLOG_DEBUG("starting async enabling coin");
-
-        if (not btc_kmd_batch.empty() && first_time)
-        {
-            functor(btc_kmd_batch, g_default_coins);
-        }
-
-        if (!batch_array.empty())
-        {
-            for (std::size_t idx = 0; idx < batch_array.size(); ++idx)
-            {
-                nlohmann::json single_batch = nlohmann::json::array();
-                single_batch.push_back(batch_array.at(idx));
-                functor(single_batch, {copy_tickers[idx]});
-            }
-            // functor(batch_array, copy_tickers);
-        }
-    }
-
-    void
-    mm2_service::enable_multiple_coins(const std::vector<std::string>& tickers)
-    {
-        batch_enable_coins(tickers);
-        update_coin_status(this->m_current_wallet_name, tickers, true, m_coins_informations, m_coin_cfg_mutex);
-    }
-
-    coin_config
-    mm2_service::get_coin_info(const std::string& ticker) const
->>>>>>> ddcf8f8d
     {
         std::shared_lock lock(m_coin_cfg_mutex);
         if (m_coins_informations.find(ticker) == m_coins_informations.cend())
