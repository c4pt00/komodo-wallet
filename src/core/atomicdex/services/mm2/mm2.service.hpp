--- conflicted
+++ resolved
@@ -75,17 +75,7 @@
 
         ag::ecs::system_manager& m_system_manager;
 
-<<<<<<< HEAD
         mm2::mm2_client m_mm2_client;
-=======
-        //! Client
-        // std::shared_ptr<t_http_client>  m_mm2_client{nullptr};
-        // pplx::cancellation_token_source m_token_source;
-        mm2_client m_mm2_client;
-
-        //! Process
-        // reproc::process m_mm2_instance;
->>>>>>> 1ec41dd5
 
         //! Current ticker
         t_synchronized_ticker m_current_ticker{g_primary_dex_coin};
@@ -137,12 +127,6 @@
         void fetch_single_balance(const coin_config& cfg_infos);
 
         //!
-        void process_electrum_legacy(std::vector<coin_config> coins_to_enable);
-        void process_enable_legacy(std::vector<coin_config> coins_to_enable);
-        void process_enable_zhtlc(std::vector<coin_config> coins_to_enable);
-        void batch_enable_answer_legacy(web::http::http_response resp, std::vector<std::string> tickers);
-
-        //!
         std::pair<bool, std::string>                        process_batch_enable_answer(const nlohmann::json& answer);
         [[nodiscard]] std::pair<t_transactions, t_tx_state> get_tx(t_mm2_ec& ec) const;
         std::vector<electrum_server>                        get_electrum_server_from_token(const std::string& ticker);
@@ -180,7 +164,6 @@
         //! Refresh the current info (internally call process_balance and process_tx)
         void fetch_infos_thread(bool is_a_fresh = true, bool only_tx = false);
 
-<<<<<<< HEAD
         // Coins enabling functions
         bool enable_default_coins(); // Enables required coins + coins enabled in the config
         void enable_coins(const std::vector<std::string>& tickers);
@@ -196,19 +179,11 @@
         void enable_slp_coins(const t_coins& coins);
         void enable_slp_testnet_coin(coin_config coin_config);
         void enable_slp_testnet_coins(const t_coins& coins);
+        void enable_zhtlc(const t_coins& coins);
         
         // Balances processing functions
         void process_balance_answer(const mm2::enable_bch_with_tokens_rpc& rpc);    // Called after enabling SLP coins along tBCH/BCH.
         void process_balance_answer(const mm2::enable_slp_rpc& rpc);                // Called after enabling an SLP coin.
-=======
-        //! Enable coins
-        bool enable_default_coins();
-        using t_array_network         = std::array<std::vector<coin_config>, 2>;
-        using t_coins_enable_registry = std::unordered_map<CoinType, t_array_network>;
-        void enable_multiple_coins_v2(const t_coins_enable_registry& coins_to_enable);
-        void batch_enable_coins_v2(CoinType type_to_enable, std::vector<coin_config> coins_to_enable);
-        [[nodiscard]] bool is_zhtlc_coin_ready(const std::string coin) const;
->>>>>>> 1ec41dd5
 
       public:
         //! Add a new coin in the coin_info cfg add_new_coin(normal_cfg, mm2_cfg)
@@ -216,6 +191,7 @@
         void               remove_custom_coin(const std::string& ticker);
         [[nodiscard]] bool is_this_ticker_present_in_raw_cfg(const std::string& ticker) const;
         [[nodiscard]] bool is_this_ticker_present_in_normal_cfg(const std::string& ticker) const;
+        [[nodiscard]] bool is_zhtlc_coin_ready(const std::string coin) const;
 
         //! Disable a single coin
         bool disable_coin(const std::string& ticker, std::error_code& ec);
