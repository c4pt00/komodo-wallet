/******************************************************************************
 * Copyright © 2013-2021 The Komodo Platform Developers.                      *
 *                                                                            *
 * See the AUTHORS, DEVELOPER-AGREEMENT and LICENSE files at                  *
 * the top-level directory of this distribution for the individual copyright  *
 * holder information and the developer policies on copyright and licensing.  *
 *                                                                            *
 * Unless otherwise agreed in a custom licensing agreement, no part of the    *
 * Komodo Platform software, including this file may be copied, modified,     *
 * propagated or distributed except according to the terms contained in the   *
 * LICENSE file                                                               *
 *                                                                            *
 * Removal or modification of this copyright notice is prohibited.            *
 *                                                                            *
 ******************************************************************************/

//! Deps
#include <nlohmann/json.hpp>

//! Our project
#include "atomicdex/services/internet/internet.checker.service.hpp"
#include "atomicdex/services/mm2/mm2.service.hpp"
#include "atomicdex/utilities/cpprestsdk.utilities.hpp"
#include "atomicdex/utilities/qt.utilities.hpp"

namespace
{
    web::http::client::http_client_config g_cfg{[]() {
        web::http::client::http_client_config cfg;
        cfg.set_validate_certificates(false);
        cfg.set_timeout(std::chrono::seconds(45));
        return cfg;
    }()};

    t_http_client_ptr g_paprika_proxy_http_client{std::make_unique<web::http::client::http_client>(FROM_STD_STR("https://api.coinpaprika.com"), g_cfg)};
    std::atomic_bool  g_mm2_default_coins_ready{false};

    pplx::task<web::http::http_response>
    async_check_retrieve(t_http_client_ptr& client, const std::string& uri)
    {
        web::http::http_request req;
        req.set_method(web::http::methods::GET);
        if (not uri.empty())
        {
            req.set_request_uri(FROM_STD_STR(uri));
        }
        return client->request(req);
    }
} // namespace

//! QT Properties
namespace atomic_dex
{
    void
    atomic_dex::internet_service_checker::set_internet_alive(bool internet_status) 
    {
        if (internet_status != is_internet_reacheable)
        {
            is_internet_reacheable = internet_status;
            emit internetStatusChanged();
        }
    }

    bool
    atomic_dex::internet_service_checker::is_internet_alive() const 
    {
        return is_internet_reacheable.load();
    }

    double
    atomic_dex::internet_service_checker::get_seconds_left_to_auto_retry() const 
    {
        return m_timer;
    }

    void
    atomic_dex::internet_service_checker::set_seconds_left_to_auto_retry(double time_left) 
    {
        m_timer = time_left;
        emit secondsLeftToAutoRetryChanged();
    }
} // namespace atomic_dex

namespace atomic_dex
{
    internet_service_checker::internet_service_checker(
        entt::registry& registry, ag::ecs::system_manager& system_manager, entt::dispatcher& dispatcher, QObject* parent) :
        QObject(parent),
        system(registry), m_system_manager(system_manager)
    {
        dispatcher.sink<default_coins_enabled>().connect<&internet_service_checker::on_default_coins_enabled>(*this);
        retry();
    }

    void
    atomic_dex::internet_service_checker::retry() 
    {
        using namespace std::chrono_literals;
        m_update_clock = std::chrono::high_resolution_clock::now();
        set_seconds_left_to_auto_retry(60.0);
        this->fetch_internet_connection();
    }

    void
    internet_service_checker::update() 
    {
        using namespace std::chrono_literals;

        const auto now = std::chrono::high_resolution_clock::now();
        const auto s   = std::chrono::duration_cast<std::chrono::seconds>(now - m_update_clock);
        set_seconds_left_to_auto_retry(60.0 - s.count());
        if (s >= 60s)
        {
            this->fetch_internet_connection();
            m_update_clock = std::chrono::high_resolution_clock::now();
            set_seconds_left_to_auto_retry(60.0);
        }
    }

    void
    internet_service_checker::generic_treat_answer(
        pplx::task<web::http::http_response>& answer, const std::string& base_uri, std::atomic_bool internet_service_checker::*p)
    {
        answer
            .then([this, p, base_uri](web::http::http_response resp) {
                bool res = resp.status_code() == web::http::status_codes::OK;
                this->*p = res;
                if (res)
                {
                    SPDLOG_INFO("Connectivity is true for the endpoint: {}", base_uri);
                    this->set_internet_alive(true);
                }
                else
                {
                    SPDLOG_WARN("Connectivity is false for: {}", base_uri);
                }
            })
            .then([this, base_uri](pplx::task<void> previous_task) {
                try
                {
                    previous_task.wait();
                }
                catch (const std::exception& e)
                {
                    SPDLOG_WARN("pplx task error: {}, setting internet to false\n Connectivity is false for: {}", e.what(), base_uri);
                    this->dispatcher_.trigger<endpoint_nonreacheable>(base_uri);
                    this->set_internet_alive(false);
                }
            });
    }

    void
    internet_service_checker::query_internet(t_http_client_ptr& client, const std::string uri, std::atomic_bool internet_service_checker::*p) 
    {
        if (client != nullptr)
        {
            std::string base_uri     = TO_STD_STR(client->base_uri().to_string());
            auto        async_answer = async_check_retrieve(client, uri);
            generic_treat_answer(async_answer, base_uri, p);
        }
    }


    void
    internet_service_checker::fetch_internet_connection()
    {
        //query_internet(g_paprika_proxy_http_client, "/v1/coins/btc-bitcoin", &internet_service_checker::is_paprika_provider_alive);
        if (this->m_system_manager.has_system<mm2_service>() && g_mm2_default_coins_ready)
        {
            auto& mm2 = this->m_system_manager.get_system<mm2_service>();
            if (mm2.is_mm2_running())
            {
                SPDLOG_INFO("mm2 is alive, checking if ware able to fetch a simple orderbook");
                nlohmann::json      batch           = nlohmann::json::array();
<<<<<<< HEAD
                nlohmann::json      current_request = mm2::template_request("orderbook");
=======
                nlohmann::json      current_request = ::mm2::api::template_request("orderbook", true);
>>>>>>> 1ec41dd5
                t_orderbook_request req_orderbook{.base = g_primary_dex_coin, .rel = g_second_primary_dex_coin};
                mm2::to_json(current_request, req_orderbook);
                batch.push_back(current_request);
                auto async_answer = mm2.get_mm2_client().async_rpc_batch_standalone(batch);
                generic_treat_answer(async_answer, TO_STD_STR(atomic_dex::g_dex_rpc), &internet_service_checker::is_mm2_endpoint_alive);
            }
            else
            {
                SPDLOG_WARN("mm2 not running skipping internet connectivity with it");
            }
        }
        else
        {
            SPDLOG_WARN("mm2 system not available skipping internet connectivity with it");
        }
    }

    void
    internet_service_checker::on_default_coins_enabled([[maybe_unused]] const default_coins_enabled& evt)
    {
        SPDLOG_INFO("Default coins are enabled, we can now check internet with mm2 too");
        g_mm2_default_coins_ready = true;
    }
} // namespace atomic_dex<|MERGE_RESOLUTION|>--- conflicted
+++ resolved
@@ -172,11 +172,7 @@
             {
                 SPDLOG_INFO("mm2 is alive, checking if ware able to fetch a simple orderbook");
                 nlohmann::json      batch           = nlohmann::json::array();
-<<<<<<< HEAD
-                nlohmann::json      current_request = mm2::template_request("orderbook");
-=======
-                nlohmann::json      current_request = ::mm2::api::template_request("orderbook", true);
->>>>>>> 1ec41dd5
+                nlohmann::json      current_request = mm2::template_request("orderbook", true);
                 t_orderbook_request req_orderbook{.base = g_primary_dex_coin, .rel = g_second_primary_dex_coin};
                 mm2::to_json(current_request, req_orderbook);
                 batch.push_back(current_request);
