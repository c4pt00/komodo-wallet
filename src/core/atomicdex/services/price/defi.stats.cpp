--- conflicted
+++ resolved
@@ -143,10 +143,6 @@
             return volume_24h_usd;
         }
 
-<<<<<<< HEAD
-        auto defi_ticker_stats = m_defi_ticker_stats.get();
-        SPDLOG_INFO("Volume data: {}", defi_ticker_stats.dump(4));
-=======
         // Check if defi_stats_volumes is valid
         auto defi_stats_volumes = m_defi_stats_volumes.get();
         if (!defi_stats_volumes.is_object())
@@ -154,7 +150,6 @@
             SPDLOG_WARN("Invalid defi stats volumes data.");
             return volume_24h_usd;
         }
->>>>>>> 8dbad10e
         
         // Check if volumes key exists
         if (!defi_stats_volumes.contains("volumes"))
