--- conflicted
+++ resolved
@@ -60,11 +60,7 @@
 
                 //! Prepare request
                 nlohmann::json batch                = nlohmann::json::array();
-<<<<<<< HEAD
                 nlohmann::json best_orders_req_json = mm2::template_request("best_orders");
-=======
-                nlohmann::json best_orders_req_json = ::mm2::api::template_request("best_orders", true);
->>>>>>> 1ec41dd5
                 to_json(best_orders_req_json, req);
                 batch.push_back(best_orders_req_json);
 
@@ -79,12 +75,7 @@
                     if (resp.status_code() == 200)
                     {
                         auto answers           = nlohmann::json::parse(body);
-<<<<<<< HEAD
                         auto best_order_answer = mm2::rpc_process_answer_batch<t_best_orders_answer>(answers[0], "best_orders");
-=======
-                        auto best_order_answer = ::mm2::api::rpc_process_answer_batch<t_best_orders_answer>(answers[0], "best_orders");
-                        // SPDLOG_INFO("best_orders answer: {}", answers[0]);
->>>>>>> 1ec41dd5
                         if (best_order_answer.result.has_value())
                         {
                             this->m_best_orders_infos = best_order_answer.result.value();
