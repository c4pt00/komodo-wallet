--- conflicted
+++ resolved
@@ -28,15 +28,10 @@
         //! API
         pplx::task<web::http::http_response> async_rpc_batch_standalone(nlohmann::json batch_array);
 
-<<<<<<< HEAD
-        template <mm2::rpc Rpc>
+        template <rpc Rpc>
         void process_rpc_async(const std::function<void(Rpc)>& on_rpc_processed);
-        template <mm2::rpc Rpc>
+        template <rpc Rpc>
         void process_rpc_async(typename Rpc::expected_request_type request, const std::function<void(Rpc)>& on_rpc_processed);
-=======
-        template <::mm2::api::rpc Rpc>
-        void process_rpc_async(const std::function<void(typename Rpc::expected_answer_type)>& on_rpc_processed);
->>>>>>> 1ec41dd5
 
         //! Synced
         template <typename TRequest, typename TAnswer>
