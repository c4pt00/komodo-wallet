--- conflicted
+++ resolved
@@ -6,32 +6,10 @@
 
 namespace atomic_dex::mm2
 {
-<<<<<<< HEAD
     void to_json(nlohmann::json& j, const tx_history_request& cfg)
     {
         nlohmann::json obj = nlohmann::json::object();
         
-=======
-
-    void
-    to_json(nlohmann::json& j, const paging_options& cfg)
-    {
-        if (cfg.page_number.has_value())
-        {
-            j["PageNumber"] = cfg.page_number.value();
-        }
-        if (cfg.from_id.has_value())
-        {
-            j["FromId"] = cfg.from_id.value();
-        }
-    }
-
-    void
-    to_json(nlohmann::json& j, const tx_history_request& cfg)
-    {
-        nlohmann::json obj = nlohmann::json::object();
-
->>>>>>> 1ec41dd5
         obj["coin"]  = cfg.coin;
         obj["limit"] = cfg.limit;
         if (cfg.paging_options.has_value() && j.contains("mmrpc") && j.at("mmrpc").get<std::string>() == "2.0")
@@ -127,4 +105,4 @@
             answer.result = j.at("result").get<tx_history_answer_success>();
         }
     }
-} // namespace mm2::api+} // namespace atomic_dex::mm2