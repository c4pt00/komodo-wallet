--- conflicted
+++ resolved
@@ -12,11 +12,7 @@
 namespace atomic_dex::mm2
 {
     void
-<<<<<<< HEAD
-    to_json(nlohmann::json& j, const mm2::convert_address_request& req)
-=======
     to_json(nlohmann::json& j, const convert_address_request& req)
->>>>>>> 1ec41dd5
     {
         j["coin"]              = req.coin;
         j["from"]              = req.from;
