--- conflicted
+++ resolved
@@ -16,20 +16,12 @@
 
 #include <meta/detection/detection.hpp>
 
-<<<<<<< HEAD
 #include "enable_slp_rpc.hpp"
 #include "get_public_key_rpc.hpp"
 #include "enable_bch_with_tokens_rpc.hpp"
 #include "mm2.client.hpp"
 #include "mm2.hpp"
-=======
-// Project Headers
-#include "atomicdex/api/mm2/mm2.client.hpp"
-#include "atomicdex/api/mm2/mm2.hpp"
-#include "atomicdex/api/mm2/rpc.tx.history.hpp"
 #include "atomicdex/constants/dex.constants.hpp"
-#include "rpc.get.public.key.hpp"
->>>>>>> ddcf8f8d
 #include "rpc.hpp"
 #include "rpc.tx.history.hpp"
 
@@ -40,14 +32,13 @@
 
     t_http_client generate_client()
     {
-        web::http::client::http_client_config cfg;
         using namespace std::chrono_literals;
-        cfg.set_timeout(30s);
-<<<<<<< HEAD
-        return web::http::client::http_client(FROM_STD_STR(atomic_dex::mm2::g_endpoint), cfg);
-=======
-        return web::http::client::http_client(FROM_STD_STR(atomic_dex::g_dex_rpc), cfg);
->>>>>>> ddcf8f8d
+        
+        constexpr auto                          client_timeout = 30s;
+        web::http::client::http_client_config   cfg;
+        
+        cfg.set_timeout(client_timeout);
+        return {FROM_STD_STR(atomic_dex::g_dex_rpc), cfg};
     }
 
     template <atomic_dex::mm2::rpc Rpc>
