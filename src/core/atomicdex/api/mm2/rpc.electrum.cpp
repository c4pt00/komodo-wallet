--- conflicted
+++ resolved
@@ -40,18 +40,12 @@
             j["swap_contract_address"] = cfg.is_testnet ? cfg.testnet_qrc_swap_contract_address : cfg.mainnet_qrc_swap_contract_address;
             j["fallback_swap_contract"] = cfg.is_testnet ? cfg.testnet_fallback_qrc_swap_contract_address : cfg.mainnet_fallback_qrc_swap_contract_address;
         }
-<<<<<<< HEAD
-
-        if (cfg.address_format.has_value()) {
-            j["address_format"] = cfg.address_format.value();
-        }
 
         if (cfg.bchd_urls.has_value()) {
             j["bchd_urls"] = cfg.bchd_urls.value();
             j["allow_slp_unsafe_conf"] = cfg.allow_slp_unsafe_conf.value_or(false);
         }
-        //SPDLOG_INFO("electrum: {}", j.dump());
-=======
+
         if (cfg.address_format.has_value())
         {
             j["address_format"] = cfg.address_format.value();
@@ -60,7 +54,6 @@
         {
             j["utxo_merge_params"] = cfg.merge_params.value();
         }
->>>>>>> 6a2ede03
     }
 
     //! Deserialization
