/******************************************************************************
 * Copyright © 2013-2021 The Komodo Platform Developers.                      *
 *                                                                            *
 * See the AUTHORS, DEVELOPER-AGREEMENT and LICENSE files at                  *
 * the top-level directory of this distribution for the individual copyright  *
 * holder information and the developer policies on copyright and licensing.  *
 *                                                                            *
 * Unless otherwise agreed in a custom licensing agreement, no part of the    *
 * Komodo Platform software, including this file may be copied, modified,     *
 * propagated or distributed except according to the terms contained in the   *
 * LICENSE file                                                               *
 *                                                                            *
 * Removal or modification of this copyright notice is prohibited.            *
 *                                                                            *
 ******************************************************************************/

//! Deps
#include <boost/algorithm/string/case_conv.hpp>

//! Project Headers
#include "atomicdex/api/mm2/mm2.hpp"
#include "atomicdex/api/mm2/rpc.best.orders.hpp"
#include "atomicdex/api/mm2/rpc.convertaddress.hpp"
#include "atomicdex/api/mm2/rpc.min.volume.hpp"
#include "atomicdex/api/mm2/rpc.orderbook.hpp"
#include "atomicdex/api/mm2/rpc.recover.funds.hpp"
#include "atomicdex/api/mm2/rpc.trade.preimage.hpp"
#include "atomicdex/api/mm2/rpc.validate.address.hpp"
#include "atomicdex/api/mm2/rpc.withdraw.hpp"
#include "atomicdex/api/mm2/rpc2.withdraw_status.hpp"
#include "atomicdex/api/mm2/rpc.recover.funds.hpp"
#include "atomicdex/pages/qt.settings.page.hpp"
#include "atomicdex/services/price/global.provider.hpp"
#include "atomicdex/utilities/global.utilities.hpp"
#include "atomicdex/utilities/qt.utilities.hpp"

//! Utilities
namespace
{
    ag::ecs::system_manager* g_system_mgr = nullptr;

    template <typename RpcSuccessReturnType, typename RpcReturnType>
    void
    extract_rpc_json_answer(const nlohmann::json& j, RpcReturnType& answer)
    {
        if (j.contains("error") && j.at("error").is_string())
        {
            answer.error = j.at("error").get<std::string>();
        }
        else if (j.contains("result"))
        {
            answer.result = j.at("result").get<RpcSuccessReturnType>();
        }
    }

    std::pair<QString, QString>
    extract_error(const nlohmann::json& events, const QStringList& error_events)
    {
        for (auto&& cur_event: events)
        {
            if (std::any_of(
                    std::begin(error_events), std::end(error_events),
                    [&cur_event](auto&& error_str) { return cur_event.at("state").get<std::string>() == error_str.toStdString(); }))
            {
                //! It's an error
                if (cur_event.contains("data") && cur_event.at("data").contains("error"))
                {
                    return {
                        QString::fromStdString(cur_event.at("state").get<std::string>()),
                        QString::fromStdString(cur_event.at("data").at("error").get<std::string>())};
                }
            }
        }
        return {};
    }

    QString
    determine_order_status_from_last_event(const nlohmann::json& events, const QStringList& error_events)
    {
        if (events.empty())
        {
            return "matching";
        }
        auto last_event = events.back().at("state").get<std::string>();
        if (last_event == "Started")
        {
            return "matched";
        }

        if (last_event == "TakerPaymentWaitRefundStarted" || last_event == "MakerPaymentWaitRefundStarted")
        {
            return "refunding";
        }

        QString status = "ongoing";

        if (last_event == "Finished")
        {
            status = "successful";
            //! Find error or not
            for (auto&& cur_event: events)
            {
                if (cur_event.contains("data") && cur_event.at("data").contains("error") &&
                    std::any_of(
                        std::begin(error_events), std::end(error_events),
                        [&cur_event](auto&& error_str) { return cur_event.at("state").get<std::string>() == error_str.toStdString(); }))
                {
                    status = "failed";
                }
            }
        }

        return status;
    }

    QString
    determine_payment_id(const nlohmann::json& events, bool am_i_maker, bool want_taker_id)
    {
        QString result = "";

        if (events.empty())
        {
            return result;
        }

        std::string search_name;
        if (am_i_maker)
        {
            search_name = want_taker_id ? "TakerPaymentSpent" : "MakerPaymentSent";
        }
        else
        {
            search_name = want_taker_id ? "TakerPaymentSent" : "MakerPaymentSpent";
        }
        for (auto&& cur_event: events)
        {
            if (cur_event.at("state").get<std::string>() == search_name)
            {
                result = QString::fromStdString(cur_event.at("data").at("tx_hash").get<std::string>());
            }
        }
        return result;
    }

    std::pair<std::string, std::string>
    determine_amounts_in_current_currency(
        const std::string& base_coin, const std::string& base_amount, const std::string& rel_coin, const std::string& rel_amount)
    {
        try
        {
            if (g_system_mgr != nullptr && g_system_mgr->has_systems<atomic_dex::settings_page, atomic_dex::global_price_service>())
            {
                const auto& settings_system     = g_system_mgr->get_system<atomic_dex::settings_page>();
                const auto& current_currency    = settings_system.get_current_currency().toStdString();
                const auto& global_price_system = g_system_mgr->get_system<atomic_dex::global_price_service>();
                std::string base_amount_in_currency;
                std::string rel_amount_in_currency;

                base_amount_in_currency = global_price_system.get_price_as_currency_from_amount(current_currency, base_coin, base_amount);
                rel_amount_in_currency  = global_price_system.get_price_as_currency_from_amount(current_currency, rel_coin, rel_amount);
                return std::make_pair(base_amount_in_currency, rel_amount_in_currency);
            }
        }
        catch (const std::exception& error)
        {
            SPDLOG_ERROR("Exception caught: {}", error.what());
        }
        return {};
    }
} // namespace

namespace atomic_dex::mm2
{
    void
    to_json(nlohmann::json& j, const send_raw_transaction_request& cfg)
    {
        j["coin"]   = cfg.coin;
        j["tx_hex"] = cfg.tx_hex;
    }

    void
    from_json(const nlohmann::json& j, send_raw_transaction_answer& answer)
    {
        j.at("tx_hash").get_to(answer.tx_hash);
    }

    void
    to_json(nlohmann::json& j, const trade_fee_request& cfg)
    {
        j["coin"] = cfg.coin;
    }

    void
    from_json(const nlohmann::json& j, trade_fee_answer& cfg)
    {
        j.at("result").at("amount").get_to(cfg.amount);
        j.at("result").at("coin").get_to(cfg.coin);
    }

    void
    to_json(nlohmann::json& j, const cancel_order_request& request)
    {
        j["uuid"] = request.uuid;
    }

    void
    from_json(const nlohmann::json& j, cancel_order_answer& answer)
    {
        if (j.count("error") == 1)
        {
            answer.error = j.at("error").get<std::string>();
        }
        else
        {
            answer.result = j.at("result").get<std::string>();
        }
    }

    void
    to_json(nlohmann::json& j, const cancel_data& cfg)
    {
        if (cfg.pair.has_value())
        {
            auto [base, rel] = cfg.pair.value();
            j["base"]        = base;
            j["rel"]         = rel;
        }
        else if (cfg.ticker.has_value())
        {
            j["ticker"] = cfg.ticker.value();
        }
    }

    void
    to_json(nlohmann::json& j, const cancel_type& cfg)
    {
        j["type"] = cfg.type;
        if (cfg.type not_eq "All" and cfg.data.has_value())
        {
            j["data"] = cfg.data.value();
        }
    }

    void
    to_json(nlohmann::json& j, const cancel_all_orders_request& cfg)
    {
        j["cancel_by"] = cfg.cancel_by;
    }

    void
    from_json(const nlohmann::json& j, cancel_all_orders_answer& answer)
    {
        j.at("result").at("cancelled").get_to(answer.cancelled);
        j.at("result").at("currently_matching").get_to(answer.currently_matching);
    }

    void
    from_json(const nlohmann::json& j, my_orders_answer& answer)
    {
        // answer.orders.reserve(j.at("result").at("maker_orders").size() + j.at("result").at("taker_orders").size());

        auto filler_functor = [&answer](const std::string& key, const nlohmann::json& value, bool is_maker)
        {
            using namespace date;
            const auto time_key = value.at("created_at").get<std::size_t>();

            std::string action = "";
            if (not is_maker)
            {
                value.at("request").at("action").get_to(action);
            }
            using namespace atomic_dex;
            const auto     price       = is_maker ? atomic_dex::utils::adjust_precision(value.at("price").get<std::string>()) : "0";
            const auto     base_coin   = is_maker ? QString::fromStdString(value.at("base").get<std::string>())
                                                  : QString::fromStdString(value.at("request").at("base").get<std::string>());
            const auto     rel_coin    = is_maker ? QString::fromStdString(value.at("rel").get<std::string>())
                                                  : QString::fromStdString(value.at("request").at("rel").get<std::string>());
            const auto     base_amount = is_maker ? QString::fromStdString(value.at("available_amount").get<std::string>())
                                                  : QString::fromStdString(value.at("request").at("base_amount").get<std::string>());
            const auto     rel_amount = is_maker ? QString::fromStdString((safe_float(price) * safe_float(base_amount.toStdString())).convert_to<std::string>())
                                                 : QString::fromStdString(value.at("request").at("rel_amount").get<std::string>());
            nlohmann::json conf_settings = is_maker ? value.at("conf_settings") : nlohmann::json();
            order_swaps_data contents{
                .is_maker       = is_maker,
                .base_coin      = action == "Sell" ? base_coin : rel_coin,
                .rel_coin       = action == "Sell" ? rel_coin : base_coin,
                .base_amount    = action == "Sell" ? base_amount : rel_amount,
                .rel_amount     = action == "Sell" ? rel_amount : base_amount,
                .order_type     = is_maker ? "maker" : "taker",
                .human_date     = QString::fromStdString(atomic_dex::utils::to_human_date<std::chrono::seconds>(time_key / 1000, "%F %T")),
                .unix_timestamp = static_cast<unsigned long long>(time_key),
                .order_id       = QString::fromStdString(key),
                .order_status   = "matching",
                .is_swap        = false,
                .is_cancellable = value.at("cancellable").get<bool>(),
                .is_recoverable = false,
                .min_volume     = is_maker ? QString::fromStdString(value.at("min_base_vol").get<std::string>()) : std::optional<QString>(std::nullopt),
                .conf_settings  = conf_settings};
            if (action.empty() && contents.order_type == "maker")
            {
                contents.base_coin   = base_coin;
                contents.rel_coin    = rel_coin;
                contents.base_amount = base_amount;
                contents.rel_amount  = rel_amount;
            }
            auto&& [base_fiat_value, rel_fiat_value] = determine_amounts_in_current_currency(
                contents.base_coin.toStdString(), contents.base_amount.toStdString(), contents.rel_coin.toStdString(), contents.rel_amount.toStdString());
            contents.base_amount_fiat = QString::fromStdString(base_fiat_value);
            contents.rel_amount_fiat  = QString::fromStdString(rel_fiat_value);
            contents.ticker_pair      = contents.base_coin + "/" + contents.rel_coin;
            answer.orders_id.emplace(key);
            answer.orders.emplace_back(std::move(contents));
        };

        for (auto&& [key, value]: j.at("result").at("maker_orders").items()) { filler_functor(key, value, true); }
        for (auto&& [key, value]: j.at("result").at("taker_orders").items()) { filler_functor(key, value, false); }
    }

    void
    to_json(nlohmann::json& j, const active_swaps_request& request)
    {
        if (request.statuses.has_value())
        {
            j["statuses"] = request.statuses.value();
        }
        else
        {
            j["statuses"] = nullptr;
        }
    }

    void
    from_json(const nlohmann::json& j, active_swaps_answer& answer)
    {
        if (j.contains("statuses"))
        {
            const auto& statuses = j.at("statuses");
            j.at("uuids").get_to(answer.uuids);
            answer.swaps.reserve(answer.uuids.size());
            for (auto&& [key, value]: statuses.items())
            {
                order_swaps_data to_add;
                from_json(value, to_add);
                answer.swaps.emplace_back(std::move(to_add));
            }
        }
    }

    void
    to_json(nlohmann::json& j, const show_priv_key_request& request)
    {
        j["coin"] = request.coin;
    }

    void
    from_json(const nlohmann::json& j, show_priv_key_answer& answer)
    {
        j.at("result").at("coin").get_to(answer.coin);
        j.at("result").at("priv_key").get_to(answer.priv_key);
    }

    void
    to_json(nlohmann::json& j, const my_recent_swaps_request& request)
    {
        j["limit"] = request.limit;
        if (request.from_uuid.has_value())
        {
            j["from_uuid"] = request.from_uuid.value();
        }
        if (request.page_number.has_value())
        {
            j["page_number"] = request.page_number.value();
        }

        if (request.my_coin.has_value())
        {
            j["my_coin"] = request.my_coin.value();
        }

        if (request.other_coin.has_value())
        {
            j["other_coin"] = request.other_coin.value();
        }

        if (request.from_timestamp.has_value())
        {
            j["from_timestamp"] = request.from_timestamp.value();
        }

        if (request.to_timestamp.has_value())
        {
            j["to_timestamp"] = request.to_timestamp.value();
        }
        // SPDLOG_INFO("Full request: {}", j.dump(4));
    }

    void
    from_json(const nlohmann::json& j, order_swaps_data& contents)
    {
        // spdlog::stopwatch stopwatch;
        using namespace date;
        using namespace std::chrono;
        using namespace atomic_dex;

        const auto taker_coin   = QString::fromStdString(j.at("taker_coin").get<std::string>());
        const auto maker_coin   = QString::fromStdString(j.at("maker_coin").get<std::string>());
        const auto maker_amount = QString::fromStdString(atomic_dex::utils::adjust_precision(j.at("maker_amount").get<std::string>()));
        const auto taker_amount = QString::fromStdString(atomic_dex::utils::adjust_precision(j.at("taker_amount").get<std::string>()));

        contents.error_events   = vector_std_string_to_qt_string_list(j.at("error_events").get<std::vector<std::string>>());
        contents.success_events = vector_std_string_to_qt_string_list(j.at("success_events").get<std::vector<std::string>>());
        contents.order_id       = QString::fromStdString(j.at("uuid").get<std::string>());
        contents.order_type     = QString::fromStdString(boost::algorithm::to_lower_copy(j.at("type").get<std::string>()));
        contents.is_maker       = contents.order_type == "maker";
        contents.is_recoverable = j.at("recoverable").get<bool>();
        contents.base_coin      = contents.is_maker ? maker_coin : taker_coin;
        contents.rel_coin       = contents.is_maker ? taker_coin : maker_coin;
        contents.base_amount    = contents.is_maker ? maker_amount : taker_amount;
        contents.rel_amount     = contents.is_maker ? taker_amount : maker_amount;

        nlohmann::json events_array = nlohmann::json::array();

        using t_event_timestamp_registry = std::unordered_map<std::string, std::uint64_t>;
        t_event_timestamp_registry event_timestamp_registry;
        double                     total_time_in_ms = 0.00;

        std::size_t idx    = 0;
        const auto& events = j.at("events");
        for (auto&& content: events)
        {
            const nlohmann::json& j_evt      = content.at("event");
            auto                  timestamp  = content.at("timestamp").get<std::size_t>();
            std::string           human_date = atomic_dex::utils::to_human_date<std::chrono::seconds>(timestamp / 1000, "%F %H:%M:%S");
            auto                  evt_type   = j_evt.at("type").get<std::string>();

            auto rate_bundler =
                [&event_timestamp_registry, &total_time_in_ms](nlohmann::json& jf_evt, const std::string& event_type, const std::string& previous_event)
            {
                if (event_timestamp_registry.count(previous_event) != 0)
                {
                    std::int64_t ts                               = event_timestamp_registry.at(previous_event);
                    jf_evt["started_at"]                          = ts;
                    std::int64_t                              ts2 = jf_evt.at("timestamp").get<std::int64_t>();
                    date::sys_time<std::chrono::milliseconds> t1{std::chrono::milliseconds{ts}};
                    date::sys_time<std::chrono::milliseconds> t2{std::chrono::milliseconds{ts2}};
                    double                                    res = std::chrono::duration_cast<std::chrono::milliseconds>(t2 - t1).count();
                    jf_evt["time_diff"]                           = res;
                    event_timestamp_registry[event_type]          = ts2; // Negotiated finished at this time
                    total_time_in_ms += res;
                }
            };

            if (j_evt.count("data") == 0)
            {
                nlohmann::json jf_evt = {{"state", evt_type}, {"human_timestamp", human_date}, {"timestamp", timestamp}};

                if (idx > 0)
                {
                    rate_bundler(jf_evt, evt_type, events[idx - 1].at("event").at("type").get<std::string>());
                }

                events_array.push_back(jf_evt);
            }
            else
            {
                nlohmann::json jf_evt = {{"state", evt_type}, {"human_timestamp", human_date}, {"data", j_evt.at("data")}, {"timestamp", timestamp}};
                if (evt_type == "Started")
                {
                    std::int64_t ts                               = jf_evt.at("data").at("started_at").get<std::int64_t>() * 1000;
                    jf_evt["started_at"]                          = ts;
                    std::int64_t                              ts2 = jf_evt.at("timestamp").get<std::int64_t>();
                    date::sys_time<std::chrono::milliseconds> t1{std::chrono::milliseconds{ts}};
                    date::sys_time<std::chrono::milliseconds> t2{std::chrono::milliseconds{ts2}};
                    double                                    res = std::chrono::duration_cast<std::chrono::milliseconds>(t2 - t1).count();
                    jf_evt["time_diff"]                           = res;
                    event_timestamp_registry["Started"]           = ts2; // Started finished at this time
                    total_time_in_ms += res;

                    if (jf_evt.at("data").contains("taker_payment_lock"))
                    {
                        contents.paymentLock                     = jf_evt.at("data").at("taker_payment_lock").get<unsigned long long>() * 1000;
                    }
                    else if (jf_evt.at("data").contains("maker_payment_lock"))
                    {
                        contents.paymentLock                     = jf_evt.at("data").at("maker_payment_lock").get<unsigned long long>() * 1000;
                    }
                }

                if (idx > 0)
                {
                    rate_bundler(jf_evt, evt_type, events[idx - 1].at("event").at("type").get<std::string>());
                }

                events_array.push_back(jf_evt);
            }
            idx += 1;
        }
        contents.events           = nlohmann_json_array_to_qt_json_array(events_array);
        contents.human_date       = not events_array.empty() ? QString::fromStdString(events_array.back().at("human_timestamp").get<std::string>()) : "";
        contents.unix_timestamp   = not events_array.empty() ? events_array.back().at("timestamp").get<unsigned long long>() : 0;
        contents.order_status     = determine_order_status_from_last_event(events_array, contents.error_events);
        contents.is_swap          = true;
        contents.is_cancellable   = false;
        contents.maker_payment_id = determine_payment_id(events_array, contents.is_maker, false);
        contents.taker_payment_id = determine_payment_id(events_array, contents.is_maker, true);

        auto&& [base_fiat_value, rel_fiat_value] = determine_amounts_in_current_currency(
            contents.base_coin.toStdString(), contents.base_amount.toStdString(), contents.rel_coin.toStdString(), contents.rel_amount.toStdString());
        contents.base_amount_fiat = QString::fromStdString(base_fiat_value);
        contents.rel_amount_fiat  = QString::fromStdString(rel_fiat_value);
        contents.ticker_pair      = contents.base_coin + "/" + contents.rel_coin;
        if (contents.order_status == "failed")
        {
            auto error                   = extract_error(events_array, contents.error_events);
            contents.order_error_state   = error.first;
            contents.order_error_message = error.second;
        }
        // SPDLOG_INFO("from_json(order_swaps_data) -> {} seconds", stopwatch);
    }

    void
    from_json(const nlohmann::json& j, my_recent_swaps_answer_success& results)
    {
        // spdlog::stopwatch                                    stopwatch;
        std::unordered_map<std::string, std::vector<double>> events_time_registry;
        const auto&                                          swaps = j.at("swaps");
        results.swaps.reserve(swaps.size());
        results.swaps_id.reserve(swaps.size());
        for (auto&& cur: swaps)
        {
            if (cur.is_null())
            {
                SPDLOG_WARN("Current swap object is null - skipping");
                continue;
            }
            order_swaps_data to_add;
            from_json(cur, to_add);
            for (auto&& cur_event: to_add.events)
            {
                if (cur_event.isObject())
                {
                    if (auto cur_obj = cur_event.toObject(); cur_obj.contains("time_diff"))
                    {
                        events_time_registry[cur_obj.value("state").toString().toStdString()].push_back(cur_obj.value("time_diff").toDouble());
                    }
                }
            }
            results.swaps_id.emplace(to_add.order_id.toStdString());
            results.swaps.emplace_back(std::move(to_add));
        }
        j.at("limit").get_to(results.limit);
        j.at("skipped").get_to(results.skipped);
        j.at("total").get_to(results.total);
        j.at("page_number").get_to(results.page_number);
        j.at("total_pages").get_to(results.total_pages);
        results.average_events_time = nlohmann::json::object();

        for (auto&& [evt_name, values]: events_time_registry)
        {
            double sum = 0;
            for (auto&& cur_value: values) { sum += cur_value; }
            double average                        = sum / values.size();
            results.average_events_time[evt_name] = average;
        }
    }

    void
    from_json(const nlohmann::json& j, my_recent_swaps_answer& answer)
    {
        if (j.find("result") != j.end())
        {
            answer.result                    = j.at("result").get<my_recent_swaps_answer_success>();
            answer.result.value().raw_result = answer.raw_result;
        }
        else if (j.find("error") != j.end())
        {
            answer.error = j.at("error").get<std::string>();
        }
    }

    nlohmann::json
    template_request(std::string method_name, bool is_protocol_v2)
    {
        nlohmann::json request = {{"method", std::move(method_name)}, {"userpass", get_rpc_password()}};
        if (is_protocol_v2)
        {
            request["mmrpc"] = "2.0";
        }
        return request;
    }

    std::string
    rpc_version()
    {
        nlohmann::json json_data = template_request("version");
        try
        {
            auto                    client = std::make_unique<web::http::client::http_client>(FROM_STD_STR(atomic_dex::g_dex_rpc));
            web::http::http_request request;
            request.set_method(web::http::methods::POST);
            request.set_body(json_data.dump());
            web::http::http_response resp = client->request(request).get();
            if (resp.status_code() == 200)
            {
                std::string    body      = TO_STD_STR(resp.extract_string(true).get());
                nlohmann::json body_json = nlohmann::json::parse(body);
                return body_json.at("result").get<std::string>();
            }

            return "error occured during rpc_version";
        }
        catch (const web::http::http_exception& exception)
        {
            return "error occured during rpc_version";
        }
        return "";
    }

    kmd_rewards_info_answer
    process_kmd_rewards_answer(nlohmann::json result)
    {
        kmd_rewards_info_answer out;
        out.result                                       = result;
        auto transform_timestamp_into_human_date_functor = [](nlohmann::json& obj, const std::string& field)
        {
            if (obj.contains(field))
            {
                auto obj_timestamp         = obj.at(field).get<std::size_t>();
                obj[field + "_human_date"] = atomic_dex::utils::to_human_date<std::chrono::seconds>(obj_timestamp, "%e %b %Y, %H:%M");
            }
        };

        for (auto&& obj: out.result.at("result"))
        {
            for (const auto& field: {"accrue_start_at", "accrue_stop_at", "locktime"}) { transform_timestamp_into_human_date_functor(obj, field); }
        }
        return out;
    }

    nlohmann::json
    basic_batch_answer(const web::http::http_response& resp)
    {
        nlohmann::json answer;
        std::string    body = TO_STD_STR(resp.extract_string(true).get());
        try
        {
            answer = nlohmann::json::parse(body);
        }
        catch (const nlohmann::detail::parse_error& err)
        {
            SPDLOG_ERROR("exception caught {}, body: {}", err.what(), body);
            answer["error"] = body;
        }
        return answer;
    }

    static inline std::string&
    access_rpc_password()
    {
        static std::string rpc_password;
        return rpc_password;
    }

    void
    set_rpc_password(std::string rpc_password)
    {
        access_rpc_password() = std::move(rpc_password);
    }

    const std::string&
    get_rpc_password()
    {
        return access_rpc_password();
    }

    pplx::task<web::http::http_response>
    async_process_rpc_get(t_http_client_ptr& client, const std::string rpc_command, const std::string& url)
    {
        SPDLOG_INFO("Processing rpc call: {}, url: {}, endpoint: {}", rpc_command, url, TO_STD_STR(client->base_uri().to_string()));

        web::http::http_request req;
        req.set_method(web::http::methods::GET);
        if (not url.empty())
        {
            req.set_request_uri(FROM_STD_STR(url));
        }
        return client->request(req);
    }

    template <typename RpcReturnType>
    RpcReturnType
    rpc_process_answer_batch(nlohmann::json& json_answer, const std::string& rpc_command)
    {
        RpcReturnType answer;

        try
        {
            from_json(json_answer, answer);
            answer.rpc_result_code = 200;
        }
        catch (const std::exception& error)
        {
            SPDLOG_ERROR("exception caught for rpc {} answer: {}, exception: {}", rpc_command, json_answer.dump(4), error.what());
            answer.rpc_result_code = -1;
            answer.raw_result      = error.what();
        }

        return answer;
    }

<<<<<<< HEAD
    template mm2::withdraw_answer              rpc_process_answer_batch(nlohmann::json& json_answer, const std::string& rpc_command);
    template mm2::my_orders_answer             rpc_process_answer_batch(nlohmann::json& json_answer, const std::string& rpc_command);
    template mm2::orderbook_answer             rpc_process_answer_batch(nlohmann::json& json_answer, const std::string& rpc_command);
    template mm2::trade_fee_answer             rpc_process_answer_batch(nlohmann::json& json_answer, const std::string& rpc_command);
    template mm2::max_taker_vol_answer         rpc_process_answer_batch(nlohmann::json& json_answer, const std::string& rpc_command);
    template mm2::min_volume_answer            rpc_process_answer_batch(nlohmann::json& json_answer, const std::string& rpc_command);
    template mm2::my_recent_swaps_answer       rpc_process_answer_batch(nlohmann::json& json_answer, const std::string& rpc_command);
    template mm2::active_swaps_answer          rpc_process_answer_batch(nlohmann::json& json_answer, const std::string& rpc_command);
    template mm2::show_priv_key_answer         rpc_process_answer_batch(nlohmann::json& json_answer, const std::string& rpc_command);
    template mm2::trade_preimage_answer        rpc_process_answer_batch(nlohmann::json& json_answer, const std::string& rpc_command);
    template mm2::best_orders_answer           rpc_process_answer_batch(nlohmann::json& json_answer, const std::string& rpc_command);
    template mm2::validate_address_answer      rpc_process_answer_batch(nlohmann::json& json_answer, const std::string& rpc_command);
    template mm2::convert_address_answer       rpc_process_answer_batch(nlohmann::json& json_answer, const std::string& rpc_command);
    template mm2::recover_funds_of_swap_answer rpc_process_answer_batch(nlohmann::json& json_answer, const std::string& rpc_command);
=======
    template mm2::api::withdraw_answer               rpc_process_answer_batch(nlohmann::json& json_answer, const std::string& rpc_command);
    template mm2::api::withdraw_status_answer        rpc_process_answer_batch(nlohmann::json& json_answer, const std::string& rpc_command);
    template mm2::api::my_orders_answer              rpc_process_answer_batch(nlohmann::json& json_answer, const std::string& rpc_command);
    template mm2::api::orderbook_answer              rpc_process_answer_batch(nlohmann::json& json_answer, const std::string& rpc_command);
    template mm2::api::trade_fee_answer              rpc_process_answer_batch(nlohmann::json& json_answer, const std::string& rpc_command);
    template mm2::api::max_taker_vol_answer          rpc_process_answer_batch(nlohmann::json& json_answer, const std::string& rpc_command);
    template mm2::api::min_volume_answer             rpc_process_answer_batch(nlohmann::json& json_answer, const std::string& rpc_command);
    template mm2::api::my_recent_swaps_answer        rpc_process_answer_batch(nlohmann::json& json_answer, const std::string& rpc_command);
    template mm2::api::active_swaps_answer           rpc_process_answer_batch(nlohmann::json& json_answer, const std::string& rpc_command);
    template mm2::api::show_priv_key_answer          rpc_process_answer_batch(nlohmann::json& json_answer, const std::string& rpc_command);
    template mm2::api::trade_preimage_answer         rpc_process_answer_batch(nlohmann::json& json_answer, const std::string& rpc_command);
    template mm2::api::best_orders_answer            rpc_process_answer_batch(nlohmann::json& json_answer, const std::string& rpc_command);
    template mm2::api::validate_address_answer       rpc_process_answer_batch(nlohmann::json& json_answer, const std::string& rpc_command);
    template mm2::api::convert_address_answer        rpc_process_answer_batch(nlohmann::json& json_answer, const std::string& rpc_command);
    template mm2::api::recover_funds_of_swap_answer  rpc_process_answer_batch(nlohmann::json& json_answer, const std::string& rpc_command);
>>>>>>> 1ec41dd5

    void
    set_system_manager(ag::ecs::system_manager& system_manager)
    {
        g_system_mgr = std::addressof(system_manager);
    }
} // namespace atomic_dex::mm2<|MERGE_RESOLUTION|>--- conflicted
+++ resolved
@@ -708,38 +708,21 @@
         return answer;
     }
 
-<<<<<<< HEAD
-    template mm2::withdraw_answer              rpc_process_answer_batch(nlohmann::json& json_answer, const std::string& rpc_command);
-    template mm2::my_orders_answer             rpc_process_answer_batch(nlohmann::json& json_answer, const std::string& rpc_command);
-    template mm2::orderbook_answer             rpc_process_answer_batch(nlohmann::json& json_answer, const std::string& rpc_command);
-    template mm2::trade_fee_answer             rpc_process_answer_batch(nlohmann::json& json_answer, const std::string& rpc_command);
-    template mm2::max_taker_vol_answer         rpc_process_answer_batch(nlohmann::json& json_answer, const std::string& rpc_command);
-    template mm2::min_volume_answer            rpc_process_answer_batch(nlohmann::json& json_answer, const std::string& rpc_command);
-    template mm2::my_recent_swaps_answer       rpc_process_answer_batch(nlohmann::json& json_answer, const std::string& rpc_command);
-    template mm2::active_swaps_answer          rpc_process_answer_batch(nlohmann::json& json_answer, const std::string& rpc_command);
-    template mm2::show_priv_key_answer         rpc_process_answer_batch(nlohmann::json& json_answer, const std::string& rpc_command);
-    template mm2::trade_preimage_answer        rpc_process_answer_batch(nlohmann::json& json_answer, const std::string& rpc_command);
-    template mm2::best_orders_answer           rpc_process_answer_batch(nlohmann::json& json_answer, const std::string& rpc_command);
-    template mm2::validate_address_answer      rpc_process_answer_batch(nlohmann::json& json_answer, const std::string& rpc_command);
-    template mm2::convert_address_answer       rpc_process_answer_batch(nlohmann::json& json_answer, const std::string& rpc_command);
-    template mm2::recover_funds_of_swap_answer rpc_process_answer_batch(nlohmann::json& json_answer, const std::string& rpc_command);
-=======
-    template mm2::api::withdraw_answer               rpc_process_answer_batch(nlohmann::json& json_answer, const std::string& rpc_command);
-    template mm2::api::withdraw_status_answer        rpc_process_answer_batch(nlohmann::json& json_answer, const std::string& rpc_command);
-    template mm2::api::my_orders_answer              rpc_process_answer_batch(nlohmann::json& json_answer, const std::string& rpc_command);
-    template mm2::api::orderbook_answer              rpc_process_answer_batch(nlohmann::json& json_answer, const std::string& rpc_command);
-    template mm2::api::trade_fee_answer              rpc_process_answer_batch(nlohmann::json& json_answer, const std::string& rpc_command);
-    template mm2::api::max_taker_vol_answer          rpc_process_answer_batch(nlohmann::json& json_answer, const std::string& rpc_command);
-    template mm2::api::min_volume_answer             rpc_process_answer_batch(nlohmann::json& json_answer, const std::string& rpc_command);
-    template mm2::api::my_recent_swaps_answer        rpc_process_answer_batch(nlohmann::json& json_answer, const std::string& rpc_command);
-    template mm2::api::active_swaps_answer           rpc_process_answer_batch(nlohmann::json& json_answer, const std::string& rpc_command);
-    template mm2::api::show_priv_key_answer          rpc_process_answer_batch(nlohmann::json& json_answer, const std::string& rpc_command);
-    template mm2::api::trade_preimage_answer         rpc_process_answer_batch(nlohmann::json& json_answer, const std::string& rpc_command);
-    template mm2::api::best_orders_answer            rpc_process_answer_batch(nlohmann::json& json_answer, const std::string& rpc_command);
-    template mm2::api::validate_address_answer       rpc_process_answer_batch(nlohmann::json& json_answer, const std::string& rpc_command);
-    template mm2::api::convert_address_answer        rpc_process_answer_batch(nlohmann::json& json_answer, const std::string& rpc_command);
-    template mm2::api::recover_funds_of_swap_answer  rpc_process_answer_batch(nlohmann::json& json_answer, const std::string& rpc_command);
->>>>>>> 1ec41dd5
+    template mm2::withdraw_answer               rpc_process_answer_batch(nlohmann::json& json_answer, const std::string& rpc_command);
+    template mm2::withdraw_status_answer        rpc_process_answer_batch(nlohmann::json& json_answer, const std::string& rpc_command);
+    template mm2::my_orders_answer              rpc_process_answer_batch(nlohmann::json& json_answer, const std::string& rpc_command);
+    template mm2::orderbook_answer              rpc_process_answer_batch(nlohmann::json& json_answer, const std::string& rpc_command);
+    template mm2::trade_fee_answer              rpc_process_answer_batch(nlohmann::json& json_answer, const std::string& rpc_command);
+    template mm2::max_taker_vol_answer          rpc_process_answer_batch(nlohmann::json& json_answer, const std::string& rpc_command);
+    template mm2::min_volume_answer             rpc_process_answer_batch(nlohmann::json& json_answer, const std::string& rpc_command);
+    template mm2::my_recent_swaps_answer        rpc_process_answer_batch(nlohmann::json& json_answer, const std::string& rpc_command);
+    template mm2::active_swaps_answer           rpc_process_answer_batch(nlohmann::json& json_answer, const std::string& rpc_command);
+    template mm2::show_priv_key_answer          rpc_process_answer_batch(nlohmann::json& json_answer, const std::string& rpc_command);
+    template mm2::trade_preimage_answer         rpc_process_answer_batch(nlohmann::json& json_answer, const std::string& rpc_command);
+    template mm2::best_orders_answer            rpc_process_answer_batch(nlohmann::json& json_answer, const std::string& rpc_command);
+    template mm2::validate_address_answer       rpc_process_answer_batch(nlohmann::json& json_answer, const std::string& rpc_command);
+    template mm2::convert_address_answer        rpc_process_answer_batch(nlohmann::json& json_answer, const std::string& rpc_command);
+    template mm2::recover_funds_of_swap_answer  rpc_process_answer_batch(nlohmann::json& json_answer, const std::string& rpc_command);
 
     void
     set_system_manager(ag::ecs::system_manager& system_manager)
