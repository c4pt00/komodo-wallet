#pragma once

#include <optional>
#include <string>

//! Deps
#include <nlohmann/json_fwd.hpp>

//! Our Headers
#include "transaction.data.hpp"

<<<<<<< HEAD
namespace mm2::api
{    
    struct paging_options
    {
        std::optional<std::size_t> page_number;
        std::optional<std::string> from_id;
    };

    void to_json(nlohmann::json& j, const paging_options& cfg);
    
=======
namespace atomic_dex::mm2
{
>>>>>>> 37b90115
    struct tx_history_request
    {
        std::string                   coin;
        std::size_t                   limit;
        std::optional<paging_options> paging_options;
    };

    void to_json(nlohmann::json& j, const tx_history_request& cfg);

    struct sync_status_additional_error
    {
        std::string message;
        int         code;
    };

    void from_json(const nlohmann::json& j, sync_status_additional_error& answer);

    struct sync_status_eth_erc_20_coins
    {
        std::size_t blocks_left;
    };

    void from_json(const nlohmann::json& j, sync_status_eth_erc_20_coins& answer);

    struct sync_status_regular_coins
    {
        std::size_t transactions_left;
    };

    void from_json(const nlohmann::json& j, sync_status_regular_coins& answer);

    struct sync_status_additional_infos
    {
        std::optional<sync_status_additional_error> error;         ///< in case of error
        std::optional<sync_status_eth_erc_20_coins> erc_infos;     ///< eth/erc20 related coins
        std::optional<sync_status_regular_coins>    regular_infos; ///< kmd/btc/utxo related coins
    };

    void from_json(const nlohmann::json& j, sync_status_additional_infos& answer);

    struct t_sync_status
    {
        std::string                                 state; ///< NotEnabled, NotStarted, InProgress, Error, Finished
        std::optional<sync_status_additional_infos> additional_info;
    };

    void from_json(const nlohmann::json& j, t_sync_status& answer);

    struct tx_history_answer_success
    {
        std::string                   from_id;
        std::size_t                   skipped;
        std::size_t                   limit;
        std::size_t                   current_block;
        std::size_t                   total;
        std::vector<transaction_data> transactions;
        t_sync_status                 sync_status;
    };

    void from_json(const nlohmann::json& j, tx_history_answer_success& answer);

    struct tx_history_answer
    {
        std::optional<std::string>               error;
        std::optional<tx_history_answer_success> result;
        std::string                              raw_result;      ///< internal
        int                                      rpc_result_code; ///< internal
    };

    void from_json(const nlohmann::json& j, tx_history_answer& answer);
} // namespace mm2::api

namespace atomic_dex
{
    using t_tx_history_request = mm2::tx_history_request;
}<|MERGE_RESOLUTION|>--- conflicted
+++ resolved
@@ -9,9 +9,8 @@
 //! Our Headers
 #include "transaction.data.hpp"
 
-<<<<<<< HEAD
-namespace mm2::api
-{    
+namespace atomic_dex::mm2
+{
     struct paging_options
     {
         std::optional<std::size_t> page_number;
@@ -20,10 +19,6 @@
 
     void to_json(nlohmann::json& j, const paging_options& cfg);
     
-=======
-namespace atomic_dex::mm2
-{
->>>>>>> 37b90115
     struct tx_history_request
     {
         std::string                   coin;
