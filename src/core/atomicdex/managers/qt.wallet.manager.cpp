--- conflicted
+++ resolved
@@ -301,9 +301,6 @@
             const fs::path    wallet_cfg_path = utils::get_atomic_dex_config_folder() / wallet_cfg_file;
             bool  valid_json = false;
 
-<<<<<<< HEAD
-            bool  valid_json = false;
-
             if (fs::exists(wallet_cfg_path))
             {
                 QFile          ifs;
@@ -311,16 +308,6 @@
                 ifs.open(QIODevice::ReadOnly | QIODevice::Text);
                 std::string json_data = QString(ifs.readAll()).toUtf8().constData();
                 valid_json = nlohmann::json::accept(json_data);
-=======
-            if (fs::exists(wallet_cfg_path))
-            {
-                QFile          ifs;
-                ifs.setFileName(std_path_to_qstring(wallet_cfg_path));
-                ifs.open(QIODevice::ReadOnly | QIODevice::Text);
-                std::string json_data = QString(ifs.readAll()).toUtf8().constData();
-                valid_json = nlohmann::json::accept(json_data);
-
->>>>>>> db693e9e
                 ifs.close();
             }
 
