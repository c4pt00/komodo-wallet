/******************************************************************************
 * Copyright © 2013-2021 The Komodo Platform Developers.                      *
 *                                                                            *
 * See the AUTHORS, DEVELOPER-AGREEMENT and LICENSE files at                  *
 * the top-level directory of this distribution for the individual copyright  *
 * holder information and the developer policies on copyright and licensing.  *
 *                                                                            *
 * Unless otherwise agreed in a custom licensing agreement, no part of the    *
 * Komodo Platform software, including this file may be copied, modified,     *
 * propagated or distributed except according to the terms contained in the   *
 * LICENSE file                                                               *
 *                                                                            *
 * Removal or modification of this copyright notice is prohibited.            *
 *                                                                            *
 ******************************************************************************/

#pragma once

namespace atomic_dex
{
    constexpr const char*
    get_version()
    {
<<<<<<< HEAD
        return "0.4.0-beta-test-self-update"; // Temporary name for self update feature. TODO: Fix it when feature is complete.
    }
    
    constexpr int
    get_num_version() noexcept
    {
        return 39; // Temporary value for self update feature. TODO: Fix it when feature is complete.
=======
        return "0.4.1-beta";
>>>>>>> 45d28131
    }

    constexpr const char*
    get_raw_version()
    {
        return "0.4.1";
    }

    constexpr const char*
    get_precedent_raw_version()
    {
        return "0.4.0";
    }
} // namespace atomic_dex<|MERGE_RESOLUTION|>--- conflicted
+++ resolved
@@ -21,7 +21,6 @@
     constexpr const char*
     get_version()
     {
-<<<<<<< HEAD
         return "0.4.0-beta-test-self-update"; // Temporary name for self update feature. TODO: Fix it when feature is complete.
     }
     
@@ -29,9 +28,6 @@
     get_num_version() noexcept
     {
         return 39; // Temporary value for self update feature. TODO: Fix it when feature is complete.
-=======
-        return "0.4.1-beta";
->>>>>>> 45d28131
     }
 
     constexpr const char*
