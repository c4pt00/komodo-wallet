--- conflicted
+++ resolved
@@ -29,28 +29,6 @@
         j.at("coin").get_to(cfg.ticker);
         j.at("name").get_to(cfg.name);
         j.at("type").get_to(cfg.type);
-<<<<<<< HEAD
-=======
-        if (j.contains("mm2_backup"))
-        {
-            cfg.custom_backup = j.at("mm2_backup");
-        }
-        
-        if (j.contains("utxo_merge"))
-        {
-            cfg.utxo_merge = j.at("utxo_merge");
-        }
-        if (j.contains("electrum"))
-        {
-            cfg.electrum_urls = j.at("electrum").get<std::vector<electrum_server>>();
-        }
-        if (j.contains("nodes"))
-        {
-            cfg.urls = j.at("nodes").get<std::vector<std::string>>();
-        }
-        cfg.is_claimable         = j.count("is_claimable") > 0;
-        cfg.minimal_claim_amount = cfg.is_claimable ? j.at("minimal_claim_amount").get<std::string>() : "0";
->>>>>>> 6a2ede03
         j.at("active").get_to(cfg.active);
         j.at("currently_enabled").get_to(cfg.currently_enabled);
         j.at("explorer_url").get_to(cfg.explorer_url);
@@ -65,6 +43,11 @@
         cfg.is_testnet           = j.contains("is_testnet") ? j.at("is_testnet").get<bool>() : false;
         cfg.wallet_only          = j.contains("wallet_only") ? j.at("wallet_only").get<bool>() : false;
 
+        if (j.contains("utxo_merge"))
+        {
+            cfg.utxo_merge = j.at("utxo_merge");
+        }
+
         if (j.contains("mm2_backup"))
         {
             cfg.custom_backup = j.at("mm2_backup");
