/******************************************************************************
 * Copyright © 2013-2022 The Komodo Platform Developers.                      *
 *                                                                            *
 * See the AUTHORS, DEVELOPER-AGREEMENT and LICENSE files at                  *
 * the top-level directory of this distribution for the individual copyright  *
 * holder information and the developer policies on copyright and licensing.  *
 *                                                                            *
 * Unless otherwise agreed in a custom licensing agreement, no part of the    *
 * Komodo Platform software, including this file may be copied, modified,     *
 * propagated or distributed except according to the terms contained in the   *
 * LICENSE file                                                               *
 *                                                                            *
 * Removal or modification of this copyright notice is prohibited.            *
 *                                                                            *
 ******************************************************************************/

#include <stdexcept>

#include <nlohmann/json.hpp>
#include <sstream>

#include "coins.cfg.hpp"

namespace
{
    CoinType get_coin_type_from_str(const std::string& coin_type)
    {
        if (coin_type == "QRC-20")
        {
            return CoinType::QRC20;
        }
        if (coin_type == "ERC-20")
        {
            return CoinType::ERC20;
        }
        if (coin_type == "UTXO")
        {
            return CoinType::UTXO;
        }
        if (coin_type == "Smart Chain")
        {
            return CoinType::SmartChain;
        }
        if (coin_type == "BEP-20")
        {
            return CoinType::BEP20;
        }
        if (coin_type == "SLP")
        {
            return CoinType::SLP;
        }
        if (coin_type == "Matic")
        {
            return CoinType::Matic;
        }
        if (coin_type == "Optimism")
        {
            return CoinType::Optimism;
        }
        if (coin_type == "Arbitrum")
        {
            return CoinType::Arbitrum;
        }
        if (coin_type == "AVX-20")
        {
            return CoinType::AVX20;
        }
        if (coin_type == "FTM-20")
        {
            return CoinType::FTM20;
        }
        if (coin_type == "HRC-20")
        {
            return CoinType::HRC20;
        }
        if (coin_type == "Ubiq")
        {
            return CoinType::Ubiq;
        }
        if (coin_type == "KRC-20")
        {
            return CoinType::KRC20;
        }
        if (coin_type == "Moonriver")
        {
            return CoinType::Moonriver;
        }
        if (coin_type == "Moonbeam")
        {
            return CoinType::Moonbeam;
        }
        if (coin_type == "HecoChain")
        {
            return CoinType::HecoChain;
        }
        if (coin_type == "SmartBCH")
        {
            return CoinType::SmartBCH;
        }
        if (coin_type == "Ethereum Classic")
        {
            return CoinType::EthereumClassic;
        }
        if (coin_type == "RSK Smart Bitcoin")
        {
            return CoinType::RSK;
        }
        throw std::invalid_argument{"Undefined given coin type."};
    }
}

namespace atomic_dex
{
    void
    from_json(const nlohmann::json& j, coin_config& cfg)
    {
        j.at("coin").get_to(cfg.ticker);
        j.at("name").get_to(cfg.name);
        j.at("type").get_to(cfg.type);
<<<<<<< HEAD
        if (j.contains("other_types"))
        {
            std::vector<std::string> other_types;
            
            j.at("other_types").get_to(other_types);
            cfg.other_types = std::set<CoinType>();
            for (const auto& other_type : other_types)
            {
                cfg.other_types->emplace(get_coin_type_from_str(other_type));
            }
        }
        if (j.contains("mm2_backup"))
        {
            cfg.custom_backup = j.at("mm2_backup");
        }
        
        if (j.contains("utxo_merge"))
        {
            cfg.utxo_merge = j.at("utxo_merge");
        }
        if (j.contains("electrum"))
        {
            cfg.electrum_urls = j.at("electrum").get<std::vector<electrum_server>>();
        }
        if (j.contains("bchd_urls"))
        {
            cfg.bchd_urls = j.at("bchd_urls").get<std::vector<std::string>>();
        }
        if (j.contains("allow_slp_unsafe_conf"))
        {
            cfg.allow_slp_unsafe_conf = j.at("allow_slp_unsafe_conf").get<bool>();
        }
        if (j.contains("nodes"))
        {
            cfg.urls = j.at("nodes").get<std::vector<std::string>>();
        }
        cfg.is_claimable         = j.count("is_claimable") > 0;
        cfg.minimal_claim_amount = cfg.is_claimable ? j.at("minimal_claim_amount").get<std::string>() : "0";
=======
>>>>>>> 1ec41dd5
        j.at("active").get_to(cfg.active);
        j.at("currently_enabled").get_to(cfg.currently_enabled);
        j.at("explorer_url").get_to(cfg.explorer_url);

        cfg.gui_ticker           = j.contains("gui_coin") ? j.at("gui_coin").get<std::string>() : cfg.ticker;
        cfg.minimal_claim_amount = cfg.is_claimable ? j.at("minimal_claim_amount").get<std::string>() : "0";
        cfg.coinpaprika_id       = j.contains("coinpaprika_id") ? j.at("coinpaprika_id").get<std::string>() : "test-coin";
        cfg.coingecko_id         = j.contains("coingecko_id") ? j.at("coingecko_id").get<std::string>() : "test-coin";
        cfg.nomics_id            = j.contains("nomics_id") ? j.at("nomics_id").get<std::string>() : "test-coin";
        cfg.is_claimable         = j.count("is_claimable") > 0;
        cfg.is_custom_coin       = j.contains("is_custom_coin") ? j.at("is_custom_coin").get<bool>() : false;
        cfg.is_testnet           = j.contains("is_testnet") ? j.at("is_testnet").get<bool>() : false;
        cfg.wallet_only          = j.contains("wallet_only") ? j.at("wallet_only").get<bool>() : false;

        if (j.contains("utxo_merge"))
        {
            cfg.utxo_merge = j.at("utxo_merge");
        }

        if (j.contains("mm2_backup"))
        {
            cfg.custom_backup = j.at("mm2_backup");
        }

        if (j.contains("activation_status"))
        {
            cfg.activation_status = j.at("activation_status").get<nlohmann::json>();
        }

        if (j.contains("electrum"))
        {
            cfg.electrum_urls = j.at("electrum").get<std::vector<electrum_server>>();
        }

        if (j.contains("nodes"))
        {
            cfg.urls = j.at("nodes").get<std::vector<std::string>>();
        }

        // Used for ZHTLC coins
        if (j.contains("light_wallet_d_servers"))
        {
            cfg.z_urls = j.at("light_wallet_d_servers").get<std::vector<std::string>>();
        }

        // Used for SLP coins
        if (j.contains("bchd_urls"))
        {
            cfg.bchd_urls = j.at("bchd_urls").get<std::vector<std::string>>();
            cfg.allow_slp_unsafe_conf = j.at("allow_slp_unsafe_conf").get<bool>();
        }

        if (j.contains("is_segwit_on"))
        {
            cfg.segwit = true;
            j.at("is_segwit_on").get_to(cfg.is_segwit_on);
            SPDLOG_INFO("coin: {} support segwit with current_segwit mode: {}", cfg.ticker, cfg.is_segwit_on);
        }

        if (j.contains("alias_ticker"))
        {
            cfg.alias_ticker = j.at("alias_ticker").get<std::string>();
        }

        if (j.contains("explorer_tx_url"))
        {
            j.at("explorer_tx_url").get_to(cfg.tx_uri);
        }

        if (j.contains("explorer_address_url"))
        {
            j.at("explorer_address_url").get_to(cfg.address_url);
        }
<<<<<<< HEAD
        if (j.contains("is_testnet"))
        {
            cfg.is_testnet = j.at("is_testnet").get<bool>();
        }
        cfg.coin_type = get_coin_type_from_str(cfg.type);
        if (j.contains("wallet_only"))
=======

        // Set Coin Type
        if (cfg.type == "QRC-20")
        {
            cfg.coin_type = CoinType::QRC20;
        }
        else if (cfg.type == "ERC-20")
        {
            cfg.coin_type = CoinType::ERC20;
        }
        else if (cfg.type == "UTXO")
        {
            cfg.coin_type = CoinType::UTXO;
        }
        else if (cfg.type == "Smart Chain")
        {
            cfg.coin_type = CoinType::SmartChain;
        }
        else if (cfg.type == "BEP-20")
        {
            cfg.coin_type = CoinType::BEP20;
        }
        else if (cfg.type == "SLP")
        {
            cfg.coin_type = CoinType::SLP;
        }
        else if (cfg.type == "Matic")
        {
            cfg.coin_type = CoinType::Matic;
        }
        else if (cfg.type == "Optimism")
        {
            cfg.coin_type = CoinType::Optimism;
        }
        else if (cfg.type == "Arbitrum")
        {
            cfg.coin_type = CoinType::Arbitrum;
        }
        else if (cfg.type == "AVX-20")
        {
            cfg.coin_type = CoinType::AVX20;
        }
        else if (cfg.type == "FTM-20")
        {
            cfg.coin_type = CoinType::FTM20;
        }
        else if (cfg.type == "HRC-20")
        {
            cfg.coin_type = CoinType::HRC20;
        }
        else if (cfg.type == "Ubiq")
        {
            cfg.coin_type = CoinType::Ubiq;
        }
        else if (cfg.type == "KRC-20")
        {
            cfg.coin_type = CoinType::KRC20;
        }
        else if (cfg.type == "Moonriver")
        {
            cfg.coin_type = CoinType::Moonriver;
        }
        else if (cfg.type == "Moonbeam")
        {
            cfg.coin_type = CoinType::Moonbeam;
        }
        else if (cfg.type == "HecoChain")
        {
            cfg.coin_type = CoinType::HecoChain;
        }
        else if (cfg.type == "SmartBCH")
        {
            cfg.coin_type = CoinType::SmartBCH;
        }
        else if (cfg.type == "Ethereum Classic")
        {
            cfg.coin_type = CoinType::EthereumClassic;
        }
        else if (cfg.type == "RSK Smart Bitcoin")
        {
            cfg.coin_type = CoinType::RSK;
        }
        else if (cfg.type == "ZHTLC")
>>>>>>> 1ec41dd5
        {
            cfg.coin_type = CoinType::ZHTLC;
        }

        switch (cfg.coin_type)
        {
        case CoinType::QRC20:
            cfg.has_parent_fees_ticker = true;
            cfg.fees_ticker            = cfg.is_testnet.value() ? "tQTUM" : "QTUM";
            break;
        case CoinType::ERC20:
            cfg.has_parent_fees_ticker = true;
            cfg.fees_ticker            = cfg.is_testnet.value() ? "ETHR" : "ETH";
            cfg.is_erc_family          = true;
            break;
        case CoinType::BEP20:
            cfg.has_parent_fees_ticker = true;
            cfg.fees_ticker            = cfg.is_testnet.value() ? "BNBT" : "BNB";
            cfg.is_erc_family          = true;
            break;
        case CoinType::Matic:
            cfg.has_parent_fees_ticker = true;
            cfg.fees_ticker            = cfg.is_testnet.value() ? "MATICTEST" : "MATIC";
            cfg.is_erc_family          = true;
            break;
        case CoinType::Optimism:
            cfg.has_parent_fees_ticker = true;
            cfg.fees_ticker            = cfg.is_testnet.value() ? "ETHK-OPT20" : "ETH-OPT20";
            cfg.is_erc_family          = true;
            break;
        case CoinType::Arbitrum:
            cfg.has_parent_fees_ticker = true;
            cfg.fees_ticker            = cfg.is_testnet.value() ? "ETHR-ARB20" : "ETH-ARB20";
            cfg.is_erc_family          = true;
            break;
        case CoinType::AVX20:
            cfg.has_parent_fees_ticker = true;
            cfg.fees_ticker            = cfg.is_testnet.value() ? "AVAXT" : "AVAX";
            cfg.is_erc_family          = true;
            break;
        case CoinType::FTM20:
            cfg.has_parent_fees_ticker = true;
            cfg.fees_ticker            = cfg.is_testnet.value() ? "FTMT" : "FTM";
            cfg.is_erc_family          = true;
            break;
        case CoinType::HRC20:
            cfg.has_parent_fees_ticker = true;
            cfg.fees_ticker            = cfg.is_testnet.value() ? "ONET" : "ONE";
            cfg.is_erc_family          = true;
            break;
        case CoinType::Ubiq:
            cfg.has_parent_fees_ticker = true;
            cfg.fees_ticker            = cfg.is_testnet.value() ? "UBQT" : "UBQ";
            cfg.is_erc_family          = true;
            break;
        case CoinType::KRC20:
            cfg.has_parent_fees_ticker = true;
            cfg.fees_ticker            = cfg.is_testnet.value() ? "KCST" : "KCS";
            cfg.is_erc_family          = true;
            break;
        case CoinType::Moonriver:
            cfg.has_parent_fees_ticker = true;
            cfg.fees_ticker            = cfg.is_testnet.value() ? "MOVRT" : "MOVR";
            cfg.is_erc_family          = true;
            break;
        case CoinType::Moonbeam:
            cfg.has_parent_fees_ticker = true;
            cfg.fees_ticker            = cfg.is_testnet.value() ? "GLMRT" : "GLMR";
            cfg.is_erc_family          = true;
            break;
        case CoinType::HecoChain:
            cfg.has_parent_fees_ticker = true;
            cfg.fees_ticker            = cfg.is_testnet.value() ? "HTT" : "HT";
            cfg.is_erc_family          = true;
            break;
        case CoinType::SmartBCH:
            cfg.has_parent_fees_ticker = true;
            cfg.fees_ticker            = cfg.is_testnet.value() ? "SBCHT" : "SBCH";
            cfg.is_erc_family          = true;
            break;
        case CoinType::EthereumClassic:
            cfg.has_parent_fees_ticker = true;
            cfg.fees_ticker            = cfg.is_testnet.value() ? "ETCT" : "ETC";
            cfg.is_erc_family          = true;
            break;
        case CoinType::RSK:
            cfg.has_parent_fees_ticker = true;
            cfg.fees_ticker            = cfg.is_testnet.value() ? "RBTCT" : "RBTC";
            cfg.is_erc_family          = true;
            break;
        case CoinType::SLP:
            cfg.has_parent_fees_ticker = true;
            cfg.fees_ticker            = cfg.is_testnet.value() ? "tBCH" : "BCH";
<<<<<<< HEAD
=======
            break;
        case CoinType::ZHTLC:
            cfg.has_parent_fees_ticker = false;
            cfg.is_zhtlc_family        = true;
            cfg.fees_ticker            = cfg.ticker;
>>>>>>> 1ec41dd5
            break;
        default:
            cfg.has_parent_fees_ticker = false;
            cfg.fees_ticker            = cfg.ticker;
            break;
        }
    }

    void
    print_coins(std::vector<coin_config> coins)
    {
        std::stringstream ss;
        ss << "[";
        for (auto&& coin: coins) {
            ss << coin.ticker << " ";
        }
        ss << "]";
        SPDLOG_INFO("{}", ss.str());
    }

} // namespace atomic_dex<|MERGE_RESOLUTION|>--- conflicted
+++ resolved
@@ -105,6 +105,10 @@
         {
             return CoinType::RSK;
         }
+        if (coin_type == "ZHTLC")
+        {
+            return CoinType::ZHTLC;
+        }
         throw std::invalid_argument{"Undefined given coin type."};
     }
 }
@@ -117,49 +121,8 @@
         j.at("coin").get_to(cfg.ticker);
         j.at("name").get_to(cfg.name);
         j.at("type").get_to(cfg.type);
-<<<<<<< HEAD
-        if (j.contains("other_types"))
-        {
-            std::vector<std::string> other_types;
-            
-            j.at("other_types").get_to(other_types);
-            cfg.other_types = std::set<CoinType>();
-            for (const auto& other_type : other_types)
-            {
-                cfg.other_types->emplace(get_coin_type_from_str(other_type));
-            }
-        }
-        if (j.contains("mm2_backup"))
-        {
-            cfg.custom_backup = j.at("mm2_backup");
-        }
-        
-        if (j.contains("utxo_merge"))
-        {
-            cfg.utxo_merge = j.at("utxo_merge");
-        }
-        if (j.contains("electrum"))
-        {
-            cfg.electrum_urls = j.at("electrum").get<std::vector<electrum_server>>();
-        }
-        if (j.contains("bchd_urls"))
-        {
-            cfg.bchd_urls = j.at("bchd_urls").get<std::vector<std::string>>();
-        }
-        if (j.contains("allow_slp_unsafe_conf"))
-        {
-            cfg.allow_slp_unsafe_conf = j.at("allow_slp_unsafe_conf").get<bool>();
-        }
-        if (j.contains("nodes"))
-        {
-            cfg.urls = j.at("nodes").get<std::vector<std::string>>();
-        }
-        cfg.is_claimable         = j.count("is_claimable") > 0;
-        cfg.minimal_claim_amount = cfg.is_claimable ? j.at("minimal_claim_amount").get<std::string>() : "0";
-=======
->>>>>>> 1ec41dd5
+        cfg.coin_type = get_coin_type_from_str(cfg.type);
         j.at("active").get_to(cfg.active);
-        j.at("currently_enabled").get_to(cfg.currently_enabled);
         j.at("explorer_url").get_to(cfg.explorer_url);
 
         cfg.gui_ticker           = j.contains("gui_coin") ? j.at("gui_coin").get<std::string>() : cfg.ticker;
@@ -172,160 +135,69 @@
         cfg.is_testnet           = j.contains("is_testnet") ? j.at("is_testnet").get<bool>() : false;
         cfg.wallet_only          = j.contains("wallet_only") ? j.at("wallet_only").get<bool>() : false;
 
+        if (j.contains("other_types"))
+        {
+            std::vector<std::string> other_types;
+            
+            j.at("other_types").get_to(other_types);
+            cfg.other_types = std::set<CoinType>();
+            for (const auto& other_type : other_types)
+            {
+                cfg.other_types->emplace(get_coin_type_from_str(other_type));
+            }
+        }
         if (j.contains("utxo_merge"))
         {
             cfg.utxo_merge = j.at("utxo_merge");
         }
-
         if (j.contains("mm2_backup"))
         {
             cfg.custom_backup = j.at("mm2_backup");
         }
-
         if (j.contains("activation_status"))
         {
             cfg.activation_status = j.at("activation_status").get<nlohmann::json>();
         }
-
         if (j.contains("electrum"))
         {
             cfg.electrum_urls = j.at("electrum").get<std::vector<electrum_server>>();
         }
-
+        // Used for SLP coins
+        if (j.contains("bchd_urls"))
+        {
+            cfg.bchd_urls = j.at("bchd_urls").get<std::vector<std::string>>();
+        }
         if (j.contains("nodes"))
         {
             cfg.urls = j.at("nodes").get<std::vector<std::string>>();
         }
-
+        if (j.contains("allow_slp_unsafe_conf"))
+        {
+            cfg.allow_slp_unsafe_conf = j.at("allow_slp_unsafe_conf").get<bool>();
+        }
         // Used for ZHTLC coins
         if (j.contains("light_wallet_d_servers"))
         {
             cfg.z_urls = j.at("light_wallet_d_servers").get<std::vector<std::string>>();
         }
-
-        // Used for SLP coins
-        if (j.contains("bchd_urls"))
-        {
-            cfg.bchd_urls = j.at("bchd_urls").get<std::vector<std::string>>();
-            cfg.allow_slp_unsafe_conf = j.at("allow_slp_unsafe_conf").get<bool>();
-        }
-
         if (j.contains("is_segwit_on"))
         {
             cfg.segwit = true;
             j.at("is_segwit_on").get_to(cfg.is_segwit_on);
             SPDLOG_INFO("coin: {} support segwit with current_segwit mode: {}", cfg.ticker, cfg.is_segwit_on);
         }
-
         if (j.contains("alias_ticker"))
         {
             cfg.alias_ticker = j.at("alias_ticker").get<std::string>();
         }
-
         if (j.contains("explorer_tx_url"))
         {
             j.at("explorer_tx_url").get_to(cfg.tx_uri);
         }
-
         if (j.contains("explorer_address_url"))
         {
             j.at("explorer_address_url").get_to(cfg.address_url);
         }
-<<<<<<< HEAD
-        if (j.contains("is_testnet"))
-        {
-            cfg.is_testnet = j.at("is_testnet").get<bool>();
-        }
-        cfg.coin_type = get_coin_type_from_str(cfg.type);
-        if (j.contains("wallet_only"))
-=======
-
-        // Set Coin Type
-        if (cfg.type == "QRC-20")
-        {
-            cfg.coin_type = CoinType::QRC20;
-        }
-        else if (cfg.type == "ERC-20")
-        {
-            cfg.coin_type = CoinType::ERC20;
-        }
-        else if (cfg.type == "UTXO")
-        {
-            cfg.coin_type = CoinType::UTXO;
-        }
-        else if (cfg.type == "Smart Chain")
-        {
-            cfg.coin_type = CoinType::SmartChain;
-        }
-        else if (cfg.type == "BEP-20")
-        {
-            cfg.coin_type = CoinType::BEP20;
-        }
-        else if (cfg.type == "SLP")
-        {
-            cfg.coin_type = CoinType::SLP;
-        }
-        else if (cfg.type == "Matic")
-        {
-            cfg.coin_type = CoinType::Matic;
-        }
-        else if (cfg.type == "Optimism")
-        {
-            cfg.coin_type = CoinType::Optimism;
-        }
-        else if (cfg.type == "Arbitrum")
-        {
-            cfg.coin_type = CoinType::Arbitrum;
-        }
-        else if (cfg.type == "AVX-20")
-        {
-            cfg.coin_type = CoinType::AVX20;
-        }
-        else if (cfg.type == "FTM-20")
-        {
-            cfg.coin_type = CoinType::FTM20;
-        }
-        else if (cfg.type == "HRC-20")
-        {
-            cfg.coin_type = CoinType::HRC20;
-        }
-        else if (cfg.type == "Ubiq")
-        {
-            cfg.coin_type = CoinType::Ubiq;
-        }
-        else if (cfg.type == "KRC-20")
-        {
-            cfg.coin_type = CoinType::KRC20;
-        }
-        else if (cfg.type == "Moonriver")
-        {
-            cfg.coin_type = CoinType::Moonriver;
-        }
-        else if (cfg.type == "Moonbeam")
-        {
-            cfg.coin_type = CoinType::Moonbeam;
-        }
-        else if (cfg.type == "HecoChain")
-        {
-            cfg.coin_type = CoinType::HecoChain;
-        }
-        else if (cfg.type == "SmartBCH")
-        {
-            cfg.coin_type = CoinType::SmartBCH;
-        }
-        else if (cfg.type == "Ethereum Classic")
-        {
-            cfg.coin_type = CoinType::EthereumClassic;
-        }
-        else if (cfg.type == "RSK Smart Bitcoin")
-        {
-            cfg.coin_type = CoinType::RSK;
-        }
-        else if (cfg.type == "ZHTLC")
->>>>>>> 1ec41dd5
-        {
-            cfg.coin_type = CoinType::ZHTLC;
-        }
 
         switch (cfg.coin_type)
         {
@@ -416,14 +288,11 @@
         case CoinType::SLP:
             cfg.has_parent_fees_ticker = true;
             cfg.fees_ticker            = cfg.is_testnet.value() ? "tBCH" : "BCH";
-<<<<<<< HEAD
-=======
             break;
         case CoinType::ZHTLC:
             cfg.has_parent_fees_ticker = false;
             cfg.is_zhtlc_family        = true;
             cfg.fees_ticker            = cfg.ticker;
->>>>>>> 1ec41dd5
             break;
         default:
             cfg.has_parent_fees_ticker = false;
@@ -432,8 +301,7 @@
         }
     }
 
-    void
-    print_coins(std::vector<coin_config> coins)
+    void print_coins(std::vector<coin_config> coins)
     {
         std::stringstream ss;
         ss << "[";
@@ -443,5 +311,4 @@
         ss << "]";
         SPDLOG_INFO("{}", ss.str());
     }
-
 } // namespace atomic_dex