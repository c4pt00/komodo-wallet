--- conflicted
+++ resolved
@@ -375,12 +375,10 @@
         m_orders_id_registry.clear();
         for (auto&& order: m_model_data)
         {
-<<<<<<< HEAD
+
             // Maybe adding a suffix for segwit entries could avoid this?
             // Working so far, but needs more testing to see if there are ripple effects due to the uuid suffix.
             // Early tests confirm order selection and placing do not appear to be negatively affected.
-=======
->>>>>>> 8d5ac29d
             if (order.coin.find("-segwit") != std::string::npos)
             {
                 order.uuid = order.uuid + "-segwit";
