--- conflicted
+++ resolved
@@ -25,25 +25,14 @@
 
 namespace atomic_dex
 {
-<<<<<<< HEAD
     using mm2_started           = entt::tag<"mm2_started"_hs>;
     using post_login            = entt::tag<"post_login"_hs>;
     using gui_enter_trading     = entt::tag<"gui_enter_trading"_hs>;
     using gui_leave_trading     = entt::tag<"gui_leave_trading"_hs>;
     using mm2_initialized       = entt::tag<"mm2_running_and_enabling"_hs>;
     using default_coins_enabled = entt::tag<"default_coins_enabled"_hs>;
-=======
-    using mm2_started               = entt::tag<"mm2_started"_hs>;
-    using post_login                = entt::tag<"post_login"_hs>;
-    using gui_enter_trading         = entt::tag<"gui_enter_trading"_hs>;
     using zhtlc_enter_enabling      = entt::tag<"zhtlc_enter_enabling"_hs>;
     using zhtlc_leave_enabling      = entt::tag<"zhtlc_leave_enabling"_hs>;
-    using gui_leave_trading         = entt::tag<"gui_leave_trading"_hs>;
-    using mm2_initialized           = entt::tag<"mm2_running_and_enabling"_hs>;
-    //using tx_fetch_finished       = entt::tag<"gui_tx_fetch_finished"_hs>;
-    using default_coins_enabled     = entt::tag<"default_coins_enabled"_hs>;
-    // using process_swaps_and_orders_finished = entt::tag<"process_swaps_and_orders_finished"_hs>;
->>>>>>> 1ec41dd5
     using band_oracle_refreshed     = entt::tag<"band_oracle_refreshed"_hs>;
     using current_currency_changed  = entt::tag<"update_orders_and_swap_values"_hs>;
     using force_update_providers    = entt::tag<"force_update_providers"_hs>;
