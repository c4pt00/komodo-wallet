--- conflicted
+++ resolved
@@ -547,77 +547,6 @@
         m_qml_engine = engine;
     }
 
-<<<<<<< HEAD
-=======
-    void settings_page::reset_coin_cfg()
-    {
-        using namespace std::string_literals;
-        const std::string wallet_name                = qt_wallet_manager::get_default_wallet_name().toStdString();
-        const std::string wallet_cfg_file            = std::string(atomic_dex::get_raw_version()) + "-coins"s + "."s + wallet_name + ".json"s;
-        std::string       wallet_custom_cfg_filename = "custom-tokens."s + wallet_name + ".json"s;
-        const std::filesystem::path    wallet_custom_cfg_path{utils::get_atomic_dex_config_folder() / wallet_custom_cfg_filename};
-        const std::filesystem::path    wallet_cfg_path{utils::get_atomic_dex_config_folder() / wallet_cfg_file};
-        const std::filesystem::path    mm2_coins_file_path{atomic_dex::utils::get_current_configs_path() / "coins.json"};
-        const std::filesystem::path    ini_file_path      = atomic_dex::utils::get_current_configs_path() / "cfg.ini";
-        const std::filesystem::path    cfg_json_file_path = atomic_dex::utils::get_current_configs_path() / "cfg.json";
-        const std::filesystem::path    logo_path          = atomic_dex::utils::get_logo_path();
-        const std::filesystem::path    theme_path         = atomic_dex::utils::get_themes_path();
-
-
-        if (std::filesystem::exists(wallet_custom_cfg_path))
-        {
-            nlohmann::json custom_config_json_data;
-            QFile          fs;
-            fs.setFileName(std_path_to_qstring(wallet_custom_cfg_path));
-            fs.open(QIODevice::ReadOnly | QIODevice::Text);
-
-            //! Read Contents
-            custom_config_json_data = nlohmann::json::parse(QString(fs.readAll()).toStdString());
-            fs.close();
-
-            //! Modify
-            for (auto&& [key, value]: custom_config_json_data.items()) { value["active"] = false; }
-
-            //! Write
-            fs.open(QIODevice::WriteOnly | QIODevice::Text | QIODevice::Truncate);
-            fs.write(QString::fromStdString(custom_config_json_data.dump()).toUtf8());
-            fs.close();
-        }
-
-        const auto functor_remove = [](auto&& path_to_remove)
-        {
-            if (std::filesystem::exists(path_to_remove))
-            {
-                std::error_code ec;
-                if (std::filesystem::is_directory(path_to_remove))
-                {
-                    std::filesystem::remove_all(path_to_remove, ec);
-                }
-                else
-                {
-                    std::filesystem::remove(path_to_remove, ec);
-                }
-                if (ec)
-                {
-                    LOG_PATH("error when removing {}", path_to_remove);
-                    SPDLOG_ERROR("error: {}", ec.message());
-                }
-                else
-                {
-                    LOG_PATH("Successfully removed {}", path_to_remove);
-                }
-            }
-        };
-
-        functor_remove(std::move(wallet_cfg_path));
-        functor_remove(std::move(mm2_coins_file_path));
-        functor_remove(std::move(ini_file_path));
-        functor_remove(std::move(cfg_json_file_path));
-        functor_remove(std::move(logo_path));
-        functor_remove(std::move(theme_path));
-    }
-
->>>>>>> ae9680bc
     QStringList settings_page::retrieve_seed(const QString& wallet_name, const QString& password)
     {
         QStringList     out;
