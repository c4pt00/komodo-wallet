/******************************************************************************
 * Copyright © 2013-2021 The Komodo Platform Developers.                      *
 *                                                                            *
 * See the AUTHORS, DEVELOPER-AGREEMENT and LICENSE files at                  *
 * the top-level directory of this distribution for the individual copyright  *
 * holder information and the developer policies on copyright and licensing.  *
 *                                                                            *
 * Unless otherwise agreed in a custom licensing agreement, no part of the    *
 * Komodo Platform software, including this file may be copied, modified,     *
 * propagated or distributed except according to the terms contained in the   *
 * LICENSE file                                                               *
 *                                                                            *
 * Removal or modification of this copyright notice is prohibited.            *
 *                                                                            *
 ******************************************************************************/

#include <QJsonDocument>
#include <QSettings>

//! Project Headers
#include "atomicdex/api/mm2/rpc.buy.hpp"
#include "atomicdex/api/mm2/rpc.sell.hpp"
#include "atomicdex/api/mm2/rpc.trade.preimage.hpp"
#include "atomicdex/pages/qt.portfolio.page.hpp"
#include "atomicdex/pages/qt.settings.page.hpp"
#include "atomicdex/pages/qt.trading.page.hpp"
#include "atomicdex/services/mm2/auto.update.maker.order.service.hpp"
#include "atomicdex/services/mm2/mm2.service.hpp"
#include "atomicdex/services/price/global.provider.hpp"
#include "atomicdex/utilities/qt.utilities.hpp"
#include "atomicdex/utilities/qt.download.manager.hpp"

//! Constructor / Destructor
namespace atomic_dex
{
    trading_page::trading_page(
        entt::registry& registry, ag::ecs::system_manager& system_manager, std::atomic_bool& exit_status, portfolio_model* portfolio, QObject* parent) :
        QObject(parent),
        system(registry), m_system_manager(system_manager),
        m_about_to_exit_the_app(exit_status), m_models{
                                                  {new qt_orderbook_wrapper(m_system_manager, dispatcher_, this),
                                                   new market_pairs(m_system_manager, portfolio, this), new qt_orders_widget(m_system_manager, this)}}
    {
        //! Sets default trading mode to the last saved one.
        set_current_trading_mode((TradingMode)entity_registry_.template ctx<QSettings>().value("DefaultTradingMode", 1).toInt());
    }
} // namespace atomic_dex

//! Events callback
namespace atomic_dex
{
    void
    trading_page::on_process_orderbook_finished_event(const atomic_dex::process_orderbook_finished& evt)
    {
        if (!m_about_to_exit_the_app)
        {
            m_actions_queue.push(trading_actions::post_process_orderbook_finished);
            m_models_actions[orderbook_need_a_reset] = evt.is_a_reset;
            determine_max_volume();
        }
    }
} // namespace atomic_dex

//! Public QML API
namespace atomic_dex
{
    QVariant
    trading_page::get_raw_mm2_coin_cfg(const QString& ticker) const
    {
        QVariant       out;
        nlohmann::json j = m_system_manager.get_system<mm2_service>().get_raw_mm2_ticker_cfg(ticker.toStdString());
        out              = nlohmann_json_object_to_qt_json_object(j);
        return out;
    }

    void
    trading_page::set_current_orderbook(const QString& base, const QString& rel)
    {
        if (base.toStdString() == "" || rel.toStdString() == "")
        {
            return;
        }
        if (bool is_wallet_only = m_system_manager.get_system<mm2_service>().get_coin_info(base.toStdString()).wallet_only; is_wallet_only)
        {
            SPDLOG_WARN("{} is wallet only - skipping", base.toStdString());
            return;
        }
        SPDLOG_DEBUG("Setting current orderbook: {} / {}", base.toStdString(), rel.toStdString());
        auto* market_selector_mdl = get_market_pairs_mdl();

        const bool to_change = base != market_selector_mdl->get_left_selected_coin() || rel != market_selector_mdl->get_right_selected_coin();
        market_selector_mdl->set_left_selected_coin(base);
        market_selector_mdl->set_right_selected_coin(rel);
        market_selector_mdl->set_base_selected_coin(m_market_mode == MarketMode::Sell ? base : rel);
        market_selector_mdl->set_rel_selected_coin(m_market_mode == MarketMode::Sell ? rel : base);

        if (to_change && m_current_trading_mode != TradingModeGadget::Simple)
        {
            SPDLOG_DEBUG("set_current_orderbook");
            this->get_orderbook_wrapper()->clear_orderbook();
            this->clear_forms("set_current_orderbook");
        }

        emit mm2MinTradeVolChanged();
        dispatcher_.trigger<orderbook_refresh>(base.toStdString(), rel.toStdString());
    }

    void
    trading_page::swap_market_pair()
    {
        const auto* market_selector_mdl = get_market_pairs_mdl();
        set_current_orderbook(market_selector_mdl->get_right_selected_coin(), market_selector_mdl->get_left_selected_coin());
    }

    void
    trading_page::on_gui_enter_dex()
    {
        SPDLOG_DEBUG("Enter DEX");
        dispatcher_.trigger<gui_enter_trading>();
        if (this->m_system_manager.has_system<auto_update_maker_order_service>() && m_system_manager.get_system<mm2_service>().is_orderbook_thread_active())
        {
            this->m_system_manager.get_system<auto_update_maker_order_service>().force_update();
        }
    }

    void
    trading_page::on_gui_leave_dex()
    {
        m_system_manager.get_system<settings_page>().garbage_collect_qml();
        dispatcher_.trigger<gui_leave_trading>();
    }

    void
    trading_page::place_buy_order(const QString& base_nota, const QString& base_confs)
    {
        this->set_buy_sell_rpc_busy(true);
        this->set_buy_sell_last_rpc_data(QJsonObject{{}});

        auto&       mm2_system        = m_system_manager.get_system<mm2_service>();
        const auto* market_selector   = get_market_pairs_mdl();
        const auto& base              = market_selector->get_left_selected_coin();
        const auto& rel               = market_selector->get_right_selected_coin();
        const bool  is_selected_order = m_preferred_order.has_value();
        const bool  is_max            = m_max_volume == m_volume;
        const bool  is_selected_min_max =
            is_selected_order && m_preferred_order->at("base_min_volume").get<std::string>() == m_preferred_order->at("base_max_volume").get<std::string>();
        const bool is_selected_max  = is_selected_order && is_max;
        t_float_50 rel_min_trade    = safe_float(get_orderbook_wrapper()->get_rel_min_taker_vol().toStdString());
        t_float_50 rel_min_volume_f = safe_float(get_min_trade_vol().toStdString());
        if (is_selected_order)
        {
            SPDLOG_DEBUG(
                "max_volume: {} volume: {} order_volume: {}, order_volume_8_digit: {}, order_volume_8_digit_extracted: {}", m_max_volume.toStdString(),
                m_volume.toStdString(), m_preferred_order->at("base_max_volume").get<std::string>(),
                utils::adjust_precision(m_preferred_order->at("base_max_volume").get<std::string>()),
                utils::extract_large_float(m_preferred_order->at("base_max_volume").get<std::string>()));
        }

        t_buy_request req{
            .base                           = base.toStdString(),
            .rel                            = rel.toStdString(),
            .price                          = is_selected_order ? m_preferred_order->at("price").get<std::string>() : m_price.toStdString(),
            .volume                         = m_volume.toStdString(),
            .is_created_order               = not is_selected_order,
            .price_denom                    = is_selected_order ? m_preferred_order->at("price_denom").get<std::string>() : "",
            .price_numer                    = is_selected_order ? m_preferred_order->at("price_numer").get<std::string>() : "",
            .volume_denom                   = is_selected_order ? m_preferred_order->at("base_max_volume_denom").get<std::string>() : "",
            .volume_numer                   = is_selected_order ? m_preferred_order->at("base_max_volume_numer").get<std::string>() : "",
            .is_exact_selected_order_volume = is_selected_max && m_max_volume.toStdString() == utils::extract_large_float(m_preferred_order->at("base_max_volume").get<std::string>()),
            .base_nota                      = base_nota.isEmpty() ? std::optional<bool>{std::nullopt} : boost::lexical_cast<bool>(base_nota.toStdString()),
            .base_confs                     = base_confs.isEmpty() ? std::optional<std::size_t>{std::nullopt} : base_confs.toUInt(),
            .min_volume = (rel_min_volume_f <= rel_min_trade) ? std::optional<std::string>{std::nullopt} : get_min_trade_vol().toStdString()};

        if (is_selected_min_max || is_selected_order)
        {
            req.min_volume = std::optional<std::string>{std::nullopt};
        }

        if (m_preferred_order.has_value())
        {
            if (req.is_exact_selected_order_volume)
            {
                //! Selected order and we keep the exact volume (Basically swallow the order)
                SPDLOG_DEBUG("swallowing the order from the orderbook");
                req.volume_numer = m_preferred_order->at("base_max_volume_numer").get<std::string>();
                req.volume_denom = m_preferred_order->at("base_max_volume_denom").get<std::string>();
            }
            else if (
                is_max && !req.is_exact_selected_order_volume && m_preferred_order->contains("max_volume_numer") &&
                m_preferred_order->contains("max_volume_denom"))
            {
                SPDLOG_DEBUG("cannot swallow the selected order from the orderbook, use our theoretical max_volume for it");
                //! Selected order but we cannot swallow (not enough funds) set our theoretical max_volume_numer and max_volume_denom
                req.volume_numer = m_preferred_order->at("max_volume_numer").get<std::string>();
                req.volume_denom = m_preferred_order->at("max_volume_denom").get<std::string>();
            }
            else
            {
                SPDLOG_DEBUG("Selected order, but changing manually the volume, use input_volume");
                req.selected_order_use_input_volume = true;
            }
        }
        
        nlohmann::json batch;
        nlohmann::json buy_request = mm2::template_request("buy");
        mm2::to_json(buy_request, req);
        batch.push_back(buy_request);
        buy_request["userpass"] = "*******";

        //! Answer
        SPDLOG_DEBUG("buy_request is : {}", buy_request.dump(4));
        auto answer_functor = [this](const web::http::http_response& resp)
        {
            std::string body = TO_STD_STR(resp.extract_string(true).get());
            if (resp.status_code() == web::http::status_codes::OK)
            {
                if (body.find("error") == std::string::npos)
                {
                    auto           answers = nlohmann::json::parse(body);
                    nlohmann::json answer  = answers[0];
                    this->set_buy_sell_last_rpc_data(nlohmann_json_object_to_qt_json_object(answer));
                    auto& cur_mm2_system = m_system_manager.get_system<mm2_service>();
                    SPDLOG_DEBUG("order successfully placed, refreshing orders and swap");
                    cur_mm2_system.batch_fetch_orders_and_swap();
                }
                else
                {
                    auto error_json = QJsonObject({{"error_code", -1}, {"error_message", QString::fromStdString(body)}});
                    SPDLOG_ERROR("error place_buy_order: {}", body);
                    this->set_buy_sell_last_rpc_data(error_json);
                }
            }
            else
            {
                auto error_json = QJsonObject({{"error_code", resp.status_code()}, {"error_message", QString::fromStdString(body)}});
                this->set_buy_sell_last_rpc_data(error_json);
            }
            this->set_buy_sell_rpc_busy(false);
            this->clear_forms("place_buy_order");
        };

        //! Async call
        mm2_system.get_mm2_client()
            .async_rpc_batch_standalone(batch)
            .then(answer_functor)
            .then(
                [this]([[maybe_unused]] pplx::task<void> previous_task)
                {
                    try
                    {
                        previous_task.wait();
                    }
                    catch (const std::exception& e)
                    {
                        SPDLOG_ERROR("pplx task error: {}", e.what());
                        auto error_json = QJsonObject({{"error_code", web::http::status_codes::InternalError}, {"error_message", e.what()}});
                        this->set_buy_sell_last_rpc_data(error_json);
                        this->set_buy_sell_rpc_busy(false);
                        this->clear_forms("place_buy_order");
                    }
                });
    }

    void
    trading_page::place_sell_order(const QString& rel_nota, const QString& rel_confs)
    {
        this->set_buy_sell_rpc_busy(true);
        this->set_buy_sell_last_rpc_data(QJsonObject{{}});

        auto&       mm2_system                   = m_system_manager.get_system<mm2_service>();
        const auto* market_selector              = get_market_pairs_mdl();
        const auto& base                         = market_selector->get_left_selected_coin();
        const auto& rel                          = market_selector->get_right_selected_coin();
        const bool  is_selected_order            = m_preferred_order.has_value();
        const bool  is_max                       = m_max_volume == m_volume;
        QString     orderbook_available_quantity = is_selected_order ? QString::fromStdString(m_preferred_order->at("base_max_volume").get<std::string>()) : "";
        const bool  is_selected_min_max =
            is_selected_order && m_preferred_order->at("base_min_volume").get<std::string>() == m_preferred_order->at("base_max_volume").get<std::string>();
        const bool is_selected_max = is_selected_order && m_volume.toStdString() == utils::extract_large_float(orderbook_available_quantity.toStdString());
        t_float_50 base_min_trade  = safe_float(get_orderbook_wrapper()->get_base_min_taker_vol().toStdString());
        t_float_50 cur_min_trade   = safe_float(get_min_trade_vol().toStdString());

        SPDLOG_DEBUG("base_min_trade: {}, cur_min_trade: {}", base_min_trade.str(), cur_min_trade.str());
        SPDLOG_DEBUG(
            "volume: {}, orderbook_available_quantity: {}, is_selected_max: {}", m_volume.toStdString(), orderbook_available_quantity.toStdString(),
            is_selected_max);
        t_sell_request req{
            .base                           = base.toStdString(),
            .rel                            = rel.toStdString(),
            .price                          = is_selected_order ? m_preferred_order->at("price").get<std::string>() : m_price.toStdString(),
            .volume                         = m_volume.toStdString(),
            .is_created_order               = not is_selected_order,
            .price_denom                    = is_selected_order ? m_preferred_order->at("price_denom").get<std::string>() : "",
            .price_numer                    = is_selected_order ? m_preferred_order->at("price_numer").get<std::string>() : "",
            .volume_denom                   = is_selected_order ? m_preferred_order->at("base_max_volume_denom").get<std::string>() : "",
            .volume_numer                   = is_selected_order ? m_preferred_order->at("base_max_volume_numer").get<std::string>() : "",
            .is_exact_selected_order_volume = is_selected_order && is_selected_max,
            .rel_nota                       = rel_nota.isEmpty() ? std::optional<bool>{std::nullopt} : boost::lexical_cast<bool>(rel_nota.toStdString()),
            .rel_confs                      = rel_confs.isEmpty() ? std::optional<std::size_t>{std::nullopt} : rel_confs.toUInt(),
            .is_max                         = is_max,
            .min_volume = cur_min_trade <= base_min_trade ? std::optional<std::string>{std::nullopt} : m_minimal_trading_amount.toStdString()};

        if (m_current_trading_mode == TradingModeGadget::Simple)
        {
            SPDLOG_DEBUG("Simple trading mode, using FillOrKill order");
            req.order_type                 = nlohmann::json::object();
            req.order_type.value()["type"] = "FillOrKill";
            req.min_volume                 = std::optional<std::string>{std::nullopt};
        }

        if (is_selected_min_max)
        {
            req.min_volume = std::optional<std::string>{std::nullopt};
        }

        auto max_taker_vol_json_obj = get_orderbook_wrapper()->get_base_max_taker_vol().toJsonObject();
        
        if (is_selected_order)
        {
            SPDLOG_DEBUG(
                "The order is a selected order, treating it, input_vol: {} orderbook_max_vol {}", m_volume.toStdString(),
                orderbook_available_quantity.toStdString());

            const auto base_min_vol_orderbook = m_preferred_order->at("base_min_volume").get<std::string>();

            if (t_float_50 base_min_vol_orderbook_f = safe_float(base_min_vol_orderbook); cur_min_trade <= base_min_vol_orderbook_f)
            {
                SPDLOG_DEBUG("The selected order min_vol input is too low, using null field instead");
                req.min_volume = std::optional<std::string>{std::nullopt};
            }

            if (req.is_exact_selected_order_volume)
            {
                //! Selected order and we keep the exact volume (Basically swallow the order)
                SPDLOG_DEBUG("swallowing the order from the orderbook");
                req.volume_numer = m_preferred_order->at("base_max_volume_numer").get<std::string>();
                req.volume_denom = m_preferred_order->at("base_max_volume_denom").get<std::string>();
            }
            else if (is_max && !req.is_exact_selected_order_volume && get_current_trading_mode() != TradingModeGadget::Simple) ///< this one is a bit dangerous,
                                                                                                                               ///< let's forbid it in simple
                                                                                                                               ///< view
            {
                SPDLOG_DEBUG("cannot swallow the selected order from the orderbook, use max_taker_volume for it");
                req.volume_denom = max_taker_vol_json_obj["denom"].toString().toStdString();
                req.volume_numer = max_taker_vol_json_obj["numer"].toString().toStdString();
            }
            else
            {
                SPDLOG_DEBUG("Selected order, but changing manually the volume, use input_volume");
                req.selected_order_use_input_volume = true;
            }
        }
        else
        {
            if (is_max)
            {
                req.volume_denom = max_taker_vol_json_obj["denom"].toString().toStdString();
                req.volume_numer = max_taker_vol_json_obj["numer"].toString().toStdString();
            }
        }

        nlohmann::json batch;
        nlohmann::json sell_request = mm2::template_request("sell");
        mm2::to_json(sell_request, req);
        batch.push_back(sell_request);

        sell_request["userpass"] = "******";
        SPDLOG_DEBUG("sell request: {}", sell_request.dump(4));

        //! Answer
        auto answer_functor = [this](web::http::http_response resp)
        {
            std::string body = TO_STD_STR(resp.extract_string(true).get());
            if (resp.status_code() == 200)
            {
                if (body.find("error") == std::string::npos)
                {
                    auto           answers = nlohmann::json::parse(body);
                    nlohmann::json answer  = answers[0];
                    this->set_buy_sell_last_rpc_data(nlohmann_json_object_to_qt_json_object(answer));
                    auto& cur_mm2_system = m_system_manager.get_system<mm2_service>();
                    SPDLOG_DEBUG("order successfully placed, refreshing orders and swap");
                    cur_mm2_system.batch_fetch_orders_and_swap();
                }
                else
                {
                    auto error_json = QJsonObject({{"error_code", -1}, {"error_message", QString::fromStdString(body)}});
                    this->set_buy_sell_last_rpc_data(error_json);
                }
            }
            else
            {
                auto error_json = QJsonObject({{"error_code", resp.status_code()}, {"error_message", QString::fromStdString(body)}});
                this->set_buy_sell_last_rpc_data(error_json);
            }
            this->clear_forms("place_sell_order");
            this->set_buy_sell_rpc_busy(false);
        };

        //! Async call
        mm2_system.get_mm2_client()
            .async_rpc_batch_standalone(batch)
            .then(answer_functor)
            .then(
                [this]([[maybe_unused]] pplx::task<void> previous_task)
                {
                    try
                    {
                        previous_task.wait();
                    }
                    catch (const std::exception& e)
                    {
                        SPDLOG_ERROR("pplx task error: {}", e.what());
                        auto error_json = QJsonObject({{"error_code", 500}, {"error_message", e.what()}});
                        this->set_buy_sell_last_rpc_data(error_json);
                        this->set_buy_sell_rpc_busy(false);
                        this->clear_forms("place_sell_order");
                    }
                });
    }
} // namespace atomic_dex

//! Public API
namespace atomic_dex
{
    void
    trading_page::disable_coins(const QStringList& coins)
    {
        for (auto&& coin: coins)
        {
            auto* market_selector_mdl = get_market_pairs_mdl();
            if (market_selector_mdl->get_left_selected_coin() == coin)
            {
                market_selector_mdl->set_left_selected_coin(DEX_SECOND_PRIMARY_COIN);
                market_selector_mdl->set_right_selected_coin(DEX_PRIMARY_COIN);
            }
            else if (market_selector_mdl->get_right_selected_coin() == coin)
            {
                market_selector_mdl->set_left_selected_coin(DEX_SECOND_PRIMARY_COIN);
                market_selector_mdl->set_right_selected_coin(DEX_PRIMARY_COIN);
            }
            set_current_orderbook(market_selector_mdl->get_left_selected_coin(), market_selector_mdl->get_right_selected_coin());
        }
    }

    void
    trading_page::clear_models() const
    {
        get_market_pairs_mdl()->reset();
    }

    void
    trading_page::update()
    {
        //! Virtual function, need to be empty.
    }

    void
    trading_page::connect_signals()
    {
        dispatcher_.sink<process_orderbook_finished>().connect<&trading_page::on_process_orderbook_finished_event>(*this);
    }

    void
    trading_page::disconnect_signals()
    {
        dispatcher_.sink<process_orderbook_finished>().disconnect<&trading_page::on_process_orderbook_finished_event>(*this);
    }

    void
    trading_page::process_action()
    {
        if (m_actions_queue.empty() || m_about_to_exit_the_app)
        {
            return;
        }
        const auto&     mm2_system = m_system_manager.get_system<mm2_service>();
        trading_actions last_action;
        this->m_actions_queue.pop(last_action);
        if (mm2_system.is_mm2_running())
        {
            switch (last_action)
            {
            case trading_actions::post_process_orderbook_finished:
            {
                std::error_code    ec;
                t_orderbook_answer result = mm2_system.get_orderbook(ec);
                
                if (!ec)
                {
                    auto* wrapper = get_orderbook_wrapper();
                    m_models_actions[orderbook_need_a_reset] ? wrapper->reset_orderbook(result) : wrapper->refresh_orderbook(result);

                    if (m_models_actions[orderbook_need_a_reset] && this->m_current_trading_mode == TradingModeGadget::Pro)
                    {
                        // This goes to a function which looks like it is for bot trading. We dont need to run it at this stage.
                        // this->set_preferred_settings();
                    }
                    else
                    {
                        const auto base_max_taker_vol = safe_float(wrapper->get_base_max_taker_vol().toJsonObject()["decimal"].toString().toStdString());
                        auto       rel_max_taker      = wrapper->get_rel_max_taker_vol().toJsonObject()["decimal"].toString().toStdString();
                        if (rel_max_taker.empty())
                        {
                            rel_max_taker = "0";
                        }
                        const auto rel_max_taker_vol = safe_float(rel_max_taker);
                        t_float_50 min_vol           = safe_float(m_minimal_trading_amount.toStdString());
                        auto       adjust_functor    = [this, wrapper]()
                        {
                            if (m_post_clear_forms && this->m_current_trading_mode == TradingModeGadget::Pro)
                            {
                                this->determine_max_volume();
                                this->set_volume(get_max_volume());
                                this->set_min_trade_vol(wrapper->get_current_min_taker_vol());
                                m_post_clear_forms = false;
                            }
                        };
                        if ((m_market_mode == MarketMode::Buy && rel_max_taker_vol > 0 && min_vol <= 0) ||
                            (m_market_mode == MarketMode::Sell && base_max_taker_vol > 0 && min_vol <= 0))
                        {
                            adjust_functor();
                        }
                    }

                    this->determine_error_cases();
                }
                break;
            }
            default:
                break;
            }
        }
    }
} // namespace atomic_dex

//! Properties
namespace atomic_dex
{
    qt_orderbook_wrapper*
    trading_page::get_orderbook_wrapper() const
    {
        return qobject_cast<qt_orderbook_wrapper*>(m_models[models::orderbook]);
    }

    qt_orders_widget*
    trading_page::get_orders_widget() const
    {
        return qobject_cast<qt_orders_widget*>(m_models[models::orders]);
    }

    market_pairs*
    trading_page::get_market_pairs_mdl() const
    {
        return qobject_cast<market_pairs*>(m_models[models::market_selector]);
    }

    bool
    trading_page::is_buy_sell_rpc_busy() const
    {
        return m_rpc_buy_sell_busy.load();
    }

    void
    trading_page::set_buy_sell_rpc_busy(bool status)
    {
        if (m_rpc_buy_sell_busy != status)
        {
            m_rpc_buy_sell_busy = status;
            emit buySellRpcStatusChanged();
        }
    }

    QVariant
    trading_page::get_buy_sell_last_rpc_data() const
    {
        return m_rpc_buy_sell_result.get();
    }

    void
    trading_page::set_buy_sell_last_rpc_data(const QVariant& rpc_data)
    {
        m_rpc_buy_sell_result = rpc_data.toJsonObject();
        emit buySellLastRpcDataChanged();
    }
} // namespace atomic_dex

//! Properties related to trading
namespace atomic_dex
{
    MarketMode
    trading_page::get_market_mode() const
    {
        return m_market_mode;
    }

    void
    trading_page::set_market_mode(MarketMode market_mode)
    {
        if (this->m_market_mode != market_mode)
        {
            this->m_market_mode = market_mode;
            SPDLOG_DEBUG("switching market_mode, new mode: {}", m_market_mode == MarketMode::Buy ? "buy" : "sell");
            this->clear_forms("set_market_mode");
            const auto* market_selector_mdl = get_market_pairs_mdl();
            set_current_orderbook(market_selector_mdl->get_left_selected_coin(), market_selector_mdl->get_right_selected_coin());
            emit marketModeChanged();
            
            if (m_market_mode == MarketMode::Buy)
            {
                this->get_orderbook_wrapper()->get_best_orders()->get_orderbook_proxy()->sort(0, Qt::AscendingOrder);
            }
            else
            {
                this->get_orderbook_wrapper()->get_best_orders()->get_orderbook_proxy()->sort(0, Qt::DescendingOrder);
            }
        }
    }

    QString
    trading_page::get_price() const
    {
        return m_price;
    }

    void
    trading_page::set_price(QString price)
    {
        if (price.isEmpty())
        {
            price = "0";
        }
        
        if (m_price != price)
        {
            m_price = std::move(price);
            if (this->m_preferred_order.has_value() && this->m_preferred_order->contains("locked"))
            {
                SPDLOG_WARN("releasing preferred order because price has been modified");
                this->m_preferred_order = std::nullopt;
                emit prefferedOrderChanged();
            }

            //! When price change in MarketMode::Buy you want to redetermine max_volume
            if (m_market_mode == MarketMode::Buy)
            {
                this->determine_max_volume();
            }

            this->determine_total_amount();

            if (this->m_preferred_order.has_value())
            {
                this->m_preferred_order.value()["locked"] = true;
            }
            this->determine_cex_rates();
            emit priceChanged();
            emit priceReversedChanged();
            emit get_orderbook_wrapper()->currentMinTakerVolChanged();
            get_orderbook_wrapper()->adjust_min_vol();
        }
    }

    void
    trading_page::clear_forms(QString from)
    {
        if (!this->m_system_manager.has_system<mm2_service>())
        {
            SPDLOG_WARN("MM2 service not available, required to clear forms - skipping");
            return;
        }
        SPDLOG_DEBUG("clearing forms : {}", from.toStdString());

        if (m_preferred_order.has_value() && m_current_trading_mode == TradingModeGadget::Simple &&
            m_selected_order_status == SelectedOrderGadget::OrderNotExistingAnymore)
        {
            SPDLOG_DEBUG("Simple view cancel order, keeping important data");
            this->set_volume(QString::fromStdString(m_preferred_order->at("initial_input_volume").get<std::string>()));
            const auto max_taker_vol = get_orderbook_wrapper()->get_base_max_taker_vol().toJsonObject()["decimal"].toString();
            this->set_max_volume(max_taker_vol);
            this->set_price("0");
        }
        else
        {
            this->set_price("0");
            this->set_max_volume("0");
            m_minimal_trading_amount = "0.0001";
            emit minTradeVolChanged();
            this->set_volume("0");
        }
        
        this->set_total_amount("0");
        this->set_trading_error(TradingError::None);
        this->m_preferred_order  = std::nullopt;
        this->m_fees             = QVariantMap();
        this->m_cex_price        = "0";
        this->m_post_clear_forms = true;
        this->set_selected_order_status(SelectedOrderStatus::None);
        this->reset_fees();
        this->determine_cex_rates();
        emit cexPriceChanged();
        emit invalidCexPriceChanged();
        emit cexPriceReversedChanged();
        emit feesChanged();
        emit prefferedOrderChanged();
        emit priceChanged();
        emit priceReversedChanged();
    }

    QString
    trading_page::get_volume() const
    {
        return m_volume;
    }

    void
    trading_page::set_volume(QString volume)
    {
        if (m_volume != volume && !volume.isEmpty())
        {
            if (safe_float(volume.toStdString()) < 0)
            {
                volume = "0";
            }
            m_volume = std::move(volume);
            SPDLOG_DEBUG("volume is : [{}]", m_volume.toStdString());

            this->determine_total_amount();
            emit volumeChanged();
            this->cap_volume();

            this->get_orderbook_wrapper()->refresh_best_orders();
        }
    }

    QString
    trading_page::get_max_volume() const
    {
        return m_max_volume;
    }

    void
    trading_page::set_max_volume(QString max_volume)
    {
        if (m_max_volume != max_volume)
        {
            max_volume   = QString::fromStdString(utils::extract_large_float(max_volume.toStdString()));
            m_max_volume = std::move(max_volume);
            SPDLOG_DEBUG("max_volume is [{}]", m_max_volume.toStdString());
            emit maxVolumeChanged();
        }
    }

    void
    trading_page::determine_max_volume()
    {
        if (this->m_market_mode == MarketMode::Sell)
        {
            //! In MarketMode::Sell mode max volume is just the base_max_taker_vol
            const auto max_taker_vol_obj  = get_orderbook_wrapper()->get_base_max_taker_vol().toJsonObject();
            const auto max_taker_vol      = max_taker_vol_obj["decimal"].toString().toStdString();
            const auto max_taker_vol_coin = max_taker_vol_obj["coin"].toString().toStdString();
            const auto base               = get_market_pairs_mdl()->get_left_selected_coin().toStdString();


            if (!max_taker_vol.empty())
            {
                if (safe_float(max_taker_vol) <= 0 || base != max_taker_vol_coin)
                {
                    this->set_max_volume("0");
                }
                else
                {
                    auto max_vol_str = utils::format_float(safe_float(max_taker_vol));
                    if (m_preferred_order.has_value() && !m_preferred_order->empty() && m_preferred_order->contains("base_max_volume"))
                    {
                        auto       available_quantity       = m_preferred_order->at("base_max_volume").get<std::string>();
                        t_float_50 available_quantity_order = safe_float(available_quantity);
                        SPDLOG_DEBUG(
                            "available_quantity_order: {}, max_volume: {}, max_taker_vol: {}", utils::format_float(safe_float(available_quantity)),
                            get_max_volume().toStdString(), max_taker_vol);
                        if (available_quantity_order < safe_float(max_taker_vol) && !m_preferred_order->at("capped").get<bool>())
                        {
                            max_vol_str                         = available_quantity;
                            m_preferred_order.value()["capped"] = true;
                            this->set_max_volume(QString::fromStdString(max_vol_str));
                        }
                        else
                        {
                            if (!m_preferred_order->at("capped").get<bool>())
                            {
                                SPDLOG_DEBUG("Selected order capping to max_taker_vol because our max_taker_volume is < base_max_volume");
                                m_preferred_order.value()["capped"] = true;
                                this->set_max_volume(QString::fromStdString(max_vol_str));
                            }
                        }
                    }
                    else
                    {
                        //! max_volume is max_taker_vol
                        this->set_max_volume(QString::fromStdString(max_vol_str));
                    }
                }

                //! Capping it
                this->cap_volume();
            }
            else
            {
                SPDLOG_WARN("max_taker_vol cannot be empty, is it called before being determined ?");
            }
        }
        else
        {
            //! In MarketMode::Buy mode the max volume is rel_max_taker_vol / price
            if (!m_price.isEmpty())
            {
                t_float_50 price_f = safe_float(m_price.toStdString());
                //! It's selected let's use rat price
                if (m_preferred_order.has_value())
                {
                    const auto& rel_max_taker_json_obj = get_orderbook_wrapper()->get_rel_max_taker_vol().toJsonObject();
                    const auto& denom                  = rel_max_taker_json_obj["denom"].toString().toStdString();
                    const auto& numer                  = rel_max_taker_json_obj["numer"].toString().toStdString();
                    if (t_float_50 res_f = safe_float(rel_max_taker_json_obj["decimal"].toString().toStdString()); res_f <= 0)
                    {
                        res_f = 0;
                        this->set_max_volume(QString::fromStdString(utils::format_float(res_f)));
                    }
                    else
                    {
                        auto rel_max_vol  = m_preferred_order->at("rel_max_volume").get<std::string>();
                        auto base_max_vol = m_preferred_order->at("base_max_volume").get<std::string>();
                        if (res_f >= safe_float(rel_max_vol))
                        {
                            this->set_max_volume(QString::fromStdString(utils::extract_large_float(base_max_vol)));
                        }
                        else
                        {
                            t_rational rel_max_taker_rat((boost::multiprecision::cpp_int(numer)), boost::multiprecision::cpp_int(denom));
                            if (price_f > t_float_50(0))
                            {
                                const auto price_denom = m_preferred_order->at("price_denom").get<std::string>();
                                const auto price_numer = m_preferred_order->at("price_numer").get<std::string>();
                                t_rational price_orderbook_rat((boost::multiprecision::cpp_int(price_numer)), (boost::multiprecision::cpp_int(price_denom)));
                                t_rational res                                      = rel_max_taker_rat / price_orderbook_rat;
                                res_f                                               = res.convert_to<t_float_50>();
                                this->m_preferred_order.value()["max_volume_denom"] = boost::multiprecision::denominator(res).str();
                                this->m_preferred_order.value()["max_volume_numer"] = boost::multiprecision::numerator(res).str();
                            }
                            this->set_max_volume(QString::fromStdString(utils::format_float(res_f)));
                        }
                    }
                    this->cap_volume();
                }
                else
                {
                    t_float_50 max_vol = safe_float(get_orderbook_wrapper()->get_rel_max_taker_vol().toJsonObject()["decimal"].toString().toStdString());
                    max_vol            = std::max(t_float_50(0), max_vol);
                    t_float_50 res     = price_f > t_float_50(0) ? max_vol / price_f : t_float_50(0);
                    if (res < 0)
                    {
                        res = 0;
                    }
                    this->set_max_volume(QString::fromStdString(utils::format_float(res)));
                    this->cap_volume();
                }
            }
        }
    }

    void
    trading_page::cap_volume()
    {
        /*
         * cap_volume is called only in MarketMode::Buy, and in Sell mode if preferred order
         * if the current volume text field is > the new max_volume then set volume to max_volume
         */
        if (auto std_volume = this->get_volume().toStdString();
            !std_volume.empty() && safe_float(std_volume) > safe_float(this->get_max_volume().toStdString()))
        {
            auto max_volume = this->get_max_volume();
            if (!max_volume.isEmpty() && max_volume != "0")
            {
                SPDLOG_DEBUG("capping volume because {} (volume) > {} (max_volume)", std_volume, max_volume.toStdString());
                this->set_volume(get_max_volume());
            }
        }
    }

    TradingError
    trading_page::get_trading_error() const
    {
        return m_last_trading_error;
    }

    void
    trading_page::set_trading_error(TradingError trading_error)
    {
        if (m_last_trading_error != trading_error)
        {
            m_last_trading_error = trading_error;
            switch (m_last_trading_error)
            {
            case TradingErrorGadget::None:
                SPDLOG_INFO("last_trading_error is None");
                break;
            case TradingErrorGadget::TotalFeesNotEnoughFunds:
                SPDLOG_WARN("last_trading_error is TotalFeesNotEnoughFunds");
                break;
            case TradingErrorGadget::BalanceIsLessThanTheMinimalTradingAmount:
                SPDLOG_WARN("last_trading_error is BalanceIsLessThanTheMinimalTradingAmount");
                break;
            case TradingErrorGadget::PriceFieldNotFilled:
                SPDLOG_WARN("last_trading_error is PriceFieldNotFilled");
                break;
            case TradingErrorGadget::VolumeFieldNotFilled:
                SPDLOG_WARN("last_trading_error is VolumeFieldNotFilled");
                break;
            case TradingErrorGadget::VolumeIsLowerThanTheMinimum:
                SPDLOG_WARN("last_trading_error is VolumeIsLowerThanTheMinimum");
                break;
            case TradingErrorGadget::ReceiveVolumeIsLowerThanTheMinimum:
                SPDLOG_WARN("last_trading_error is ReceiveVolumeIsLowerThanTheMinimum");
                break;
            case TradingErrorGadget::LeftParentChainNotEnabled:
                SPDLOG_WARN("last_trading_error is LeftParentChainNotEnabled");
                break;
            case TradingErrorGadget::LeftParentChainNotEnoughBalance:
                SPDLOG_WARN("last_trading_error is LeftParentChainNotEnoughBalance");
                break;
            case TradingErrorGadget::RightParentChainNotEnoughBalance:
                SPDLOG_WARN("last_trading_error is RightParentChainNotEnoughBalance");
                break;
            case TradingErrorGadget::RightParentChainNotEnabled:
                SPDLOG_WARN("last_trading_error is RightParentChainNotEnabled");
                break;
            case TradingErrorGadget::LeftZhtlcChainNotEnabled:
                SPDLOG_WARN("last_trading_error is LeftZhtlcChainNotEnabled");
                break;
            case TradingErrorGadget::RightZhtlcChainNotEnabled:
                SPDLOG_WARN("last_trading_error is RightZhtlcChainNotEnabled");
                break;
            default:
                break;
            }
            emit tradingErrorChanged();
        }
    }

    TradingMode
    trading_page::get_current_trading_mode() const
    {
        return m_current_trading_mode;
    }

    void
    trading_page::set_current_trading_mode(TradingMode trading_mode)
    {
        if (m_current_trading_mode != trading_mode)
        {
            this->clear_forms("set_current_trading_mode");
            this->set_market_mode(MarketMode::Sell);
            m_current_trading_mode = trading_mode;
            entity_registry_.template ctx<QSettings>().setValue("DefaultTradingMode", m_current_trading_mode);
            // get_market_pairs_mdl()->get_left_selection_box()->set_with_fiat_balance(m_current_trading_mode == TradingMode::Simple);
            get_market_pairs_mdl()->get_left_selection_box()->set_with_balance(m_current_trading_mode == TradingMode::Simple);
            SPDLOG_DEBUG("Set trading mode to: {}", QMetaEnum::fromType<TradingMode>().valueToKey(trading_mode));
            emit tradingModeChanged();
        }
    }

    bool
    trading_page::set_pair(bool is_left_side, const QString& changed_ticker)
    {
        SPDLOG_INFO("Changed ticker: {}", changed_ticker.toStdString());
        const auto* market_pair = get_market_pairs_mdl();
        auto        base        = market_pair->get_left_selected_coin();
        auto        rel         = market_pair->get_right_selected_coin();

        bool is_swap = false;
        if (!changed_ticker.isEmpty())
        {
            if (is_left_side)
            {
                if (base == changed_ticker)
                {
                    return false;
                }
                if (base != changed_ticker && rel == changed_ticker)
                {
                    is_swap = true;
                }
                else
                {
                    base = changed_ticker;
                }
            }
            else
            {
                if (rel == changed_ticker)
                {
                    return false;
                }
                if (rel != changed_ticker && base == changed_ticker)
                {
                    is_swap = true;
                }
                else
                {
                    rel = changed_ticker;
                }
            }
        }

        if (is_swap)
        {
            swap_market_pair();
            base = market_pair->get_left_selected_coin();
            rel  = market_pair->get_right_selected_coin();
        }
        else
        {
            if (base == rel || base.isEmpty() || rel.isEmpty())
            {
                set_current_orderbook(DEX_PRIMARY_COIN, DEX_SECOND_PRIMARY_COIN);
            }
            else
            {
                set_current_orderbook(base, rel);
            }
        }
        this->determine_cex_rates();
        emit priceChanged();
        emit priceReversedChanged();
        return true;
    }

    QVariantMap
    trading_page::get_preferred_order() const
    {
        if (m_preferred_order.has_value())
        {
            return nlohmann_json_object_to_qt_json_object(m_preferred_order.value()).toVariantMap();
        }

        return {};
    }

    void trading_page::set_preferred_order(const QVariantMap& price_object)
    {
        auto preferred_order = nlohmann::json::parse(QString(QJsonDocument(QJsonObject::fromVariantMap(price_object)).toJson()).toStdString());
        if (preferred_order == m_preferred_order)
        {
            return;
        }
        SPDLOG_DEBUG("preferred_order: {}", preferred_order.dump(-1));
        m_preferred_order = std::move(preferred_order);
        emit prefferedOrderChanged();
        if (!m_preferred_order->empty() && m_preferred_order->contains("price"))
        {
            m_preferred_order->operator[]("capped") = false;
            this->set_price(QString::fromStdString(utils::format_float(safe_float(m_preferred_order->at("price").get<std::string>()))));
            this->determine_max_volume();
            QString min_vol = QString::fromStdString(utils::format_float(safe_float(m_preferred_order->at("base_min_volume").get<std::string>())));
            this->set_min_trade_vol(min_vol);

            if (this->m_current_trading_mode == TradingModeGadget::Pro)
<<<<<<< HEAD
            {
                auto available_quantity = m_preferred_order->at("base_max_volume").get<std::string>();
                this->set_volume(QString::fromStdString(utils::extract_large_float(available_quantity)));
=======
            {                
                if (this->m_current_trading_mode == TradingModeGadget::Pro)
                {
                    auto available_quantity = m_preferred_order->at("base_max_volume").get<std::string>();
                    this->set_volume(QString::fromStdString(utils::extract_large_float(available_quantity)));
                }
                this->get_orderbook_wrapper()->refresh_best_orders();
                emit preferredOrderChangeFinished();
>>>>>>> c998372c
            }
            else if (this->m_current_trading_mode == TradingModeGadget::Simple && m_preferred_order->contains("initial_input_volume"))
            {
                SPDLOG_DEBUG("From simple view, using initial_input_volume from selection to use.");
                this->set_volume(QString::fromStdString(m_preferred_order->at("initial_input_volume").get<std::string>()));
            }
            this->get_orderbook_wrapper()->refresh_best_orders();
            this->determine_fees();
            emit preferredOrderChangeFinished();
        }
    }

    QString
    trading_page::get_total_amount() const
    {
        return m_total_amount;
    }

    void
    trading_page::set_total_amount(QString total_amount)
    {
        if (m_total_amount != total_amount)
        {
            m_total_amount = std::move(total_amount);
            SPDLOG_DEBUG("total_amount is [{}]", m_total_amount.toStdString());
            emit totalAmountChanged();
            emit baseAmountChanged();
            emit relAmountChanged();
        }
    }

    void
    trading_page::determine_total_amount()
    {
        if (!m_price.isEmpty() && !m_volume.isEmpty())
        {
            this->set_total_amount(calculate_total_amount(m_price, m_volume));
            if (const std::string max_dust_str =
                    ((m_market_mode == MarketMode::Sell) ? get_orderbook_wrapper()->get_base_max_taker_vol() : get_orderbook_wrapper()->get_rel_max_taker_vol())
                        .toJsonObject()["decimal"]
                        .toString()
                        .toStdString();
                !max_dust_str.empty())
            {
                this->determine_error_cases();
            }
        }
    }

    QString
    trading_page::get_base_amount() const
    {
        return m_market_mode == MarketMode::Sell ? m_volume : m_total_amount;
    }

    QString
    trading_page::get_rel_amount() const
    {
        return m_market_mode == MarketMode::Sell ? m_total_amount : m_volume;
    }

    QVariantMap
    trading_page::get_fees() const
    {
        return m_fees.get();
    }

    void
    trading_page::set_fees(const QVariantMap& fees)
    {
        if (fees != m_fees)
        {
            m_fees = fees;
            emit feesChanged();
        }
    }

    void
    trading_page::determine_fees()
    {
        if (!this->m_system_manager.has_system<mm2_service>())
        {
            SPDLOG_WARN("MM2 Service not available, cannot determine fees - skipping");
            return;
        }
        const auto* market_pair = get_market_pairs_mdl();
        using namespace std::string_literals;
        auto&       mm2         = this->m_system_manager.get_system<mm2_service>();
        // TODO: there is a race condition that sometimes results in base == rel after switching base/rel tickers
        const auto  base        = market_pair->get_left_selected_coin().toStdString();
        const auto  rel         = market_pair->get_right_selected_coin().toStdString();
        const auto  swap_method = m_market_mode == MarketMode::Sell ? "sell"s : "buy"s;
        std::string volume      = get_volume().toStdString();
        std::string price       = get_price().toStdString();

        if (base == rel) // trade_preimage::BaseEqualRel 
        {
            return;
        }
        if (volume == "0") // trade_preimage::VolumeTooLow (can also occur if trade vol + fees is > balance)
        {
            return;
        }
        if (std::stof(price) < 0.00000001) // trade_preimage::PriceTooLow
        {
            return;
        }

        t_trade_preimage_request req{
            .base_coin = base,
            .rel_coin = rel,
            .swap_method = swap_method,
            .volume = volume,
            .price = price
        };

        nlohmann::json batch;
        nlohmann::json preimage_request = mm2::template_request("trade_preimage");
        mm2::to_json(preimage_request, req);
        batch.push_back(preimage_request);
        preimage_request["userpass"] = "******";
        SPDLOG_DEBUG("trade_preimage request: {}", preimage_request.dump(4));

        this->set_preimage_busy(true);
        auto answer_functor = [this, &mm2](web::http::http_response resp)
        {
            std::string body = TO_STD_STR(resp.extract_string(true).get());
            SPDLOG_INFO("[determine_fees] trade_preimage answer received: {}", body);
            if (resp.status_code() == web::http::status_codes::OK)
            {
                auto           answers               = nlohmann::json::parse(body);
                nlohmann::json answer                = answers[0];
                auto           trade_preimage_answer = mm2::rpc_process_answer_batch<t_trade_preimage_answer>(answer, "trade_preimage");
                if (trade_preimage_answer.error.has_value())
                {
                    auto        error_answer = trade_preimage_answer.error.value();
                    QVariantMap fees;
                    fees["error"] = QString::fromStdString(error_answer);
                    this->set_fees(fees);
                }
                
                if (trade_preimage_answer.result.has_value())
                {
                    auto        success_answer = trade_preimage_answer.result.value();
                    QVariantMap fees;

                    const auto trading_fee_ticker = QString::fromStdString(success_answer.taker_fee.value().coin);

                    //! Trading fee are taker_fee
                    fees["trading_fee"]        = QString::fromStdString(utils::adjust_precision(success_answer.taker_fee.value().amount));
                    fees["trading_fee_ticker"] = trading_fee_ticker;

                    fees["base_transaction_fees"]        = QString::fromStdString(utils::adjust_precision(success_answer.base_coin_fee.amount));
                    fees["base_transaction_fees_ticker"] = QString::fromStdString(success_answer.base_coin_fee.coin);

                    fees["rel_transaction_fees"]        = QString::fromStdString(success_answer.rel_coin_fee.amount);
                    fees["rel_transaction_fees_ticker"] = QString::fromStdString(success_answer.rel_coin_fee.coin);

                    //! We are always in buy or sell mode, in this case show the fees
                    fees["fee_to_send_taker_fee"]        = QString::fromStdString(utils::adjust_precision(success_answer.fee_to_send_taker_fee.value().amount));
                    fees["fee_to_send_taker_fee_ticker"] = QString::fromStdString(success_answer.fee_to_send_taker_fee.value().coin);

                    for (auto&& cur: success_answer.total_fees)
                    {
                        if (!mm2.do_i_have_enough_funds(cur.at("coin").get<std::string>(), safe_float(cur.at("required_balance").get<std::string>())))
                        {
                            fees["error_fees"] = atomic_dex::nlohmann_json_object_to_qt_json_object(cur);
                            break;
                        }
                    }
                    fees["total_fees"] = atomic_dex::nlohmann_json_array_to_qt_json_array(success_answer.total_fees);

                    this->set_fees(fees);
                }
            }
            this->set_preimage_busy(false);
        };
        mm2.get_mm2_client().async_rpc_batch_standalone(batch).then(answer_functor).then(&handle_exception_pplx_task);
    }

    void
    trading_page::determine_error_cases()
    {
        if (!m_system_manager.has_system<mm2_service>())
            return;
        TradingError current_trading_error = TradingError::None;

        //! Check minimal trading amount
        const std::string base                     = this->get_market_pairs_mdl()->get_base_selected_coin().toStdString();
        const std::string left                     = this->get_market_pairs_mdl()->get_left_selected_coin().toStdString();
        const std::string right                    = this->get_market_pairs_mdl()->get_right_selected_coin().toStdString();
        t_float_50        max_balance_without_dust = this->get_max_balance_without_dust();
        const auto&       rel_min_taker_vol        = get_orderbook_wrapper()->get_rel_min_taker_vol().toStdString();
        const auto        regular_min_taker_vol    = m_market_mode == MarketMode::Sell ? get_min_trade_vol().toStdString() : rel_min_taker_vol;
        const auto&       cur_min_taker_vol        = get_min_trade_vol().toStdString();
        const auto&       mm2                      = m_system_manager.get_system<mm2_service>();
        const auto        left_cfg                 = mm2.get_coin_info(left);
        const auto        right_cfg                = mm2.get_coin_info(right);
        const bool        has_preferred_order      = m_preferred_order.has_value();
        const bool        is_selected_min_max =
            has_preferred_order && m_preferred_order->at("base_min_volume").get<std::string>() == m_preferred_order->at("base_max_volume").get<std::string>();
<<<<<<< HEAD
        SPDLOG_DEBUG("rel_min_taker_vol: {}", rel_min_taker_vol);
=======
        
>>>>>>> c998372c
        if (left_cfg.has_parent_fees_ticker && left_cfg.ticker != "QTUM")
        {
            const auto left_fee_cfg = mm2.get_coin_info(left_cfg.fees_ticker);
            if (!left_fee_cfg.currently_enabled)
            {
                current_trading_error = TradingError::LeftParentChainNotEnabled;
            }
            else if (mm2.get_balance(left_fee_cfg.ticker) <= 0)
            {
                current_trading_error = TradingError::LeftParentChainNotEnoughBalance;
            }
        }
        else if (right_cfg.has_parent_fees_ticker && right_cfg.ticker != "QTUM")
        {
            const auto right_fee_cfg = mm2.get_coin_info(right_cfg.fees_ticker);
            if (!right_fee_cfg.currently_enabled)
            {
                current_trading_error = TradingError::RightParentChainNotEnabled;
            }
            else if (mm2.get_balance(right_fee_cfg.ticker) <= 0)
            {
                current_trading_error = TradingError::RightParentChainNotEnoughBalance;
            }
        }
        else if (!mm2.is_zhtlc_coin_ready(left))
        {
            current_trading_error = TradingError::LeftZhtlcChainNotEnabled;
        }
        else if (!mm2.is_zhtlc_coin_ready(right))
        {
            current_trading_error = TradingError::RightZhtlcChainNotEnabled;
        }

        if (current_trading_error == TradingError::None)
        {
            if (max_balance_without_dust < safe_float(regular_min_taker_vol)) //<! Checking balance < minimal_trading_amount
            {
                current_trading_error = TradingError::BalanceIsLessThanTheMinimalTradingAmount;
            }
            else if (m_volume.isEmpty() || m_volume == "0") ///< Volume is not set correctly
            {
                current_trading_error = TradingError::VolumeFieldNotFilled;
            }
            else if (m_price.isEmpty() || m_price == "0") ///< Price is not set correctly
            {
                current_trading_error = TradingError::PriceFieldNotFilled; ///< need to have for multi ticker check
            }
            else if (safe_float(m_volume.toStdString()) < safe_float(cur_min_taker_vol) && !is_selected_min_max)
            {
                current_trading_error = TradingError::VolumeIsLowerThanTheMinimum;
            }
            else if (safe_float(m_total_amount.toStdString()) < safe_float(rel_min_taker_vol))
            {
                current_trading_error = TradingError::ReceiveVolumeIsLowerThanTheMinimum;
            }
            else
            {
                if (!get_fees().empty())
                {
                    current_trading_error = generate_fees_error(get_fees());
                }
            }
        }

        //! Check for base coin
        this->set_trading_error(current_trading_error);
    }

    void
    trading_page::determine_cex_rates()
    {
        const auto& price_service   = m_system_manager.get_system<global_price_service>();
        const auto* market_selector = get_market_pairs_mdl();
        const auto& base            = market_selector->get_left_selected_coin();
        const auto& rel             = market_selector->get_right_selected_coin();
        
        if (auto cex_price = QString::fromStdString(price_service.get_cex_rates(base.toStdString(), rel.toStdString())); cex_price != m_cex_price)
        {
            m_cex_price = std::move(cex_price);
            emit cexPriceChanged();
            emit invalidCexPriceChanged();
            emit cexPriceReversedChanged();
        }
        emit cexPriceDiffChanged();
    }

    QString
    trading_page::get_cex_price() const
    {
        return m_cex_price;
    }

    bool
    trading_page::get_invalid_cex_price() const
    {
        return m_cex_price == "0" || m_cex_price == "0.00" || m_cex_price.isEmpty();
    }

    QString
    trading_page::get_price_reversed() const
    {
        if (!m_price.isEmpty() && safe_float(m_price.toStdString()) > 0)
        {
            t_float_50 reversed_price = t_float_50(1) / safe_float(m_price.toStdString());
            return QString::fromStdString(utils::format_float(reversed_price));
        }

        return "0";
    }

    QString
    trading_page::get_cex_price_reversed() const
    {
        if (!get_invalid_cex_price())
        {
            t_float_50 reversed_cex_price = t_float_50(1) / safe_float(m_cex_price.toStdString());
            return QString::fromStdString(utils::format_float(reversed_cex_price));
        }
        return "0";
    }

    QString
    trading_page::get_cex_price_diff() const
    {
        if (bool is_invalid = get_invalid_cex_price(); is_invalid || safe_float(m_price.toStdString()) <= 0)
        {
            return "0";
        }
        const bool is_buy     = m_market_mode == MarketMode::Buy;
        t_float_50 price      = safe_float(m_price.toStdString());
        t_float_50 cex_price  = safe_float(m_cex_price.toStdString());
        t_float_50 price_diff = t_float_50(100) * (t_float_50(1) - price / cex_price) * (!is_buy ? t_float_50(1) : t_float_50(-1));
        return QString::fromStdString(utils::format_float(price_diff));
    }

    t_float_50
    trading_page::get_max_balance_without_dust(const std::optional<QString>& trade_with) const
    {
        if (!trade_with.has_value())
        {
            const std::string max_dust_str =
                ((m_market_mode == MarketMode::Sell) ? get_orderbook_wrapper()->get_base_max_taker_vol() : get_orderbook_wrapper()->get_rel_max_taker_vol())
                    .toJsonObject()["decimal"]
                    .toString()
                    .toStdString();
            if (max_dust_str.empty())
            {
                return t_float_50(0);
            }
            t_float_50 max_balance_without_dust = safe_float(max_dust_str);
            return max_balance_without_dust;
        }

        return t_float_50(0);
    }

    TradingError
    trading_page::generate_fees_error(QVariantMap fees) const
    {
        TradingError last_trading_error = TradingError::None;
        const auto&  mm2                = m_system_manager.get_system<mm2_service>();

        if (fees.contains("error_fees"))
        {
            auto&& cur_obj = fees.value("error_fees").toJsonObject();
            if (!mm2.do_i_have_enough_funds(cur_obj["coin"].toString().toStdString(), safe_float(cur_obj["required_balance"].toString().toStdString())))
            {
                last_trading_error = TradingError::TotalFeesNotEnoughFunds;
            }
        }
        return last_trading_error;
    }

    bool
    trading_page::get_skip_taker() const
    {
        return m_skip_taker;
    }

    void
    trading_page::set_skip_taker(bool skip_taker)
    {
        if (m_skip_taker != skip_taker)
        {
            m_skip_taker = skip_taker;
            emit skipTakerChanged();
        }
    }

    QString
    trading_page::get_min_trade_vol() const
    {
        return m_minimal_trading_amount;
    }

    void
    trading_page::set_min_trade_vol(QString min_trade_vol)
    {
        //! KMD<->DOGE Buy -> base_min_vol, sell base_min_vol ->
        //! base_min_vol -> 0.0001 KMD
        //! rel_min_vol -> 10 DOGE
        t_float_50   min_trade_vol_f         = safe_float(min_trade_vol.toStdString());
        const auto&  current_min_taker_vol   = get_orderbook_wrapper()->get_current_min_taker_vol().toStdString();
        t_float_50   current_min_taker_vol_f = safe_float(current_min_taker_vol);
        const auto&  base_min_taker_vol      = get_orderbook_wrapper()->get_base_min_taker_vol().toStdString();
        t_float_50   base_min_taker_vol_f    = safe_float(base_min_taker_vol);

        if (min_trade_vol_f < base_min_taker_vol_f)
        {
            min_trade_vol = QString::fromStdString(base_min_taker_vol);
            min_trade_vol_f = base_min_taker_vol_f;
        }

        if (min_trade_vol != m_minimal_trading_amount)
        {
            min_trade_vol            = QString::fromStdString(utils::adjust_precision(min_trade_vol.toStdString()));
            m_minimal_trading_amount = std::move(min_trade_vol);
            emit minTradeVolChanged();
            this->determine_error_cases();
        }
    }

    void
    trading_page::reset_order()
    {
        this->clear_forms("reset_order");
    }

    bool
    trading_page::is_preimage_busy() const
    {
        return m_rpc_preimage_busy.load();
    }

    void
    trading_page::set_preimage_busy(bool status)
    {
        if (status != m_rpc_preimage_busy)
        {
            m_rpc_preimage_busy = status;
            emit preImageRpcStatusChanged();
        }
    }
    void
    trading_page::reset_fees()
    {
        SPDLOG_DEBUG("reset_fees");
        this->set_fees(QVariantMap());
        this->determine_error_cases();
    }
} // namespace atomic_dex

namespace atomic_dex
{
    QString
    trading_page::calculate_total_amount(QString price, QString volume)
    {
        t_float_50 price_f(safe_float(price.toStdString()));
        t_float_50 volume_f(safe_float(volume.toStdString()));
        t_float_50 total_amount_f = volume_f * price_f;
        return QString::fromStdString(atomic_dex::utils::format_float(total_amount_f));
    }

    void
    trading_page::set_preferred_settings()
    {
        auto&         settings            = entity_registry_.ctx<QSettings>();
        const auto*   market_selector_mdl = get_market_pairs_mdl();
        const auto    left                = market_selector_mdl->get_left_selected_coin();
        const auto    right               = market_selector_mdl->get_right_selected_coin();
        const auto    category_settings   = left + "_" + right;
        const QString target_settings     = "Disabled";
        settings.beginGroup(category_settings);
        const bool is_disabled        = settings.value(target_settings, true).toBool();
        t_float_50 spread             = settings.value("Spread", 1.0).toDouble();
        t_float_50 min_volume_percent = settings.value("MinVolume", 10.0).toDouble() / 100; ///< min volume is always 10% of the order or more
        settings.endGroup();
        
        if (!is_disabled)
        {
            SPDLOG_WARN("{}/{} have trading settings - using them", left.toStdString(), right.toStdString());
            const auto& price_service = m_system_manager.get_system<global_price_service>();
            t_float_50  cex_price     = safe_float(price_service.get_cex_rates(left.toStdString(), right.toStdString()));
            t_float_50  percent       = spread / 100;
            t_float_50  target_price =
                (m_market_mode == MarketMode::Sell) ? t_float_50(cex_price + (cex_price * percent)) : t_float_50(cex_price - (cex_price * percent));

            this->set_price(QString::fromStdString(utils::format_float(target_price)));
            this->determine_max_volume();
            this->set_volume(get_max_volume());
            t_float_50 volume     = safe_float(get_volume().toStdString());
            t_float_50 min_volume = volume * min_volume_percent;
            this->set_min_trade_vol(QString::fromStdString(utils::format_float(min_volume)));
        }
        else
        {
            SPDLOG_WARN("{}/{} doesn't have any trading settings - skipping", left.toStdString(), right.toStdString());
        }
    }

    std::optional<nlohmann::json>
    trading_page::get_raw_preferred_order() const
    {
        return m_preferred_order;
    }

    SelectedOrderStatus
    trading_page::get_selected_order_status() const
    {
        return m_selected_order_status;
    }

    void
    trading_page::set_selected_order_status(SelectedOrderStatus order_status)
    {
        if (m_selected_order_status != order_status)
        {
            m_selected_order_status = order_status;
            SPDLOG_DEBUG("Set selected order status to: {}", QMetaEnum::fromType<SelectedOrderStatus>().valueToKey(order_status));
            emit selectedOrderStatusChanged();
        }
    }
} // namespace atomic_dex<|MERGE_RESOLUTION|>--- conflicted
+++ resolved
@@ -1066,20 +1066,9 @@
             this->set_min_trade_vol(min_vol);
 
             if (this->m_current_trading_mode == TradingModeGadget::Pro)
-<<<<<<< HEAD
             {
                 auto available_quantity = m_preferred_order->at("base_max_volume").get<std::string>();
                 this->set_volume(QString::fromStdString(utils::extract_large_float(available_quantity)));
-=======
-            {                
-                if (this->m_current_trading_mode == TradingModeGadget::Pro)
-                {
-                    auto available_quantity = m_preferred_order->at("base_max_volume").get<std::string>();
-                    this->set_volume(QString::fromStdString(utils::extract_large_float(available_quantity)));
-                }
-                this->get_orderbook_wrapper()->refresh_best_orders();
-                emit preferredOrderChangeFinished();
->>>>>>> c998372c
             }
             else if (this->m_current_trading_mode == TradingModeGadget::Simple && m_preferred_order->contains("initial_input_volume"))
             {
@@ -1281,11 +1270,7 @@
         const bool        has_preferred_order      = m_preferred_order.has_value();
         const bool        is_selected_min_max =
             has_preferred_order && m_preferred_order->at("base_min_volume").get<std::string>() == m_preferred_order->at("base_max_volume").get<std::string>();
-<<<<<<< HEAD
-        SPDLOG_DEBUG("rel_min_taker_vol: {}", rel_min_taker_vol);
-=======
         
->>>>>>> c998372c
         if (left_cfg.has_parent_fees_ticker && left_cfg.ticker != "QTUM")
         {
             const auto left_fee_cfg = mm2.get_coin_info(left_cfg.fees_ticker);
