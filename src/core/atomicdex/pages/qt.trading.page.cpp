--- conflicted
+++ resolved
@@ -1184,12 +1184,7 @@
         auto answer_functor = [this, &mm2](web::http::http_response resp)
         {
             std::string body = TO_STD_STR(resp.extract_string(true).get());
-<<<<<<< HEAD
-            SPDLOG_INFO("preimage answer received: {}", body);
-            
-=======
-            SPDLOG_INFO("trade_preimage answer received: {}", body);
->>>>>>> 115fa03e
+            SPDLOG_INFO("[determine_fees] trade_preimage answer received: {}", body);
             if (resp.status_code() == web::http::status_codes::OK)
             {
                 auto           answers               = nlohmann::json::parse(body);
