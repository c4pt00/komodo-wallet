/******************************************************************************
 * Copyright © 2013-2021 The Komodo Platform Developers.                      *
 *                                                                            *
 * See the AUTHORS, DEVELOPER-AGREEMENT and LICENSE files at                  *
 * the top-level directory of this distribution for the individual copyright  *
 * holder information and the developer policies on copyright and licensing.  *
 *                                                                            *
 * Unless otherwise agreed in a custom licensing agreement, no part of the    *
 * Komodo Platform software, including this file may be copied, modified,     *
 * propagated or distributed except according to the terms contained in the   *
 * LICENSE file                                                               *
 *                                                                            *
 * Removal or modification of this copyright notice is prohibited.            *
 *                                                                            *
 ******************************************************************************/

#include <QJsonDocument>
#include <QSettings>

//! Project Headers
#include "atomicdex/api/mm2/rpc.buy.hpp"
#include "atomicdex/api/mm2/rpc.sell.hpp"
#include "atomicdex/api/mm2/rpc.trade.preimage.hpp"
#include "atomicdex/pages/qt.portfolio.page.hpp"
#include "atomicdex/pages/qt.settings.page.hpp"
#include "atomicdex/pages/qt.trading.page.hpp"
#include "atomicdex/services/mm2/auto.update.maker.order.service.hpp"
#include "atomicdex/services/mm2/mm2.service.hpp"
#include "atomicdex/services/price/global.provider.hpp"
#include "atomicdex/utilities/qt.utilities.hpp"
#include "atomicdex/utilities/qt.download.manager.hpp"

//! Constructor / Destructor
namespace atomic_dex
{
    trading_page::trading_page(
        entt::registry& registry, ag::ecs::system_manager& system_manager, std::atomic_bool& exit_status, portfolio_model* portfolio, QObject* parent) :
        QObject(parent),
        system(registry), m_system_manager(system_manager),
        m_about_to_exit_the_app(exit_status), m_models{
                                                  {new qt_orderbook_wrapper(m_system_manager, dispatcher_, this),
                                                   new market_pairs(m_system_manager, portfolio, this), new qt_orders_widget(m_system_manager, this)}}
    {
        //! Sets default trading mode to the last saved one.
        set_current_trading_mode((TradingMode)entity_registry_.template ctx<QSettings>().value("DefaultTradingMode", 1).toInt());
    }
} // namespace atomic_dex

//! Events callback
namespace atomic_dex
{
    void
    trading_page::on_process_orderbook_finished_event(const atomic_dex::process_orderbook_finished& evt)
    {
        if (!m_about_to_exit_the_app)
        {
            m_actions_queue.push(trading_actions::post_process_orderbook_finished);
            m_models_actions[orderbook_need_a_reset] = evt.is_a_reset;
            determine_max_volume();
        }
    }
} // namespace atomic_dex

//! Public QML API
namespace atomic_dex
{
    QVariant
    trading_page::get_raw_mm2_coin_cfg(const QString& ticker) const
    {
        QVariant       out;
        nlohmann::json j = m_system_manager.get_system<mm2_service>().get_raw_mm2_ticker_cfg(ticker.toStdString());
        out              = nlohmann_json_object_to_qt_json_object(j);
        return out;
    }

    void
    trading_page::set_current_orderbook(const QString& base, const QString& rel)
    {
        if (base.toStdString() == "" || rel.toStdString() == "")
        {
            return;
        }
        if (bool is_wallet_only = m_system_manager.get_system<mm2_service>().get_coin_info(base.toStdString()).wallet_only; is_wallet_only)
        {
            SPDLOG_WARN("{} is wallet only - skipping", base.toStdString());
            return;
        }
        SPDLOG_DEBUG("Setting current orderbook: {} / {}", base.toStdString(), rel.toStdString());
        auto* market_selector_mdl = get_market_pairs_mdl();

        const bool to_change = base != market_selector_mdl->get_left_selected_coin() || rel != market_selector_mdl->get_right_selected_coin();
        market_selector_mdl->set_left_selected_coin(base);
        market_selector_mdl->set_right_selected_coin(rel);
        market_selector_mdl->set_base_selected_coin(m_market_mode == MarketMode::Sell ? base : rel);
        market_selector_mdl->set_rel_selected_coin(m_market_mode == MarketMode::Sell ? rel : base);

        if (to_change && m_current_trading_mode != TradingModeGadget::Simple)
        {
            SPDLOG_DEBUG("set_current_orderbook");
            this->get_orderbook_wrapper()->clear_orderbook();
            this->clear_forms("set_current_orderbook");
        }

        emit mm2MinTradeVolChanged();
        dispatcher_.trigger<orderbook_refresh>(base.toStdString(), rel.toStdString());
    }

    void
    trading_page::swap_market_pair()
    {
        const auto* market_selector_mdl = get_market_pairs_mdl();
        set_current_orderbook(market_selector_mdl->get_right_selected_coin(), market_selector_mdl->get_left_selected_coin());
    }

    void
    trading_page::on_gui_enter_dex()
    {
        SPDLOG_DEBUG("Enter DEX");
        dispatcher_.trigger<gui_enter_trading>();
        if (this->m_system_manager.has_system<auto_update_maker_order_service>() && m_system_manager.get_system<mm2_service>().is_orderbook_thread_active())
        {
            this->m_system_manager.get_system<auto_update_maker_order_service>().force_update();
        }
    }

    void
    trading_page::on_gui_leave_dex()
    {
        m_system_manager.get_system<settings_page>().garbage_collect_qml();
        dispatcher_.trigger<gui_leave_trading>();
    }

    void
    trading_page::place_buy_order(const QString& base_nota, const QString& base_confs)
    {
        this->set_buy_sell_rpc_busy(true);
        this->set_buy_sell_last_rpc_data(QJsonObject{{}});

        auto&       mm2_system        = m_system_manager.get_system<mm2_service>();
        const auto* market_selector   = get_market_pairs_mdl();
        const auto& base              = market_selector->get_left_selected_coin();
        const auto& rel               = market_selector->get_right_selected_coin();
        const bool  is_selected_order = m_preferred_order.has_value();
        const bool  is_max            = m_max_volume == m_volume;
        const bool  is_selected_min_max =
            is_selected_order && m_preferred_order->at("base_min_volume").get<std::string>() == m_preferred_order->at("base_max_volume").get<std::string>();
        const bool is_selected_max  = is_selected_order && is_max;
        t_float_50 rel_min_trade    = safe_float(get_orderbook_wrapper()->get_rel_min_taker_vol().toStdString());
        t_float_50 rel_min_volume_f = safe_float(get_min_trade_vol().toStdString());
        if (is_selected_order)
        {
            SPDLOG_DEBUG(
                "max_volume: {} volume: {} order_volume: {}, order_volume_8_digit: {}, order_volume_8_digit_extracted: {}", m_max_volume.toStdString(),
                m_volume.toStdString(), m_preferred_order->at("base_max_volume").get<std::string>(),
                utils::adjust_precision(m_preferred_order->at("base_max_volume").get<std::string>()),
                utils::extract_large_float(m_preferred_order->at("base_max_volume").get<std::string>()));
        }

        t_buy_request req{
            .base                           = base.toStdString(),
            .rel                            = rel.toStdString(),
            .price                          = is_selected_order ? m_preferred_order->at("price").get<std::string>() : m_price.toStdString(),
            .volume                         = m_volume.toStdString(),
            .is_created_order               = not is_selected_order,
            .price_denom                    = is_selected_order ? m_preferred_order->at("price_denom").get<std::string>() : "",
            .price_numer                    = is_selected_order ? m_preferred_order->at("price_numer").get<std::string>() : "",
            .volume_denom                   = is_selected_order ? m_preferred_order->at("base_max_volume_denom").get<std::string>() : "",
            .volume_numer                   = is_selected_order ? m_preferred_order->at("base_max_volume_numer").get<std::string>() : "",
            .is_exact_selected_order_volume = is_selected_max && m_max_volume.toStdString() == utils::extract_large_float(m_preferred_order->at("base_max_volume").get<std::string>()),
            .base_nota                      = base_nota.isEmpty() ? std::optional<bool>{std::nullopt} : boost::lexical_cast<bool>(base_nota.toStdString()),
            .base_confs                     = base_confs.isEmpty() ? std::optional<std::size_t>{std::nullopt} : base_confs.toUInt(),
            .min_volume = (rel_min_volume_f <= rel_min_trade) ? std::optional<std::string>{std::nullopt} : get_min_trade_vol().toStdString()};

        if (is_selected_min_max || is_selected_order)
        {
            req.min_volume = std::optional<std::string>{std::nullopt};
        }

        if (m_preferred_order.has_value())
        {
            if (req.is_exact_selected_order_volume)
            {
                //! Selected order and we keep the exact volume (Basically swallow the order)
                SPDLOG_DEBUG("swallowing the order from the orderbook");
                req.volume_numer = m_preferred_order->at("base_max_volume_numer").get<std::string>();
                req.volume_denom = m_preferred_order->at("base_max_volume_denom").get<std::string>();
            }
            else if (
                is_max && !req.is_exact_selected_order_volume && m_preferred_order->contains("max_volume_numer") &&
                m_preferred_order->contains("max_volume_denom"))
            {
                SPDLOG_DEBUG("cannot swallow the selected order from the orderbook, use our theoretical max_volume for it");
                //! Selected order but we cannot swallow (not enough funds) set our theoretical max_volume_numer and max_volume_denom
                req.volume_numer = m_preferred_order->at("max_volume_numer").get<std::string>();
                req.volume_denom = m_preferred_order->at("max_volume_denom").get<std::string>();
            }
            else
            {
                SPDLOG_DEBUG("Selected order, but changing manually the volume, use input_volume");
                req.selected_order_use_input_volume = true;
            }
        }
        
        nlohmann::json batch;
        nlohmann::json buy_request = mm2::template_request("buy");
        mm2::to_json(buy_request, req);
        batch.push_back(buy_request);
        buy_request["userpass"] = "*******";

        //! Answer
        SPDLOG_DEBUG("buy_request is : {}", buy_request.dump(4));
        auto answer_functor = [this](const web::http::http_response& resp)
        {
            std::string body = TO_STD_STR(resp.extract_string(true).get());
            if (resp.status_code() == web::http::status_codes::OK)
            {
                if (body.find("error") == std::string::npos)
                {
                    auto           answers = nlohmann::json::parse(body);
                    nlohmann::json answer  = answers[0];
                    this->set_buy_sell_last_rpc_data(nlohmann_json_object_to_qt_json_object(answer));
                    auto& cur_mm2_system = m_system_manager.get_system<mm2_service>();
                    SPDLOG_DEBUG("order successfully placed, refreshing orders and swap");
                    cur_mm2_system.batch_fetch_orders_and_swap();
                }
                else
                {
                    auto error_json = QJsonObject({{"error_code", -1}, {"error_message", QString::fromStdString(body)}});
                    SPDLOG_ERROR("error place_buy_order: {}", body);
                    this->set_buy_sell_last_rpc_data(error_json);
                }
            }
            else
            {
                auto error_json = QJsonObject({{"error_code", resp.status_code()}, {"error_message", QString::fromStdString(body)}});
                this->set_buy_sell_last_rpc_data(error_json);
            }
            this->set_buy_sell_rpc_busy(false);
            this->clear_forms("place_buy_order");
        };

        //! Async call
        mm2_system.get_mm2_client()
            .async_rpc_batch_standalone(batch)
            .then(answer_functor)
            .then(
                [this]([[maybe_unused]] pplx::task<void> previous_task)
                {
                    try
                    {
                        previous_task.wait();
                    }
                    catch (const std::exception& e)
                    {
                        SPDLOG_ERROR("pplx task error: {}", e.what());
                        auto error_json = QJsonObject({{"error_code", web::http::status_codes::InternalError}, {"error_message", e.what()}});
                        this->set_buy_sell_last_rpc_data(error_json);
                        this->set_buy_sell_rpc_busy(false);
                        this->clear_forms("place_buy_order");
                    }
                });
    }

    void
    trading_page::place_sell_order(const QString& rel_nota, const QString& rel_confs)
    {
        this->set_buy_sell_rpc_busy(true);
        this->set_buy_sell_last_rpc_data(QJsonObject{{}});

        auto&       mm2_system                   = m_system_manager.get_system<mm2_service>();
        const auto* market_selector              = get_market_pairs_mdl();
        const auto& base                         = market_selector->get_left_selected_coin();
        const auto& rel                          = market_selector->get_right_selected_coin();
        const bool  is_selected_order            = m_preferred_order.has_value();
        const bool  is_max                       = m_max_volume == m_volume;
        QString     orderbook_available_quantity = is_selected_order ? QString::fromStdString(m_preferred_order->at("base_max_volume").get<std::string>()) : "";
        const bool  is_selected_min_max =
            is_selected_order && m_preferred_order->at("base_min_volume").get<std::string>() == m_preferred_order->at("base_max_volume").get<std::string>();
        const bool is_selected_max = is_selected_order && m_volume.toStdString() == utils::extract_large_float(orderbook_available_quantity.toStdString());
        t_float_50 base_min_trade  = safe_float(get_orderbook_wrapper()->get_base_min_taker_vol().toStdString());
        t_float_50 cur_min_trade   = safe_float(get_min_trade_vol().toStdString());

        SPDLOG_DEBUG("base_min_trade: {}, cur_min_trade: {}", base_min_trade.str(), cur_min_trade.str());
        SPDLOG_DEBUG(
            "volume: {}, orderbook_available_quantity: {}, is_selected_max: {}", m_volume.toStdString(), orderbook_available_quantity.toStdString(),
            is_selected_max);
        t_sell_request req{
            .base                           = base.toStdString(),
            .rel                            = rel.toStdString(),
            .price                          = is_selected_order ? m_preferred_order->at("price").get<std::string>() : m_price.toStdString(),
            .volume                         = m_volume.toStdString(),
            .is_created_order               = not is_selected_order,
            .price_denom                    = is_selected_order ? m_preferred_order->at("price_denom").get<std::string>() : "",
            .price_numer                    = is_selected_order ? m_preferred_order->at("price_numer").get<std::string>() : "",
            .volume_denom                   = is_selected_order ? m_preferred_order->at("base_max_volume_denom").get<std::string>() : "",
            .volume_numer                   = is_selected_order ? m_preferred_order->at("base_max_volume_numer").get<std::string>() : "",
            .is_exact_selected_order_volume = is_selected_order && is_selected_max,
            .rel_nota                       = rel_nota.isEmpty() ? std::optional<bool>{std::nullopt} : boost::lexical_cast<bool>(rel_nota.toStdString()),
            .rel_confs                      = rel_confs.isEmpty() ? std::optional<std::size_t>{std::nullopt} : rel_confs.toUInt(),
            .is_max                         = is_max,
            .min_volume = cur_min_trade <= base_min_trade ? std::optional<std::string>{std::nullopt} : m_minimal_trading_amount.toStdString()};

        if (m_current_trading_mode == TradingModeGadget::Simple)
        {
            SPDLOG_DEBUG("Simple trading mode, using FillOrKill order");
            req.order_type                 = nlohmann::json::object();
            req.order_type.value()["type"] = "FillOrKill";
            req.min_volume                 = std::optional<std::string>{std::nullopt};
        }

        if (is_selected_min_max)
        {
            req.min_volume = std::optional<std::string>{std::nullopt};
        }

        auto max_taker_vol_json_obj = get_orderbook_wrapper()->get_base_max_taker_vol().toJsonObject();
        
        if (is_selected_order)
        {
            SPDLOG_DEBUG(
                "The order is a selected order, treating it, input_vol: {} orderbook_max_vol {}", m_volume.toStdString(),
                orderbook_available_quantity.toStdString());

            const auto base_min_vol_orderbook = m_preferred_order->at("base_min_volume").get<std::string>();

            if (t_float_50 base_min_vol_orderbook_f = safe_float(base_min_vol_orderbook); cur_min_trade <= base_min_vol_orderbook_f)
            {
                SPDLOG_DEBUG("The selected order min_vol input is too low, using null field instead");
                req.min_volume = std::optional<std::string>{std::nullopt};
            }

            if (req.is_exact_selected_order_volume)
            {
                //! Selected order and we keep the exact volume (Basically swallow the order)
                SPDLOG_DEBUG("swallowing the order from the orderbook");
                req.volume_numer = m_preferred_order->at("base_max_volume_numer").get<std::string>();
                req.volume_denom = m_preferred_order->at("base_max_volume_denom").get<std::string>();
            }
            else if (is_max && !req.is_exact_selected_order_volume && get_current_trading_mode() != TradingModeGadget::Simple) ///< this one is a bit dangerous,
                                                                                                                               ///< let's forbid it in simple
                                                                                                                               ///< view
            {
                SPDLOG_DEBUG("cannot swallow the selected order from the orderbook, use max_taker_volume for it");
                req.volume_denom = max_taker_vol_json_obj["denom"].toString().toStdString();
                req.volume_numer = max_taker_vol_json_obj["numer"].toString().toStdString();
            }
            else
            {
                SPDLOG_DEBUG("Selected order, but changing manually the volume, use input_volume");
                req.selected_order_use_input_volume = true;
            }
        }
        else
        {
            if (is_max)
            {
                req.volume_denom = max_taker_vol_json_obj["denom"].toString().toStdString();
                req.volume_numer = max_taker_vol_json_obj["numer"].toString().toStdString();
            }
        }

        nlohmann::json batch;
        nlohmann::json sell_request = mm2::template_request("sell");
        mm2::to_json(sell_request, req);
        batch.push_back(sell_request);

        sell_request["userpass"] = "******";
        SPDLOG_DEBUG("sell request: {}", sell_request.dump(4));

        //! Answer
        auto answer_functor = [this](web::http::http_response resp)
        {
            std::string body = TO_STD_STR(resp.extract_string(true).get());
            if (resp.status_code() == 200)
            {
                if (body.find("error") == std::string::npos)
                {
                    auto           answers = nlohmann::json::parse(body);
                    nlohmann::json answer  = answers[0];
                    this->set_buy_sell_last_rpc_data(nlohmann_json_object_to_qt_json_object(answer));
                    auto& cur_mm2_system = m_system_manager.get_system<mm2_service>();
                    SPDLOG_DEBUG("order successfully placed, refreshing orders and swap");
                    cur_mm2_system.batch_fetch_orders_and_swap();
                }
                else
                {
                    auto error_json = QJsonObject({{"error_code", -1}, {"error_message", QString::fromStdString(body)}});
                    this->set_buy_sell_last_rpc_data(error_json);
                }
            }
            else
            {
                auto error_json = QJsonObject({{"error_code", resp.status_code()}, {"error_message", QString::fromStdString(body)}});
                this->set_buy_sell_last_rpc_data(error_json);
            }
            this->clear_forms("place_sell_order");
            this->set_buy_sell_rpc_busy(false);
        };

        //! Async call
        mm2_system.get_mm2_client()
            .async_rpc_batch_standalone(batch)
            .then(answer_functor)
            .then(
                [this]([[maybe_unused]] pplx::task<void> previous_task)
                {
                    try
                    {
                        previous_task.wait();
                    }
                    catch (const std::exception& e)
                    {
                        SPDLOG_ERROR("pplx task error: {}", e.what());
                        auto error_json = QJsonObject({{"error_code", 500}, {"error_message", e.what()}});
                        this->set_buy_sell_last_rpc_data(error_json);
                        this->set_buy_sell_rpc_busy(false);
                        this->clear_forms("place_sell_order");
                    }
                });
    }
} // namespace atomic_dex

//! Public API
namespace atomic_dex
{
    void
    trading_page::disable_coins(const QStringList& coins)
    {
        for (auto&& coin: coins)
        {
            auto* market_selector_mdl = get_market_pairs_mdl();
            if (market_selector_mdl->get_left_selected_coin() == coin)
            {
                market_selector_mdl->set_left_selected_coin(DEX_SECOND_PRIMARY_COIN);
                market_selector_mdl->set_right_selected_coin(DEX_PRIMARY_COIN);
            }
            else if (market_selector_mdl->get_right_selected_coin() == coin)
            {
                market_selector_mdl->set_left_selected_coin(DEX_SECOND_PRIMARY_COIN);
                market_selector_mdl->set_right_selected_coin(DEX_PRIMARY_COIN);
            }
            set_current_orderbook(market_selector_mdl->get_left_selected_coin(), market_selector_mdl->get_right_selected_coin());
        }
    }

    void
    trading_page::clear_models() const
    {
        get_market_pairs_mdl()->reset();
    }

    void
    trading_page::update()
    {
        //! Virtual function, need to be empty.
    }

    void
    trading_page::connect_signals()
    {
        dispatcher_.sink<process_orderbook_finished>().connect<&trading_page::on_process_orderbook_finished_event>(*this);
    }

    void
    trading_page::disconnect_signals()
    {
        dispatcher_.sink<process_orderbook_finished>().disconnect<&trading_page::on_process_orderbook_finished_event>(*this);
    }

    void
    trading_page::process_action()
    {
        if (m_actions_queue.empty() || m_about_to_exit_the_app)
        {
            return;
        }
        const auto&     mm2_system = m_system_manager.get_system<mm2_service>();
        trading_actions last_action;
        this->m_actions_queue.pop(last_action);
        if (mm2_system.is_mm2_running())
        {
            switch (last_action)
            {
            case trading_actions::post_process_orderbook_finished:
            {
                std::error_code    ec;
                t_orderbook_answer result = mm2_system.get_orderbook(ec);
                
                if (!ec)
                {
                    auto* wrapper = get_orderbook_wrapper();
                    m_models_actions[orderbook_need_a_reset] ? wrapper->reset_orderbook(result) : wrapper->refresh_orderbook(result);

                    if (m_models_actions[orderbook_need_a_reset] && this->m_current_trading_mode == TradingModeGadget::Pro)
                    {
                        // This goes to a function which looks like it is for bot trading. We dont need to run it at this stage.
                        // this->set_preferred_settings();
                    }
                    else
                    {
                        const auto base_max_taker_vol = safe_float(wrapper->get_base_max_taker_vol().toJsonObject()["decimal"].toString().toStdString());
                        auto       rel_max_taker      = wrapper->get_rel_max_taker_vol().toJsonObject()["decimal"].toString().toStdString();
                        if (rel_max_taker.empty())
                        {
                            rel_max_taker = "0";
                        }
                        const auto rel_max_taker_vol = safe_float(rel_max_taker);
                        t_float_50 min_vol           = safe_float(m_minimal_trading_amount.toStdString());
                        auto       adjust_functor    = [this, wrapper]()
                        {
                            if (m_post_clear_forms && this->m_current_trading_mode == TradingModeGadget::Pro)
                            {
                                this->determine_max_volume();
                                this->set_volume(get_max_volume());
                                this->set_min_trade_vol(wrapper->get_current_min_taker_vol());
                                m_post_clear_forms = false;
                            }
                        };
                        if ((m_market_mode == MarketMode::Buy && rel_max_taker_vol > 0 && min_vol <= 0) ||
                            (m_market_mode == MarketMode::Sell && base_max_taker_vol > 0 && min_vol <= 0))
                        {
                            adjust_functor();
                        }
                    }

                    this->determine_error_cases();
                }
                break;
            }
            default:
                break;
            }
        }
    }
} // namespace atomic_dex

//! Properties
namespace atomic_dex
{
    qt_orderbook_wrapper*
    trading_page::get_orderbook_wrapper() const
    {
        return qobject_cast<qt_orderbook_wrapper*>(m_models[models::orderbook]);
    }

    qt_orders_widget*
    trading_page::get_orders_widget() const
    {
        return qobject_cast<qt_orders_widget*>(m_models[models::orders]);
    }

    market_pairs*
    trading_page::get_market_pairs_mdl() const
    {
        return qobject_cast<market_pairs*>(m_models[models::market_selector]);
    }

    bool
    trading_page::is_buy_sell_rpc_busy() const
    {
        return m_rpc_buy_sell_busy.load();
    }

    void
    trading_page::set_buy_sell_rpc_busy(bool status)
    {
        if (m_rpc_buy_sell_busy != status)
        {
            m_rpc_buy_sell_busy = status;
            emit buySellRpcStatusChanged();
        }
    }

    QVariant
    trading_page::get_buy_sell_last_rpc_data() const
    {
        return m_rpc_buy_sell_result.get();
    }

    void
    trading_page::set_buy_sell_last_rpc_data(const QVariant& rpc_data)
    {
        m_rpc_buy_sell_result = rpc_data.toJsonObject();
        emit buySellLastRpcDataChanged();
    }
} // namespace atomic_dex

//! Properties related to trading
namespace atomic_dex
{
    MarketMode
    trading_page::get_market_mode() const
    {
        return m_market_mode;
    }

    void
    trading_page::set_market_mode(MarketMode market_mode)
    {
        if (this->m_market_mode != market_mode)
        {
            this->m_market_mode = market_mode;
            SPDLOG_DEBUG("switching market_mode, new mode: {}", m_market_mode == MarketMode::Buy ? "buy" : "sell");
            this->clear_forms("set_market_mode");
            const auto* market_selector_mdl = get_market_pairs_mdl();
            set_current_orderbook(market_selector_mdl->get_left_selected_coin(), market_selector_mdl->get_right_selected_coin());
            emit marketModeChanged();
            
            if (m_market_mode == MarketMode::Buy)
            {
                this->get_orderbook_wrapper()->get_best_orders()->get_orderbook_proxy()->sort(0, Qt::AscendingOrder);
            }
            else
            {
                this->get_orderbook_wrapper()->get_best_orders()->get_orderbook_proxy()->sort(0, Qt::DescendingOrder);
            }
        }
    }

    QString
    trading_page::get_price() const
    {
        return m_price;
    }

    void
    trading_page::set_price(QString price)
    {
        if (price.isEmpty())
        {
            price = "0";
        }
        
        if (m_price != price)
        {
            m_price = std::move(price);
            if (this->m_preferred_order.has_value() && this->m_preferred_order->contains("locked"))
            {
                SPDLOG_WARN("releasing preferred order because price has been modified");
                this->m_preferred_order = std::nullopt;
                emit prefferedOrderChanged();
            }

            //! When price change in MarketMode::Buy you want to redetermine max_volume
            if (m_market_mode == MarketMode::Buy)
            {
                this->determine_max_volume();
            }

            this->determine_total_amount();

            if (this->m_preferred_order.has_value())
            {
                this->m_preferred_order.value()["locked"] = true;
            }
            this->determine_cex_rates();
            emit priceChanged();
            emit priceReversedChanged();
            emit get_orderbook_wrapper()->currentMinTakerVolChanged();
            get_orderbook_wrapper()->adjust_min_vol();
        }
    }

    void
    trading_page::clear_forms(QString from)
    {
        if (!this->m_system_manager.has_system<mm2_service>())
        {
            SPDLOG_WARN("MM2 service not available, required to clear forms - skipping");
            return;
        }
        SPDLOG_DEBUG("clearing forms : {}", from.toStdString());

        if (m_preferred_order.has_value() && m_current_trading_mode == TradingModeGadget::Simple &&
            m_selected_order_status == SelectedOrderGadget::OrderNotExistingAnymore)
        {
            SPDLOG_DEBUG("Simple view cancel order, keeping important data");
            this->set_volume(QString::fromStdString(m_preferred_order->at("initial_input_volume").get<std::string>()));
            const auto max_taker_vol = get_orderbook_wrapper()->get_base_max_taker_vol().toJsonObject()["decimal"].toString();
            this->set_max_volume(max_taker_vol);
            this->set_price("0");
        }
        else
        {
            this->set_price("0");
            this->set_max_volume("0");
            m_minimal_trading_amount = "0.00777";
            emit minTradeVolChanged();
            this->set_volume("0");
        }
        
        this->set_total_amount("0");
        this->set_trading_error(TradingError::None);
        this->m_preferred_order  = std::nullopt;
        this->m_fees             = QVariantMap();
        this->m_cex_price        = "0";
        this->m_post_clear_forms = true;
        this->set_selected_order_status(SelectedOrderStatus::None);
        this->reset_fees();
        this->determine_cex_rates();
        emit cexPriceChanged();
        emit invalidCexPriceChanged();
        emit cexPriceReversedChanged();
        emit feesChanged();
        emit prefferedOrderChanged();
        emit priceChanged();
        emit priceReversedChanged();
    }

    QString
    trading_page::get_volume() const
    {
        return m_volume;
    }

    void
    trading_page::set_volume(QString volume)
    {
        if (m_volume != volume && !volume.isEmpty())
        {
            if (safe_float(volume.toStdString()) < 0)
            {
                volume = "0";
            }
            m_volume = std::move(volume);
            SPDLOG_DEBUG("volume is : [{}]", m_volume.toStdString());

            this->determine_total_amount();
            emit volumeChanged();
            this->cap_volume();

            this->get_orderbook_wrapper()->refresh_best_orders();
        }
    }

    QString
    trading_page::get_max_volume() const
    {
        return m_max_volume;
    }

    void
    trading_page::set_max_volume(QString max_volume)
    {
        if (m_max_volume != max_volume)
        {
            max_volume   = QString::fromStdString(utils::extract_large_float(max_volume.toStdString()));
            m_max_volume = std::move(max_volume);
            SPDLOG_DEBUG("max_volume is [{}]", m_max_volume.toStdString());
            emit maxVolumeChanged();
        }
    }

    void
    trading_page::determine_max_volume()
    {
        if (this->m_market_mode == MarketMode::Sell)
        {
            //! In MarketMode::Sell mode max volume is just the base_max_taker_vol
            const auto max_taker_vol_obj  = get_orderbook_wrapper()->get_base_max_taker_vol().toJsonObject();
            const auto max_taker_vol      = max_taker_vol_obj["decimal"].toString().toStdString();
            const auto max_taker_vol_coin = max_taker_vol_obj["coin"].toString().toStdString();
            const auto base               = get_market_pairs_mdl()->get_left_selected_coin().toStdString();


            if (!max_taker_vol.empty())
            {
                if (safe_float(max_taker_vol) <= 0 || base != max_taker_vol_coin)
                {
                    this->set_max_volume("0");
                }
                else
                {
                    auto max_vol_str = utils::format_float(safe_float(max_taker_vol));
                    if (m_preferred_order.has_value() && !m_preferred_order->empty() && m_preferred_order->contains("base_max_volume"))
                    {
                        auto       available_quantity       = m_preferred_order->at("base_max_volume").get<std::string>();
                        t_float_50 available_quantity_order = safe_float(available_quantity);
                        SPDLOG_DEBUG(
                            "available_quantity_order: {}, max_volume: {}, max_taker_vol: {}", utils::format_float(safe_float(available_quantity)),
                            get_max_volume().toStdString(), max_taker_vol);
                        if (available_quantity_order < safe_float(max_taker_vol) && !m_preferred_order->at("capped").get<bool>())
                        {
                            max_vol_str                         = available_quantity;
                            m_preferred_order.value()["capped"] = true;
                            this->set_max_volume(QString::fromStdString(max_vol_str));
                        }
                        else
                        {
                            if (!m_preferred_order->at("capped").get<bool>())
                            {
                                SPDLOG_DEBUG("Selected order capping to max_taker_vol because our max_taker_volume is < base_max_volume");
                                m_preferred_order.value()["capped"] = true;
                                this->set_max_volume(QString::fromStdString(max_vol_str));
                            }
                        }
                    }
                    else
                    {
                        //! max_volume is max_taker_vol
                        this->set_max_volume(QString::fromStdString(max_vol_str));
                    }
                }

                //! Capping it
                this->cap_volume();
            }
            else
            {
                SPDLOG_WARN("max_taker_vol cannot be empty, is it called before being determined ?");
            }
        }
        else
        {
            //! In MarketMode::Buy mode the max volume is rel_max_taker_vol / price
            if (!m_price.isEmpty())
            {
                t_float_50 price_f = safe_float(m_price.toStdString());
                //! It's selected let's use rat price
                if (m_preferred_order.has_value())
                {
                    const auto& rel_max_taker_json_obj = get_orderbook_wrapper()->get_rel_max_taker_vol().toJsonObject();
                    const auto& denom                  = rel_max_taker_json_obj["denom"].toString().toStdString();
                    const auto& numer                  = rel_max_taker_json_obj["numer"].toString().toStdString();
                    if (t_float_50 res_f = safe_float(rel_max_taker_json_obj["decimal"].toString().toStdString()); res_f <= 0)
                    {
                        res_f = 0;
                        this->set_max_volume(QString::fromStdString(utils::format_float(res_f)));
                    }
                    else
                    {
                        auto rel_max_vol  = m_preferred_order->at("rel_max_volume").get<std::string>();
                        auto base_max_vol = m_preferred_order->at("base_max_volume").get<std::string>();
                        if (res_f >= safe_float(rel_max_vol))
                        {
                            this->set_max_volume(QString::fromStdString(utils::extract_large_float(base_max_vol)));
                        }
                        else
                        {
                            t_rational rel_max_taker_rat((boost::multiprecision::cpp_int(numer)), boost::multiprecision::cpp_int(denom));
                            if (price_f > t_float_50(0))
                            {
                                const auto price_denom = m_preferred_order->at("price_denom").get<std::string>();
                                const auto price_numer = m_preferred_order->at("price_numer").get<std::string>();
                                t_rational price_orderbook_rat((boost::multiprecision::cpp_int(price_numer)), (boost::multiprecision::cpp_int(price_denom)));
                                t_rational res                                      = rel_max_taker_rat / price_orderbook_rat;
                                res_f                                               = res.convert_to<t_float_50>();
                                this->m_preferred_order.value()["max_volume_denom"] = boost::multiprecision::denominator(res).str();
                                this->m_preferred_order.value()["max_volume_numer"] = boost::multiprecision::numerator(res).str();
                            }
                            this->set_max_volume(QString::fromStdString(utils::format_float(res_f)));
                        }
                    }
                    this->cap_volume();
                }
                else
                {
                    t_float_50 max_vol = safe_float(get_orderbook_wrapper()->get_rel_max_taker_vol().toJsonObject()["decimal"].toString().toStdString());
                    max_vol            = std::max(t_float_50(0), max_vol);
                    t_float_50 res     = price_f > t_float_50(0) ? max_vol / price_f : t_float_50(0);
                    if (res < 0)
                    {
                        res = 0;
                    }
                    this->set_max_volume(QString::fromStdString(utils::format_float(res)));
                    this->cap_volume();
                }
            }
        }
    }

    void
    trading_page::cap_volume()
    {
        /*
         * cap_volume is called only in MarketMode::Buy, and in Sell mode if preferred order
         * if the current volume text field is > the new max_volume then set volume to max_volume
         */
        if (auto std_volume = this->get_volume().toStdString();
            !std_volume.empty() && safe_float(std_volume) > safe_float(this->get_max_volume().toStdString()))
        {
            auto max_volume = this->get_max_volume();
            if (!max_volume.isEmpty() && max_volume != "0")
            {
                SPDLOG_DEBUG("capping volume because {} (volume) > {} (max_volume)", std_volume, max_volume.toStdString());
                this->set_volume(get_max_volume());
            }
        }
    }

    TradingError
    trading_page::get_trading_error() const
    {
        return m_last_trading_error;
    }

    void
    trading_page::set_trading_error(TradingError trading_error)
    {
        if (m_last_trading_error != trading_error)
        {
            m_last_trading_error = trading_error;
            switch (m_last_trading_error)
            {
            case TradingErrorGadget::None:
                SPDLOG_INFO("last_trading_error is None");
                break;
            case TradingErrorGadget::TotalFeesNotEnoughFunds:
                SPDLOG_WARN("last_trading_error is TotalFeesNotEnoughFunds");
                break;
            case TradingErrorGadget::BalanceIsLessThanTheMinimalTradingAmount:
                SPDLOG_WARN("last_trading_error is BalanceIsLessThanTheMinimalTradingAmount");
                break;
            case TradingErrorGadget::PriceFieldNotFilled:
                SPDLOG_WARN("last_trading_error is PriceFieldNotFilled");
                break;
            case TradingErrorGadget::VolumeFieldNotFilled:
                SPDLOG_WARN("last_trading_error is VolumeFieldNotFilled");
                break;
            case TradingErrorGadget::VolumeIsLowerThanTheMinimum:
                SPDLOG_WARN("last_trading_error is VolumeIsLowerThanTheMinimum");
                break;
            case TradingErrorGadget::ReceiveVolumeIsLowerThanTheMinimum:
                SPDLOG_WARN("last_trading_error is ReceiveVolumeIsLowerThanTheMinimum");
                break;
            case TradingErrorGadget::LeftParentChainNotEnabled:
                SPDLOG_WARN("last_trading_error is LeftParentChainNotEnabled");
                break;
            case TradingErrorGadget::LeftParentChainNotEnoughBalance:
                SPDLOG_WARN("last_trading_error is LeftParentChainNotEnoughBalance");
                break;
            case TradingErrorGadget::RightParentChainNotEnoughBalance:
                SPDLOG_WARN("last_trading_error is RightParentChainNotEnoughBalance");
                break;
            case TradingErrorGadget::RightParentChainNotEnabled:
                SPDLOG_WARN("last_trading_error is RightParentChainNotEnabled");
                break;
            case TradingErrorGadget::LeftZhtlcChainNotEnabled:
                SPDLOG_WARN("last_trading_error is LeftZhtlcChainNotEnabled");
                break;
            case TradingErrorGadget::RightZhtlcChainNotEnabled:
                SPDLOG_WARN("last_trading_error is RightZhtlcChainNotEnabled");
                break;
            default:
                break;
            }
            emit tradingErrorChanged();
        }
    }

    TradingMode
    trading_page::get_current_trading_mode() const
    {
        return m_current_trading_mode;
    }

    void
    trading_page::set_current_trading_mode(TradingMode trading_mode)
    {
        if (m_current_trading_mode != trading_mode)
        {
            this->clear_forms("set_current_trading_mode");
            this->set_market_mode(MarketMode::Sell);
            m_current_trading_mode = trading_mode;
            entity_registry_.template ctx<QSettings>().setValue("DefaultTradingMode", m_current_trading_mode);
            // get_market_pairs_mdl()->get_left_selection_box()->set_with_fiat_balance(m_current_trading_mode == TradingMode::Simple);
            get_market_pairs_mdl()->get_left_selection_box()->set_with_balance(m_current_trading_mode == TradingMode::Simple);
            SPDLOG_DEBUG("Set trading mode to: {}", QMetaEnum::fromType<TradingMode>().valueToKey(trading_mode));
            emit tradingModeChanged();
        }
    }

    bool
    trading_page::set_pair(bool is_left_side, const QString& changed_ticker)
    {
        SPDLOG_INFO("Changed ticker: {}", changed_ticker.toStdString());
        const auto* market_pair = get_market_pairs_mdl();
        auto        base        = market_pair->get_left_selected_coin();
        auto        rel         = market_pair->get_right_selected_coin();

        bool is_swap = false;
        if (!changed_ticker.isEmpty())
        {
            if (is_left_side)
            {
                if (base == changed_ticker)
                {
                    return false;
                }
                if (base != changed_ticker && rel == changed_ticker)
                {
                    is_swap = true;
                }
                else
                {
                    base = changed_ticker;
                }
            }
            else
            {
                if (rel == changed_ticker)
                {
                    return false;
                }
                if (rel != changed_ticker && base == changed_ticker)
                {
                    is_swap = true;
                }
                else
                {
                    rel = changed_ticker;
                }
            }
        }

        if (is_swap)
        {
            swap_market_pair();
            base = market_pair->get_left_selected_coin();
            rel  = market_pair->get_right_selected_coin();
        }
        else
        {
            if (base == rel || base.isEmpty() || rel.isEmpty())
            {
                set_current_orderbook(DEX_PRIMARY_COIN, DEX_SECOND_PRIMARY_COIN);
            }
            else
            {
                set_current_orderbook(base, rel);
            }
        }
        this->determine_cex_rates();
        emit priceChanged();
        emit priceReversedChanged();
        return true;
    }

    QVariantMap
    trading_page::get_preferred_order() const
    {
        if (m_preferred_order.has_value())
        {
            return nlohmann_json_object_to_qt_json_object(m_preferred_order.value()).toVariantMap();
        }

        return {};
    }

    void trading_page::set_preferred_order(const QVariantMap& price_object)
    {
        auto preferred_order = nlohmann::json::parse(QString(QJsonDocument(QJsonObject::fromVariantMap(price_object)).toJson()).toStdString());
        if (preferred_order == m_preferred_order)
        {
            return;
        }
        SPDLOG_DEBUG("preferred_order: {}", preferred_order.dump(-1));
        m_preferred_order = std::move(preferred_order);
        emit prefferedOrderChanged();
        if (!m_preferred_order->empty() && m_preferred_order->contains("price"))
        {
<<<<<<< HEAD
            SPDLOG_DEBUG("preferred_order: {}", preferred_order.dump(-1));
            m_preferred_order = std::move(preferred_order);
            emit prefferedOrderChanged();
            
            if (!m_preferred_order->empty() && m_preferred_order->contains("price"))
=======
            m_preferred_order->operator[]("capped") = false;
            this->set_price(QString::fromStdString(utils::format_float(safe_float(m_preferred_order->at("price").get<std::string>()))));
            this->determine_max_volume();
            QString min_vol = QString::fromStdString(utils::format_float(safe_float(m_preferred_order->at("base_min_volume").get<std::string>())));
            this->set_min_trade_vol(min_vol);
            auto available_quantity = m_preferred_order->at("base_max_volume").get<std::string>();
            if (this->m_current_trading_mode == TradingModeGadget::Pro)
>>>>>>> 31fea8dc
            {
                m_preferred_order->operator[]("capped") = false;
                this->set_price(QString::fromStdString(utils::format_float(safe_float(m_preferred_order->at("price").get<std::string>()))));
                this->determine_max_volume();
                QString min_vol = QString::fromStdString(utils::format_float(safe_float(m_preferred_order->at("base_min_volume").get<std::string>())));
                this->set_min_trade_vol(min_vol);
                auto available_quantity = m_preferred_order->at("base_max_volume").get<std::string>();
                
                if (this->m_current_trading_mode == TradingModeGadget::Pro)
                {
                    this->set_volume(QString::fromStdString(utils::extract_large_float(available_quantity)));
                }
                this->get_orderbook_wrapper()->refresh_best_orders();
                emit preferredOrderChangeFinished();
            }
            else if (this->m_current_trading_mode == TradingModeGadget::Simple && m_preferred_order->contains("initial_input_volume"))
            {
                SPDLOG_DEBUG("From simple view, using initial_input_volume from selection to use.");
                this->set_volume(QString::fromStdString(m_preferred_order->at("initial_input_volume").get<std::string>()));
            }
            this->get_orderbook_wrapper()->refresh_best_orders();
            this->determine_fees();
            emit preferredOrderChangeFinished();
        }
    }

    QString
    trading_page::get_total_amount() const
    {
        return m_total_amount;
    }

    void
    trading_page::set_total_amount(QString total_amount)
    {
        if (m_total_amount != total_amount)
        {
            m_total_amount = std::move(total_amount);
            SPDLOG_DEBUG("total_amount is [{}]", m_total_amount.toStdString());
            emit totalAmountChanged();
            emit baseAmountChanged();
            emit relAmountChanged();
        }
    }

    void
    trading_page::determine_total_amount()
    {
        if (!m_price.isEmpty() && !m_volume.isEmpty())
        {
            this->set_total_amount(calculate_total_amount(m_price, m_volume));
            if (const std::string max_dust_str =
                    ((m_market_mode == MarketMode::Sell) ? get_orderbook_wrapper()->get_base_max_taker_vol() : get_orderbook_wrapper()->get_rel_max_taker_vol())
                        .toJsonObject()["decimal"]
                        .toString()
                        .toStdString();
                !max_dust_str.empty())
            {
                this->determine_error_cases();
            }
        }
    }

    QString
    trading_page::get_base_amount() const
    {
        return m_market_mode == MarketMode::Sell ? m_volume : m_total_amount;
    }

    QString
    trading_page::get_rel_amount() const
    {
        return m_market_mode == MarketMode::Sell ? m_total_amount : m_volume;
    }

    QVariantMap
    trading_page::get_fees() const
    {
        return m_fees.get();
    }

    void
    trading_page::set_fees(const QVariantMap& fees)
    {
        if (fees != m_fees)
        {
            m_fees = fees;
            emit feesChanged();
        }
    }

    void
    trading_page::determine_fees()
    {
        if (!this->m_system_manager.has_system<mm2_service>())
        {
            SPDLOG_WARN("MM2 Service not available, cannot determine fees - skipping");
            return;
        }
        const auto* market_pair = get_market_pairs_mdl();
        using namespace std::string_literals;
        auto&       mm2         = this->m_system_manager.get_system<mm2_service>();
        // TODO: there is a race condition that sometimes results in base == rel after switching base/rel tickers
        const auto  base        = market_pair->get_left_selected_coin().toStdString();
        const auto  rel         = market_pair->get_right_selected_coin().toStdString();
        const auto  swap_method = m_market_mode == MarketMode::Sell ? "sell"s : "buy"s;
        std::string volume      = get_volume().toStdString();
        std::string price       = get_price().toStdString();

        if (base == rel) // trade_preimage::BaseEqualRel 
        {
            return;
        }
        if (volume == "0") // trade_preimage::VolumeTooLow (can also occur if trade vol + fees is > balance)
        {
            return;
        }
        if (std::stof(price) < 0.00000001) // trade_preimage::PriceTooLow
        {
            return;
        }

        t_trade_preimage_request req{
            .base_coin = base,
            .rel_coin = rel,
            .swap_method = swap_method,
            .volume = volume,
            .price = price
        };

        nlohmann::json batch;
        nlohmann::json preimage_request = mm2::template_request("trade_preimage");
        mm2::to_json(preimage_request, req);
        batch.push_back(preimage_request);
        preimage_request["userpass"] = "******";
        SPDLOG_DEBUG("trade_preimage request: {}", preimage_request.dump(4));

        this->set_preimage_busy(true);
        auto answer_functor = [this, &mm2](web::http::http_response resp)
        {
            std::string body = TO_STD_STR(resp.extract_string(true).get());
            SPDLOG_INFO("[determine_fees] trade_preimage answer received: {}", body);
            if (resp.status_code() == web::http::status_codes::OK)
            {
                auto           answers               = nlohmann::json::parse(body);
                nlohmann::json answer                = answers[0];
                auto           trade_preimage_answer = mm2::rpc_process_answer_batch<t_trade_preimage_answer>(answer, "trade_preimage");
                if (trade_preimage_answer.error.has_value())
                {
                    auto        error_answer = trade_preimage_answer.error.value();
                    QVariantMap fees;
                    fees["error"] = QString::fromStdString(error_answer);
                    this->set_fees(fees);
                }
                
                if (trade_preimage_answer.result.has_value())
                {
                    auto        success_answer = trade_preimage_answer.result.value();
                    QVariantMap fees;

                    const auto trading_fee_ticker = QString::fromStdString(success_answer.taker_fee.value().coin);

                    //! Trading fee are taker_fee
                    fees["trading_fee"]        = QString::fromStdString(utils::adjust_precision(success_answer.taker_fee.value().amount));
                    fees["trading_fee_ticker"] = trading_fee_ticker;

                    fees["base_transaction_fees"]        = QString::fromStdString(utils::adjust_precision(success_answer.base_coin_fee.amount));
                    fees["base_transaction_fees_ticker"] = QString::fromStdString(success_answer.base_coin_fee.coin);

                    fees["rel_transaction_fees"]        = QString::fromStdString(success_answer.rel_coin_fee.amount);
                    fees["rel_transaction_fees_ticker"] = QString::fromStdString(success_answer.rel_coin_fee.coin);

                    //! We are always in buy or sell mode, in this case show the fees
                    fees["fee_to_send_taker_fee"]        = QString::fromStdString(utils::adjust_precision(success_answer.fee_to_send_taker_fee.value().amount));
                    fees["fee_to_send_taker_fee_ticker"] = QString::fromStdString(success_answer.fee_to_send_taker_fee.value().coin);

                    for (auto&& cur: success_answer.total_fees)
                    {
                        if (!mm2.do_i_have_enough_funds(cur.at("coin").get<std::string>(), safe_float(cur.at("required_balance").get<std::string>())))
                        {
                            fees["error_fees"] = atomic_dex::nlohmann_json_object_to_qt_json_object(cur);
                            break;
                        }
                    }
                    fees["total_fees"] = atomic_dex::nlohmann_json_array_to_qt_json_array(success_answer.total_fees);

                    this->set_fees(fees);
                }
            }
            this->set_preimage_busy(false);
        };
        mm2.get_mm2_client().async_rpc_batch_standalone(batch).then(answer_functor).then(&handle_exception_pplx_task);
    }

    void
    trading_page::determine_error_cases()
    {
        if (!m_system_manager.has_system<mm2_service>())
            return;
        TradingError current_trading_error = TradingError::None;

        //! Check minimal trading amount
        const std::string base                     = this->get_market_pairs_mdl()->get_base_selected_coin().toStdString();
        const std::string left                     = this->get_market_pairs_mdl()->get_left_selected_coin().toStdString();
        const std::string right                    = this->get_market_pairs_mdl()->get_right_selected_coin().toStdString();
        t_float_50        max_balance_without_dust = this->get_max_balance_without_dust();
        const auto&       rel_min_taker_vol        = get_orderbook_wrapper()->get_rel_min_taker_vol().toStdString();
        const auto        regular_min_taker_vol    = m_market_mode == MarketMode::Sell ? get_min_trade_vol().toStdString() : rel_min_taker_vol;
        const auto&       cur_min_taker_vol        = get_min_trade_vol().toStdString();
        const auto&       mm2                      = m_system_manager.get_system<mm2_service>();
        const auto        left_cfg                 = mm2.get_coin_info(left);
        const auto        right_cfg                = mm2.get_coin_info(right);
        const bool        has_preferred_order      = m_preferred_order.has_value();
        const bool        is_selected_min_max =
            has_preferred_order && m_preferred_order->at("base_min_volume").get<std::string>() == m_preferred_order->at("base_max_volume").get<std::string>();
        
        if (left_cfg.has_parent_fees_ticker && left_cfg.ticker != "QTUM")
        {
            const auto left_fee_cfg = mm2.get_coin_info(left_cfg.fees_ticker);
            if (!left_fee_cfg.currently_enabled)
            {
                current_trading_error = TradingError::LeftParentChainNotEnabled;
            }
            else if (mm2.get_balance(left_fee_cfg.ticker) <= 0)
            {
                current_trading_error = TradingError::LeftParentChainNotEnoughBalance;
            }
        }
        else if (right_cfg.has_parent_fees_ticker && right_cfg.ticker != "QTUM")
        {
            const auto right_fee_cfg = mm2.get_coin_info(right_cfg.fees_ticker);
            if (!right_fee_cfg.currently_enabled)
            {
                current_trading_error = TradingError::RightParentChainNotEnabled;
            }
            else if (mm2.get_balance(right_fee_cfg.ticker) <= 0)
            {
                current_trading_error = TradingError::RightParentChainNotEnoughBalance;
            }
        }
        else if (!mm2.is_zhtlc_coin_ready(left))
        {
            current_trading_error = TradingError::LeftZhtlcChainNotEnabled;
        }
        else if (!mm2.is_zhtlc_coin_ready(right))
        {
            current_trading_error = TradingError::RightZhtlcChainNotEnabled;
        }

        if (current_trading_error == TradingError::None)
        {
            if (max_balance_without_dust < safe_float(regular_min_taker_vol)) //<! Checking balance < minimal_trading_amount
            {
                current_trading_error = TradingError::BalanceIsLessThanTheMinimalTradingAmount;
            }
            else if (m_volume.isEmpty() || m_volume == "0") ///< Volume is not set correctly
            {
                current_trading_error = TradingError::VolumeFieldNotFilled;
            }
            else if (m_price.isEmpty() || m_price == "0") ///< Price is not set correctly
            {
                current_trading_error = TradingError::PriceFieldNotFilled; ///< need to have for multi ticker check
            }
            else if (safe_float(m_volume.toStdString()) < safe_float(cur_min_taker_vol) && !is_selected_min_max)
            {
                current_trading_error = TradingError::VolumeIsLowerThanTheMinimum;
            }
            else if (safe_float(m_total_amount.toStdString()) < 0.00777)
            {
                current_trading_error = TradingError::ReceiveVolumeIsLowerThanTheMinimum;
            }
            else
            {
                if (!get_fees().empty())
                {
                    current_trading_error = generate_fees_error(get_fees());
                }
            }
        }

        //! Check for base coin
        this->set_trading_error(current_trading_error);
    }

    void
    trading_page::determine_cex_rates()
    {
        const auto& price_service   = m_system_manager.get_system<global_price_service>();
        const auto* market_selector = get_market_pairs_mdl();
        const auto& base            = market_selector->get_left_selected_coin();
        const auto& rel             = market_selector->get_right_selected_coin();
        
        if (auto cex_price = QString::fromStdString(price_service.get_cex_rates(base.toStdString(), rel.toStdString())); cex_price != m_cex_price)
        {
            m_cex_price = std::move(cex_price);
            emit cexPriceChanged();
            emit invalidCexPriceChanged();
            emit cexPriceReversedChanged();
        }
        emit cexPriceDiffChanged();
    }

    QString
    trading_page::get_cex_price() const
    {
        return m_cex_price;
    }

    bool
    trading_page::get_invalid_cex_price() const
    {
        return m_cex_price == "0" || m_cex_price == "0.00" || m_cex_price.isEmpty();
    }

    QString
    trading_page::get_price_reversed() const
    {
        if (!m_price.isEmpty() && safe_float(m_price.toStdString()) > 0)
        {
            t_float_50 reversed_price = t_float_50(1) / safe_float(m_price.toStdString());
            return QString::fromStdString(utils::format_float(reversed_price));
        }

        return "0";
    }

    QString
    trading_page::get_cex_price_reversed() const
    {
        if (!get_invalid_cex_price())
        {
            t_float_50 reversed_cex_price = t_float_50(1) / safe_float(m_cex_price.toStdString());
            return QString::fromStdString(utils::format_float(reversed_cex_price));
        }
        return "0";
    }

    QString
    trading_page::get_cex_price_diff() const
    {
        if (bool is_invalid = get_invalid_cex_price(); is_invalid || safe_float(m_price.toStdString()) <= 0)
        {
            return "0";
        }
        const bool is_buy     = m_market_mode == MarketMode::Buy;
        t_float_50 price      = safe_float(m_price.toStdString());
        t_float_50 cex_price  = safe_float(m_cex_price.toStdString());
        t_float_50 price_diff = t_float_50(100) * (t_float_50(1) - price / cex_price) * (!is_buy ? t_float_50(1) : t_float_50(-1));
        return QString::fromStdString(utils::format_float(price_diff));
    }

    t_float_50
    trading_page::get_max_balance_without_dust(const std::optional<QString>& trade_with) const
    {
        if (!trade_with.has_value())
        {
            const std::string max_dust_str =
                ((m_market_mode == MarketMode::Sell) ? get_orderbook_wrapper()->get_base_max_taker_vol() : get_orderbook_wrapper()->get_rel_max_taker_vol())
                    .toJsonObject()["decimal"]
                    .toString()
                    .toStdString();
            if (max_dust_str.empty())
            {
                return t_float_50(0);
            }
            t_float_50 max_balance_without_dust = safe_float(max_dust_str);
            return max_balance_without_dust;
        }

        return t_float_50(0);
    }

    TradingError
    trading_page::generate_fees_error(QVariantMap fees) const
    {
        TradingError last_trading_error = TradingError::None;
        const auto&  mm2                = m_system_manager.get_system<mm2_service>();

        if (fees.contains("error_fees"))
        {
            auto&& cur_obj = fees.value("error_fees").toJsonObject();
            if (!mm2.do_i_have_enough_funds(cur_obj["coin"].toString().toStdString(), safe_float(cur_obj["required_balance"].toString().toStdString())))
            {
                last_trading_error = TradingError::TotalFeesNotEnoughFunds;
            }
        }
        return last_trading_error;
    }

    bool
    trading_page::get_skip_taker() const
    {
        return m_skip_taker;
    }

    void
    trading_page::set_skip_taker(bool skip_taker)
    {
        if (m_skip_taker != skip_taker)
        {
            m_skip_taker = skip_taker;
            emit skipTakerChanged();
        }
    }

    QString
    trading_page::get_min_trade_vol() const
    {
        return m_minimal_trading_amount;
    }

    void
    trading_page::set_min_trade_vol(QString min_trade_vol)
    {
        //! KMD<->DOGE Buy -> base_min_vol, sell base_min_vol ->
        //! base_min_vol -> 0.0001 KMD
        //! rel_min_vol -> 10 DOGE
        const auto& min_taker_vol = get_orderbook_wrapper()->get_base_min_taker_vol().toStdString();

        if (t_float_50 min_vol_f = safe_float(min_taker_vol); safe_float(min_trade_vol.toStdString()) <= min_vol_f)
        {
            min_trade_vol = QString::fromStdString(min_taker_vol);
        }

        if (safe_float(get_orderbook_wrapper()->get_current_min_taker_vol().toStdString()) > safe_float(min_trade_vol.toStdString()))
        {
            SPDLOG_WARN("Spurious min_diff detected - (not) overriding immediately (using get_orderbook_wrapper()->get_current_min_taker_vol())");
            // TODO: Sometimes this ends up returning a higher value than expected.
            // Commenting out as it might be better to not update if this is the case.
            // If not associated bugs appear as a result, we can delete this.
            // min_trade_vol = get_orderbook_wrapper()->get_current_min_taker_vol();
        }
        
        if (safe_float(min_taker_vol) < 0.00777)
        {
            min_trade_vol = "0.00777";
        }

        if (min_trade_vol != m_minimal_trading_amount)
        {
            min_trade_vol            = QString::fromStdString(utils::adjust_precision(min_trade_vol.toStdString()));
            m_minimal_trading_amount = std::move(min_trade_vol);
            emit minTradeVolChanged();
            this->determine_error_cases();
        }
    }

    void
    trading_page::reset_order()
    {
        this->clear_forms("reset_order");
    }

    bool
    trading_page::is_preimage_busy() const
    {
        return m_rpc_preimage_busy.load();
    }

    void
    trading_page::set_preimage_busy(bool status)
    {
        if (status != m_rpc_preimage_busy)
        {
            m_rpc_preimage_busy = status;
            emit preImageRpcStatusChanged();
        }
    }
    void
    trading_page::reset_fees()
    {
        SPDLOG_DEBUG("reset_fees");
        this->set_fees(QVariantMap());
        this->determine_error_cases();
    }
} // namespace atomic_dex

namespace atomic_dex
{
    QString
    trading_page::calculate_total_amount(QString price, QString volume)
    {
        t_float_50 price_f(safe_float(price.toStdString()));
        t_float_50 volume_f(safe_float(volume.toStdString()));
        t_float_50 total_amount_f = volume_f * price_f;
        return QString::fromStdString(atomic_dex::utils::format_float(total_amount_f));
    }

    void
    trading_page::set_preferred_settings()
    {
        auto&         settings            = entity_registry_.ctx<QSettings>();
        const auto*   market_selector_mdl = get_market_pairs_mdl();
        const auto    left                = market_selector_mdl->get_left_selected_coin();
        const auto    right               = market_selector_mdl->get_right_selected_coin();
        const auto    category_settings   = left + "_" + right;
        const QString target_settings     = "Disabled";
        settings.beginGroup(category_settings);
        const bool is_disabled        = settings.value(target_settings, true).toBool();
        t_float_50 spread             = settings.value("Spread", 1.0).toDouble();
        t_float_50 min_volume_percent = settings.value("MinVolume", 10.0).toDouble() / 100; ///< min volume is always 10% of the order or more
        settings.endGroup();
        
        if (!is_disabled)
        {
            SPDLOG_WARN("{}/{} have trading settings - using them", left.toStdString(), right.toStdString());
            const auto& price_service = m_system_manager.get_system<global_price_service>();
            t_float_50  cex_price     = safe_float(price_service.get_cex_rates(left.toStdString(), right.toStdString()));
            t_float_50  percent       = spread / 100;
            t_float_50  target_price =
                (m_market_mode == MarketMode::Sell) ? t_float_50(cex_price + (cex_price * percent)) : t_float_50(cex_price - (cex_price * percent));

            this->set_price(QString::fromStdString(utils::format_float(target_price)));
            this->determine_max_volume();
            this->set_volume(get_max_volume());
            t_float_50 volume     = safe_float(get_volume().toStdString());
            t_float_50 min_volume = volume * min_volume_percent;
            this->set_min_trade_vol(QString::fromStdString(utils::format_float(min_volume)));
        }
        else
        {
            SPDLOG_WARN("{}/{} doesn't have any trading settings - skipping", left.toStdString(), right.toStdString());
        }
    }

    std::optional<nlohmann::json>
    trading_page::get_raw_preferred_order() const
    {
        return m_preferred_order;
    }

    SelectedOrderStatus
    trading_page::get_selected_order_status() const
    {
        return m_selected_order_status;
    }

    void
    trading_page::set_selected_order_status(SelectedOrderStatus order_status)
    {
        if (m_selected_order_status != order_status)
        {
            m_selected_order_status = order_status;
            SPDLOG_DEBUG("Set selected order status to: {}", QMetaEnum::fromType<SelectedOrderStatus>().valueToKey(order_status));
            emit selectedOrderStatusChanged();
        }
    }
} // namespace atomic_dex<|MERGE_RESOLUTION|>--- conflicted
+++ resolved
@@ -1059,31 +1059,17 @@
         emit prefferedOrderChanged();
         if (!m_preferred_order->empty() && m_preferred_order->contains("price"))
         {
-<<<<<<< HEAD
-            SPDLOG_DEBUG("preferred_order: {}", preferred_order.dump(-1));
-            m_preferred_order = std::move(preferred_order);
-            emit prefferedOrderChanged();
-            
-            if (!m_preferred_order->empty() && m_preferred_order->contains("price"))
-=======
             m_preferred_order->operator[]("capped") = false;
             this->set_price(QString::fromStdString(utils::format_float(safe_float(m_preferred_order->at("price").get<std::string>()))));
             this->determine_max_volume();
             QString min_vol = QString::fromStdString(utils::format_float(safe_float(m_preferred_order->at("base_min_volume").get<std::string>())));
             this->set_min_trade_vol(min_vol);
-            auto available_quantity = m_preferred_order->at("base_max_volume").get<std::string>();
+
             if (this->m_current_trading_mode == TradingModeGadget::Pro)
->>>>>>> 31fea8dc
-            {
-                m_preferred_order->operator[]("capped") = false;
-                this->set_price(QString::fromStdString(utils::format_float(safe_float(m_preferred_order->at("price").get<std::string>()))));
-                this->determine_max_volume();
-                QString min_vol = QString::fromStdString(utils::format_float(safe_float(m_preferred_order->at("base_min_volume").get<std::string>())));
-                this->set_min_trade_vol(min_vol);
-                auto available_quantity = m_preferred_order->at("base_max_volume").get<std::string>();
-                
+            {                
                 if (this->m_current_trading_mode == TradingModeGadget::Pro)
                 {
+                    auto available_quantity = m_preferred_order->at("base_max_volume").get<std::string>();
                     this->set_volume(QString::fromStdString(utils::extract_large_float(available_quantity)));
                 }
                 this->get_orderbook_wrapper()->refresh_best_orders();
