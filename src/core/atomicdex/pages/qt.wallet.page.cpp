#include <QDebug>
#include <QJsonArray>
#include <QJsonDocument>
#include <QJsonObject>
#include <QSettings>

//! Deps
#include <QrCode.hpp>
#include <antara/app/net/http.code.hpp>
#include <antara/gaming/core/security.authentification.hpp>

//! Project Headers
#include "atomicdex/api/faucet/faucet.hpp"
#include "atomicdex/api/mm2/rpc.convertaddress.hpp"
#include "atomicdex/api/mm2/rpc.electrum.hpp"
#include "atomicdex/api/mm2/rpc.validate.address.hpp"
#include "atomicdex/api/mm2/rpc.withdraw.hpp"
#include "atomicdex/api/mm2/rpc2.init_withdraw.hpp"
#include "atomicdex/api/mm2/rpc2.withdraw_status.hpp"
#include "atomicdex/services/mm2/mm2.service.hpp"
#include "atomicdex/services/price/global.provider.hpp"
#include "atomicdex/services/price/komodo_prices/komodo.prices.provider.hpp"
#include "atomicdex/utilities/qt.utilities.hpp"
#include "qt.portfolio.page.hpp"
#include "qt.settings.page.hpp"
#include "qt.wallet.page.hpp"

namespace atomic_dex
{
    wallet_page::wallet_page(entt::registry& registry, ag::ecs::system_manager& system_manager, QObject* parent) :
        QObject(parent), system(registry), m_system_manager(system_manager), m_transactions_mdl(new transactions_model(system_manager, this))
    {
        this->dispatcher_.sink<tx_fetch_finished>().connect<&wallet_page::on_tx_fetch_finished>(*this);
        this->dispatcher_.sink<ticker_balance_updated>().connect<&wallet_page::on_ticker_balance_updated>(*this);
    }

    void
    wallet_page::update()
    {
        if (!m_page_open)
        {
            return;
        }
        using namespace std::chrono_literals;

        const auto now = std::chrono::high_resolution_clock::now();
        const auto s   = std::chrono::duration_cast<std::chrono::seconds>(now - m_update_clock);
        if (s >= 1s)
        {
            check_send_availability();
            m_update_clock = std::chrono::high_resolution_clock::now();
        }
    }
} // namespace atomic_dex

//! Private API
namespace atomic_dex
{
    void
    wallet_page::check_send_availability()
    {
        auto& mm2              = m_system_manager.get_system<mm2_service>();
        auto  global_coins_cfg = m_system_manager.get_system<portfolio_page>().get_global_cfg();
        auto  ticker_info      = global_coins_cfg->get_coin_info(mm2.get_current_ticker());

        m_send_available                   = true;
        m_send_availability_state          = "";
        m_current_ticker_fees_coin_enabled = true;
        if (not mm2.get_balance(ticker_info.ticker) > 0)
        {
            m_send_available                   = false;
            m_send_availability_state          = tr("You do not have enough funds.");
            m_current_ticker_fees_coin_enabled = true;
        }
        else if (ticker_info.has_parent_fees_ticker)
        {
            auto parent_ticker_info = global_coins_cfg->get_coin_info(ticker_info.fees_ticker);

            if (!parent_ticker_info.currently_enabled)
            {
                m_send_available = true;
                m_send_availability_state =
                    tr("%1 is not activated: click on the button to enable it or enable it manually").arg(QString::fromStdString(parent_ticker_info.ticker));
                m_current_ticker_fees_coin_enabled = false;
            }
            else if (not mm2.get_balance(parent_ticker_info.ticker) > 0)
            {
                m_send_available          = false;
                m_send_availability_state = tr("You need to have %1 to pay the gas for %2 transactions.")
                                                .arg(QString::fromStdString(parent_ticker_info.ticker))
                                                .arg(QString::fromStdString(parent_ticker_info.type));
                m_current_ticker_fees_coin_enabled = true;
            }
        }
        emit sendAvailableChanged();
        emit sendAvailabilityStateChanged();
        emit currentTickerFeesCoinEnabledChanged();
    }
} // namespace atomic_dex

//! Getters/Setters
namespace atomic_dex
{
    QString
    wallet_page::get_current_ticker() const
    {
        const auto& mm2_system = m_system_manager.get_system<mm2_service>();
        return QString::fromStdString(mm2_system.get_current_ticker());
    }

    void
    wallet_page::set_current_ticker(const QString& ticker)
    {
        auto& mm2_system = m_system_manager.get_system<mm2_service>();
        auto  coin_info  = mm2_system.get_coin_info(ticker.toStdString());
        if (mm2_system.set_current_ticker(ticker.toStdString()))
        {
            SPDLOG_INFO("new ticker: {}", ticker.toStdString());
            m_transactions_mdl->reset();
            if (coin_info.coin_type != CoinType::ZHTLC)
            {
                SPDLOG_INFO("new ticker is not ZHTLC");
                this->set_tx_fetching_busy(true);
            }
            else
            {
                SPDLOG_INFO("new ticker is ZHTLC");
                this->set_tx_fetching_busy(false);
            }
            mm2_system.fetch_infos_thread(true, true);
            emit currentTickerChanged();
            refresh_ticker_infos();
            check_send_availability();
        }
    }

    bool
    wallet_page::is_rpc_claiming_busy() const
    {
        return m_is_claiming_busy.load();
    }

    void
    wallet_page::set_claiming_is_busy(bool status)
    {
        if (m_is_claiming_busy != status)
        {
            m_is_claiming_busy = status;
            emit rpcClaimingStatusChanged();
        }
    }

    bool
    wallet_page::is_claiming_faucet_busy() const
    {
        return m_is_claiming_faucet_busy.load();
    }

    void
    wallet_page::set_claiming_faucet_is_busy(bool status)
    {
        if (m_is_claiming_faucet_busy != status)
        {
            m_is_claiming_faucet_busy = status;
            emit claimingFaucetStatusChanged();
        }
    }

    void
    wallet_page::set_send_busy(bool status)
    {
        if (m_is_send_busy != status)
        {
            m_is_send_busy = status;
            emit sendStatusChanged();
        }
    }

    bool
    wallet_page::is_send_busy() const
    {
        return m_is_send_busy.load();
    }

    bool
    wallet_page::is_broadcast_busy() const
    {
        return m_is_broadcast_busy.load();
    }

    void
    wallet_page::set_broadcast_busy(bool status)
    {
        if (m_is_broadcast_busy != status)
        {
            m_is_broadcast_busy = status;
            emit broadCastStatusChanged();
        }
    }

    bool
    wallet_page::is_convert_address_busy() const
    {
        return m_convert_address_busy.load();
    }

    void
    wallet_page::set_convert_address_busy(bool status)
    {
        if (m_convert_address_busy != status)
        {
            m_convert_address_busy = status;
            emit convertAddressBusyChanged();
        }
    }

    bool
    wallet_page::is_validate_address_busy() const
    {
        return m_validate_address_busy.load();
    }

    void
    wallet_page::set_validate_address_busy(bool status)
    {
        if (m_validate_address_busy != status)
        {
            m_validate_address_busy = status;
            emit validateAddressBusyChanged();
        }
    }

    bool
    atomic_dex::wallet_page::is_tx_fetching_busy() const
    {
        return m_tx_fetching_busy;
    }

    void
    atomic_dex::wallet_page::set_tx_fetching_busy(bool status)
    {
        if (m_tx_fetching_busy != status)
        {
            m_tx_fetching_busy = status;
            emit txFetchingStatusChanged();
        }
    }
    
    bool
    atomic_dex::wallet_page::is_tx_fetching_failed() const
    {
        return m_tx_fetching_failed;
    }

    void
    atomic_dex::wallet_page::set_tx_fetching_failed(bool status)
    {
        if (m_tx_fetching_failed != status)
        {
            m_tx_fetching_failed = status;
            emit txFetchingOutcomeChanged();
        }
    }

    QVariant
    wallet_page::get_ticker_infos() const
    {
        // SPDLOG_DEBUG("get_ticker_infos");
        QJsonObject obj{
            {"balance", "0"},
            {"name", "Komodo"},
            {"type", "SmartChain"},
            {"is_claimable", true},
            {"address", "foo"},
            {"minimal_balance_asking_rewards", "10.00"},
            {"explorer_url", "foo"},
            {"current_currency_ticker_price", "0.00"},
            {"change_24h", "0"},
            {"tx_state", "InProgress"},
            {"fiat_amount", "0.00"},
            {"trend_7d", QJsonArray()},
            {"fee_ticker", DEX_PRIMARY_COIN},
            {"has_parent_fees_ticker", false},
            {"blocks_left", 1},
            {"transactions_left", 0},
            {"current_block", 1},
            {"is_smartchain_test_coin", false},
            {"qrcode_address", ""},
            {"segwit_supported", false},
            {"is_segwit_on", false}};
        std::error_code ec;
        auto&           mm2_system = m_system_manager.get_system<mm2_service>();
        if (mm2_system.is_mm2_running())
        {
            auto&       price_service                 = m_system_manager.get_system<global_price_service>();
            const auto& settings_system               = m_system_manager.get_system<settings_page>();
            const auto& provider                      = m_system_manager.get_system<komodo_prices_provider>();
            const auto& ticker                        = mm2_system.get_current_ticker();
            const auto& coin_info                     = mm2_system.get_coin_info(ticker);
            const auto& config                        = settings_system.get_cfg();
            obj["balance"]                            = QString::fromStdString(mm2_system.my_balance(ticker, ec));
            obj["name"]                               = QString::fromStdString(coin_info.name);
            obj["type"]                               = QString::fromStdString(coin_info.type);
            obj["segwit_supported"]                   = coin_info.segwit;
            obj["is_segwit_on"]                       = coin_info.is_segwit_on;
            obj["has_parent_fees_ticker"]             = coin_info.has_parent_fees_ticker;
            obj["fees_ticker"]                        = QString::fromStdString(coin_info.fees_ticker);
            obj["is_claimable"]                       = coin_info.is_claimable;
            obj["address"]                            = QString::fromStdString(mm2_system.address(ticker, ec));
            obj["minimal_balance_for_asking_rewards"] = QString::fromStdString(coin_info.minimal_claim_amount);
            obj["explorer_url"]                       = QString::fromStdString(coin_info.explorer_url[0]);
            obj["current_currency_ticker_price"]      = QString::fromStdString(price_service.get_rate_conversion(config.current_currency, ticker, true));
            obj["change_24h"]                         = retrieve_change_24h(provider, coin_info, config, m_system_manager);
            const auto& tx_state                      = mm2_system.get_tx_state(ec);
            obj["tx_state"]                           = QString::fromStdString(tx_state.state);
            obj["fiat_amount"]                        = QString::fromStdString(price_service.get_price_in_fiat(config.current_currency, ticker, ec));
            obj["trend_7d"]                           = nlohmann_json_array_to_qt_json_array(provider.get_ticker_historical(ticker));
            // SPDLOG_INFO("fee_ticker of ticker :{} is {}", ticker, coin_info.fees_ticker);
            obj["fee_ticker"]              = QString::fromStdString(coin_info.fees_ticker);
            obj["blocks_left"]             = static_cast<qint64>(tx_state.blocks_left);
            obj["transactions_left"]       = static_cast<qint64>(tx_state.transactions_left);
            obj["current_block"]           = static_cast<qint64>(tx_state.current_block);
            obj["is_smartchain_test_coin"] = coin_info.ticker == "RICK" || coin_info.ticker == "MORTY";
            std::error_code   ec;
            qrcodegen::QrCode qr0 = qrcodegen::QrCode::encodeText(mm2_system.address(ticker, ec).c_str(), qrcodegen::QrCode::Ecc::MEDIUM);
            std::string       svg = qr0.toSvgString(2);
            obj["qrcode_address"] = QString::fromStdString("data:image/svg+xml;base64,") + QString::fromStdString(svg).toLocal8Bit().toBase64();
            // SPDLOG_DEBUG("is_segwit_on {} segwit: {}", coin_info.is_segwit_on, coin_info.segwit);
        }
        return obj;
    }

    QVariant
    wallet_page::get_validate_address_data() const
    {
        return m_validate_address_result.get();
    }

    void
    wallet_page::set_validate_address_data(QVariant rpc_data)
    {
        auto json_result = rpc_data.toJsonObject();
        if (json_result.contains("reason"))
        {
            auto reason = json_result["reason"].toString();
            if (!reason.isEmpty())
            {
                if (reason.contains("Checksum verification failed"))
                {
                    reason                     = tr("Checksum verification failed for %1.").arg(get_current_ticker());
                    json_result["convertible"] = false;
                }
                else if (reason.contains("Invalid address checksum"))
                {
                    reason =
                        tr("Invalid checksum for %1. Click the button to convert to mixed case address.").arg(json_result["ticker"].toString());
                    json_result["convertible"]       = true;
                    json_result["to_address_format"] = QJsonObject{{"format", "mixedcase"}};
                }
                else if (reason.contains("Cashaddress address format activated for BCH, but legacy format used instead. Try to call 'convertaddress'"))
                {
                    reason =
                        tr("Legacy address used for %1. Click the button to convert to a Cashaddress.").arg(json_result["ticker"].toString());
                    json_result["to_address_format"] = QJsonObject{{"format", "cashaddress"}, {"network", "bitcoincash"}};
                    json_result["convertible"]       = true;
                }
                else if (reason.contains("Address must be prefixed with 0x"))
                {
                    reason                     = tr("%1 address must be prefixed with 0x").arg(json_result["ticker"].toString());
                    json_result["convertible"] = false;
                }
                else if (reason.contains("Invalid input length"))
                {
                    reason                     = tr("%1 address length is invalid, please use a valid address.").arg(json_result["ticker"].toString());
                    json_result["convertible"] = false;
                }
                else if (reason.toLower().contains("invalid address"))
                {
                    reason                     = tr("%1 address is invalid.").arg(json_result["ticker"].toString());
                    json_result["convertible"] = false;
                }
                else if (reason.contains("Invalid Checksum"))
                {
                    reason                     = tr("Invalid checksum.");
                    json_result["convertible"] = false;
                }
                else if (reason.contains("has invalid prefixes"))
                {
                    reason = tr("%1 address has invalid prefixes.").arg(json_result["ticker"].toString());
                }
                else
                {
                    reason                     = tr("Backend error: %1").arg(reason);
                    json_result["convertible"] = false;
                }
                json_result["reason"] = reason;
            }
        }
        m_validate_address_result = json_result;
        emit validateAddressDataChanged();
    }

    QVariant
    wallet_page::get_rpc_claiming_data() const
    {
        return m_claiming_rpc_result.get();
    }

    void
    wallet_page::set_rpc_claiming_data(QVariant rpc_data)
    {
        m_claiming_rpc_result = rpc_data.toJsonObject();
        emit claimingRpcDataChanged();
    }


    QVariant
    wallet_page::get_rpc_claiming_faucet_data() const
    {
        return m_claiming_rpc_faucet_result.get();
    }

    void
    wallet_page::set_rpc_claiming_faucet_data(QVariant rpc_data)
    {
        m_claiming_rpc_faucet_result = rpc_data.toJsonObject();
        emit claimingFaucetRpcDataChanged();
    }

    QString
    wallet_page::get_rpc_broadcast_data() const
    {
        return m_broadcast_rpc_result.get();
    }

    void
    wallet_page::set_rpc_broadcast_data(QString rpc_data)
    {
        m_broadcast_rpc_result = rpc_data;
        emit broadcastDataChanged();
    }

    QVariant
    wallet_page::get_rpc_send_data() const
    {
        return m_send_rpc_result.get();
    }

    void
    wallet_page::set_rpc_send_data(QVariant rpc_data)
    {
        m_send_rpc_result = rpc_data.toJsonObject();
        emit sendDataChanged();
    }

    bool
    wallet_page::has_auth_succeeded() const
    {
        return m_auth_succeeded;
    }

    bool
    wallet_page::is_send_available()
    {
        return m_send_available;
    }

    QString
    wallet_page::get_send_availability_state()
    {
        return m_send_availability_state;
    }

    bool
    wallet_page::is_current_ticker_fees_coin_enabled()
    {
        return m_current_ticker_fees_coin_enabled;
    }

    bool
    wallet_page::is_page_open() const
    {
        return m_page_open;
    }

    void
    wallet_page::set_page_open(bool value)
    {
        m_page_open = value;
        emit isPageOpenChanged();
    }
} // namespace atomic_dex

//! Public api
namespace atomic_dex
{
    void
    wallet_page::refresh_ticker_infos()
    {
        emit tickerInfosChanged();
    }

    void
    wallet_page::send(const QString& address, const QString& amount, bool max, bool with_fees, QVariantMap fees_data)
    {
        //! Preparation
        this->set_send_busy(true);
        nlohmann::json     batch      = nlohmann::json::array();
        auto&              mm2_system = m_system_manager.get_system<mm2_service>();
        const auto&        ticker     = mm2_system.get_current_ticker();
        auto               coin_info = mm2_system.get_coin_info(ticker);

        if (coin_info.is_zhtlc_family)
        {
            t_init_withdraw_request init_withdraw_req{.coin = ticker, .to = address.toStdString(), .amount = max ? "0" : amount.toStdString(), .max = max};

            if (with_fees)
            {
                qDebug() << fees_data;
                auto json_fees    = nlohmann::json::parse(QString(QJsonDocument(QVariant(fees_data).toJsonObject()).toJson()).toStdString());
                init_withdraw_req.fees = t_init_withdraw_fees{
                    .type      = "UtxoFixed",
                    .amount    = json_fees.at("fees_amount").get<std::string>()
                };
            }
            nlohmann::json json_data = ::mm2::api::template_request("init_withdraw", true);

            ::mm2::api::to_json(json_data, init_withdraw_req);

            batch.push_back(json_data);
            std::string amount_std = amount.toStdString();

            if (max)
            {
                std::error_code ec;
                amount_std = mm2_system.my_balance(ticker, ec);
            }
<<<<<<< HEAD
=======
            else if (coin_info.has_parent_fees_ticker)
            {
                withdraw_req.fees->type = "otherGas";
            }
        }
        nlohmann::json json_data = ::mm2::api::template_request("withdraw", true);
        ::mm2::api::to_json(json_data, withdraw_req);
        // SPDLOG_DEBUG("final json: {}", json_data.dump(4));
        batch.push_back(json_data);
        std::string amount_std = amount.toStdString();
        if (max)
        {
            std::error_code ec;
            amount_std = mm2_system.my_balance(ticker, ec);
        }
>>>>>>> 74389e2d

            auto answer_functor = [this, coin_info, ticker, amount_std](web::http::http_response resp)
            {
                const auto& settings_system     = m_system_manager.get_system<settings_page>();
                const auto& global_price_system = m_system_manager.get_system<global_price_service>();
                const auto& current_fiat        = settings_system.get_current_fiat().toStdString();
                auto            answers        = ::mm2::api::basic_batch_answer(resp);

                if (answers[0].contains("result"))
                {
                    if (answers[0]["result"].contains("task_id"))
                    {
                        auto task_id = answers[0].at("result").at("task_id").get<std::int8_t>();
                        {
                            SPDLOG_DEBUG("Task ID: {}", task_id);
                            using namespace std::chrono_literals;
                            auto&              mm2_system = m_system_manager.get_system<mm2_service>();
                            static std::size_t z_nb_try      = 0;
                            nlohmann::json     z_error       = nlohmann::json::array();
                            nlohmann::json     z_batch_array = nlohmann::json::array();
                            t_withdraw_status_request z_request{.task_id = task_id};

                            nlohmann::json j = ::mm2::api::template_request("withdraw_status", true);
                            ::mm2::api::to_json(j, z_request);
                            z_batch_array.push_back(j);

                            do {

                                pplx::task<web::http::http_response> z_resp_task = mm2_system.get_mm2_client().async_rpc_batch_standalone(z_batch_array);
                                web::http::http_response             z_resp      = z_resp_task.get();
                                auto                                 z_answers   = ::mm2::api::basic_batch_answer(z_resp);
                                z_error = z_answers;

                                SPDLOG_DEBUG("Waiting for {} withdraw status [{}]...", ticker, z_answers[0].at("result").at("status").get<std::string>());
                                if (z_answers[0].at("result").at("status") == "Ready")
                                {
                                    break;
                                }
                                std::this_thread::sleep_for(1s);
                                z_nb_try += 1;

                            } while (z_nb_try < 50);

                            try {
                                if (z_error[0].at("result").at("details").contains("error"))
                                {
                                    std::string zhtlc_error   = z_error[0].at("result").at("details").at("error").get<std::string>();
                                    SPDLOG_DEBUG("Error zhtlc withdraw_status {}: {} ", ticker, zhtlc_error);
                                }
                                else if (z_nb_try == 50)
                                {
                                    // TODO: Handle this case.
                                    // There could be no error message if scanning takes too long.
                                    // Either we force disable here, or schedule to check on it later
                                    SPDLOG_DEBUG("Exited zhtlc enable loop after 50 tries");
                                    SPDLOG_DEBUG("Bad answer for [{}] zhtlc withdraw_status: {}", ticker, z_error[0].dump(4));
                                }
                                else
                                {
                                    auto           withdraw_answer      = ::mm2::api::rpc_process_answer_batch<t_withdraw_status_answer>(z_error[0], "withdraw_status");
                                    nlohmann::json j_out                = nlohmann::json::object();
                                    j_out["withdraw_answer"]            = z_error[0]["result"]["details"]["result"];
                                    j_out.at("withdraw_answer")["date"] = withdraw_answer.result.value().timestamp_as_date;

                                    // Add total amount in fiat currency.
                                    if (coin_info.coinpaprika_id == "test-coin")
                                    {
                                        j_out["withdraw_answer"]["total_amount_fiat"] = "0";
                                    }
                                    else
                                    {
                                        j_out["withdraw_answer"]["total_amount_fiat"] = global_price_system.get_price_as_currency_from_amount(current_fiat, ticker, amount_std);
                                    }

                                    // Add fees amount.
                                    if (j_out.at("withdraw_answer").at("fee_details").contains("total_fee") && !j_out.at("withdraw_answer").at("fee_details").contains("amount"))
                                    {
                                        j_out["withdraw_answer"]["fee_details"]["amount"] = j_out["withdraw_answer"]["fee_details"]["total_fee"];
                                    }
                                    if (j_out.at("withdraw_answer").at("fee_details").contains("miner_fee") && !j_out.at("withdraw_answer").at("fee_details").contains("amount"))
                                    {
                                        j_out["withdraw_answer"]["fee_details"]["amount"] = j_out["withdraw_answer"]["fee_details"]["miner_fee"];
                                    }

                                    // Add fees amount in fiat currency.
                                    auto fee = j_out["withdraw_answer"]["fee_details"]["amount"].get<std::string>();
                                    if (coin_info.coinpaprika_id == "test-coin")
                                    {
                                        j_out["withdraw_answer"]["fee_details"]["amount_fiat"] = "0";
                                    }
                                    else
                                    {
                                        j_out["withdraw_answer"]["fee_details"]["amount_fiat"] =
                                            global_price_system.get_price_as_currency_from_amount(current_fiat, coin_info.fees_ticker, fee);
                                    }
                                    this->set_rpc_send_data(nlohmann_json_object_to_qt_json_object(j_out));
                                }
                            }
                            catch (const std::exception& error)
                            {
                                SPDLOG_ERROR("exception caught in zhtlc withdraw_status: {}", error.what());
                            }
                        }
                    }
                }
                else
                {
                    std::string body                = TO_STD_STR(resp.extract_string(true).get());
                    auto error_json = QJsonObject({{"error_code", resp.status_code()}, {"error_message", QString::fromStdString(body)}});
                    this->set_rpc_send_data(error_json);
                }
                this->set_send_busy(false);
            };

            auto error_functor = [this](pplx::task<void> previous_task)
            {
                try
                {
                    previous_task.wait();
                }
                catch (const std::exception& e)
                {
                    SPDLOG_ERROR("error caught in send: {}", e.what());
                    auto error_json = QJsonObject({{"error_code", 500}, {"error_message", QString::fromStdString(e.what())}});
                    this->set_rpc_send_data(error_json);
                    this->set_send_busy(false);
                }
            };

            //! Process
            mm2_system.get_mm2_client().async_rpc_batch_standalone(batch).then(answer_functor).then(error_functor);

        }
        else
        {
            t_withdraw_request withdraw_req{.coin = ticker, .to = address.toStdString(), .amount = max ? "0" : amount.toStdString(), .max = max};

            if (with_fees)
            {
                qDebug() << fees_data;
                auto json_fees    = nlohmann::json::parse(QString(QJsonDocument(QVariant(fees_data).toJsonObject()).toJson()).toStdString());
                withdraw_req.fees = t_withdraw_fees{
                    .type      = "UtxoFixed",
                    .amount    = json_fees.at("fees_amount").get<std::string>(),
                    .gas_price = json_fees.at("gas_price").get<std::string>(),
                    .gas_limit = json_fees.at("gas_limit").get<int>()};
                if (coin_info.coin_type == CoinType::ERC20)
                {
                    withdraw_req.fees->type = "EthGas";
                }
                else if (coin_info.coin_type == CoinType::QRC20)
                {
                    withdraw_req.fees->type = "Qrc20Gas";
                }
                else if (coin_info.has_parent_fees_ticker)
                {
                    withdraw_req.fees->type = "otherGas";
                }
            }
            nlohmann::json json_data = ::mm2::api::template_request("withdraw", true);
            ::mm2::api::to_json(json_data, withdraw_req);
            // SPDLOG_DEBUG("final json: {}", json_data.dump(4));
            batch.push_back(json_data);

            std::string amount_std = amount.toStdString();
            if (max)
            {
                std::error_code ec;
                amount_std = mm2_system.my_balance(ticker, ec);
            }

            //! Answer
            auto answer_functor = [this, coin_info, ticker, amount_std](web::http::http_response resp)
            {
                const auto& settings_system     = m_system_manager.get_system<settings_page>();
                const auto& global_price_system = m_system_manager.get_system<global_price_service>();
                const auto& current_fiat        = settings_system.get_current_fiat().toStdString();
                std::string body                = TO_STD_STR(resp.extract_string(true).get());

                if (resp.status_code() == 200 && body.find("error") == std::string::npos)
                {
                    auto           answers              = nlohmann::json::parse(body);
                    auto           withdraw_answer      = ::mm2::api::rpc_process_answer_batch<t_withdraw_answer>(answers[0], "withdraw");
                    nlohmann::json j_out                = nlohmann::json::object();
                    j_out["withdraw_answer"]            = answers[0]["result"];
                    j_out.at("withdraw_answer")["date"] = withdraw_answer.result.value().timestamp_as_date;

                    // Add total amount in fiat currency.
                    if (coin_info.coinpaprika_id == "test-coin")
                    {
                        j_out["withdraw_answer"]["total_amount_fiat"] = "0";
                    }
                    else
                    {
                        j_out["withdraw_answer"]["total_amount_fiat"] = global_price_system.get_price_as_currency_from_amount(current_fiat, ticker, amount_std);
                    }

                    // Add fees amount.
                    if (j_out.at("withdraw_answer").at("fee_details").contains("total_fee") && !j_out.at("withdraw_answer").at("fee_details").contains("amount"))
                    {
                        j_out["withdraw_answer"]["fee_details"]["amount"] = j_out["withdraw_answer"]["fee_details"]["total_fee"];
                    }
                    if (j_out.at("withdraw_answer").at("fee_details").contains("miner_fee") && !j_out.at("withdraw_answer").at("fee_details").contains("amount"))
                    {
                        j_out["withdraw_answer"]["fee_details"]["amount"] = j_out["withdraw_answer"]["fee_details"]["miner_fee"];
                    }

                    // Add fees amount in fiat currency.
                    auto fee = j_out["withdraw_answer"]["fee_details"]["amount"].get<std::string>();
                    if (coin_info.coinpaprika_id == "test-coin")
                    {
                        j_out["withdraw_answer"]["fee_details"]["amount_fiat"] = "0";
                    }
                    else
                    {
                        j_out["withdraw_answer"]["fee_details"]["amount_fiat"] =
                            global_price_system.get_price_as_currency_from_amount(current_fiat, coin_info.fees_ticker, fee);
                    }

                    this->set_rpc_send_data(nlohmann_json_object_to_qt_json_object(j_out));
                }
                else
                {
                    auto error_json = QJsonObject({{"error_code", resp.status_code()}, {"error_message", QString::fromStdString(body)}});
                    this->set_rpc_send_data(error_json);
                }
                this->set_send_busy(false);
            };

            auto error_functor = [this](pplx::task<void> previous_task)
            {
                try
                {
                    previous_task.wait();
                }
                catch (const std::exception& e)
                {
                    SPDLOG_ERROR("error caught in send: {}", e.what());
                    auto error_json = QJsonObject({{"error_code", 500}, {"error_message", QString::fromStdString(e.what())}});
                    this->set_rpc_send_data(error_json);
                    this->set_send_busy(false);
                }
            };

            //! Process
            mm2_system.get_mm2_client().async_rpc_batch_standalone(batch).then(answer_functor).then(error_functor);
        }
    }

    void
    wallet_page::broadcast(const QString& tx_hex, bool is_claiming, bool is_max, const QString& amount)
    {
#if defined(__APPLE__) || defined(WIN32) || defined(_WIN32)
        QSettings& settings = this->entity_registry_.ctx<QSettings>();
        if (settings.value("2FA").toBool())
        {
            antara::gaming::core::evaluate_authentication(
                "Password to send funds is required", [=](bool is_auth) { broadcast_on_auth_finished(is_auth, tx_hex, is_claiming, is_max, amount); });
        }
        else
        {
            broadcast_on_auth_finished(true, tx_hex, is_claiming, is_max, amount);
        }
#else
        broadcast_on_auth_finished(true, tx_hex, is_claiming, is_max, amount);
#endif
    }

    void
    wallet_page::broadcast_on_auth_finished(bool is_auth, const QString& tx_hex, bool is_claiming, bool is_max, const QString& amount)
    {
        if (!is_auth)
        {
            m_auth_succeeded = false;
            emit auth_succeededChanged();
            return;
        }
        m_auth_succeeded = true;
        emit auth_succeededChanged();
        this->set_rpc_broadcast_data("");
        this->set_broadcast_busy(true);
        auto&               mm2_system = m_system_manager.get_system<mm2_service>();
        const auto&         ticker     = mm2_system.get_current_ticker();
        nlohmann::json      batch      = nlohmann::json::array();
        t_broadcast_request broadcast_request{.tx_hex = tx_hex.toStdString(), .coin = ticker};
        nlohmann::json      json_data = ::mm2::api::template_request("send_raw_transaction");
        ::mm2::api::to_json(json_data, broadcast_request);
        batch.push_back(json_data);

        //! Answer
        auto answer_functor = [this, is_claiming, is_max, amount](web::http::http_response resp)
        {
            std::string body = TO_STD_STR(resp.extract_string(true).get());
            if (resp.status_code() == 200)
            {
                auto&       mm2_system = m_system_manager.get_system<mm2_service>();
                const auto& ticker     = mm2_system.get_current_ticker();
                auto        answers    = nlohmann::json::parse(body);
                // SPDLOG_INFO("broadcast answer: {}", answers.dump(4));
                if (answers[0].contains("tx_hash"))
                {
                    this->set_rpc_broadcast_data(QString::fromStdString(answers[0].at("tx_hash").get<std::string>()));
                    if (mm2_system.is_pin_cfg_enabled() && (not is_claiming && is_max))
                    {
                        mm2_system.reset_fake_balance_to_zero(ticker);
                    }
                    else if (mm2_system.is_pin_cfg_enabled() && (not is_claiming && not is_max))
                    {
                        mm2_system.decrease_fake_balance(ticker, amount.toStdString());
                    }
                    mm2_system.fetch_infos_thread();
                }
                else
                {
                    this->set_rpc_broadcast_data(QString::fromStdString(body));
                }
            }
            else
            {
                this->set_rpc_broadcast_data(QString::fromStdString(body));
            }
            this->set_broadcast_busy(false);
        };

        auto error_functor = [this](pplx::task<void> previous_task)
        {
            try
            {
                previous_task.wait();
            }
            catch (const std::exception& e)
            {
                SPDLOG_ERROR("error caught in broadcast finished: {}", e.what());
                this->set_rpc_broadcast_data(QString::fromStdString(e.what()));
                this->set_broadcast_busy(false);
            }
        };

        mm2_system.get_mm2_client().async_rpc_batch_standalone(batch).then(answer_functor).then(error_functor);
    }

    void
    wallet_page::claim_rewards()
    {
        this->set_claiming_is_busy(true);
        nlohmann::json     batch      = nlohmann::json::array();
        auto&              mm2_system = m_system_manager.get_system<mm2_service>();
        std::error_code    ec;
        t_withdraw_request withdraw_req{.coin = "KMD", .to = mm2_system.address("KMD", ec), .amount = "0", .max = true};
        nlohmann::json     json_data = ::mm2::api::template_request("withdraw", true);
        ::mm2::api::to_json(json_data, withdraw_req);
        batch.push_back(json_data);
        json_data = ::mm2::api::template_request("kmd_rewards_info");
        batch.push_back(json_data);

        auto answer_functor = [this](web::http::http_response resp)
        {
            std::string body = TO_STD_STR(resp.extract_string(true).get());
            // SPDLOG_DEBUG("resp claiming: {}", body);
            if (resp.status_code() == static_cast<web::http::status_code>(antara::app::http_code::ok) && body.find("error") == std::string::npos)
            {
                auto           answers              = nlohmann::json::parse(body);
                auto           withdraw_answer      = ::mm2::api::rpc_process_answer_batch<t_withdraw_answer>(answers[0], "withdraw");
                nlohmann::json j_out                = nlohmann::json::object();
                j_out["withdraw_answer"]            = answers[0]["result"];
                j_out.at("withdraw_answer")["date"] = withdraw_answer.result.value().timestamp_as_date;
                auto kmd_rewards_answer             = ::mm2::api::process_kmd_rewards_answer(answers[1]);
                j_out["kmd_rewards_info"]           = kmd_rewards_answer.result;
                this->set_rpc_claiming_data(nlohmann_json_object_to_qt_json_object(j_out));
            }
            else
            {
                auto error_json = QJsonObject({{"error_code", resp.status_code()}, {"error_message", QString::fromStdString(body)}});
                this->set_rpc_claiming_data(error_json);
            }
            this->set_claiming_is_busy(false);
        };

        auto error_functor = [this](pplx::task<void> previous_task)
        {
            try
            {
                previous_task.wait();
            }
            catch (const std::exception& e)
            {
                SPDLOG_ERROR("error caught in claim_rewards: {}", e.what());
                auto error_json = QJsonObject({{"error_code", 500}, {"error_message", QString::fromStdString(e.what())}});
                this->set_rpc_claiming_data(error_json);
                this->set_claiming_is_busy(false);
            }
        };

        mm2_system.get_mm2_client().async_rpc_batch_standalone(batch).then(answer_functor).then(error_functor);
    }

    void
    wallet_page ::claim_faucet()
    {
        const auto&                mm2_system = m_system_manager.get_system<mm2_service>();
        const auto&                ticker     = mm2_system.get_current_ticker();
        const auto&                coin_info  = mm2_system.get_coin_info(ticker);
        std::error_code            ec;
        faucet::api::claim_request claim_request{.coin_name = coin_info.ticker, .wallet_address = mm2_system.address(ticker, ec)};

        this->set_claiming_faucet_is_busy(true);
        faucet::api::claim(claim_request)
            .then(
                [this](web::http::http_response resp)
                {
                    auto claim_result = faucet::api::get_claim_result(resp);
                    this->set_rpc_claiming_faucet_data(
                        QJsonObject({{"message", QString::fromStdString(claim_result.message)}, {"status", QString::fromStdString(claim_result.status)}}));
                    this->set_claiming_faucet_is_busy(false);
                })
            .then(&handle_exception_pplx_task);
    }

    transactions_model*
    wallet_page::get_transactions_mdl() const
    {
        return m_transactions_mdl;
    }

    void
    wallet_page::on_ticker_balance_updated(const ticker_balance_updated&)
    {
        refresh_ticker_infos();
    }

    void
    wallet_page::on_tx_fetch_finished(const tx_fetch_finished& evt)
    {
        if (!evt.with_error)
        {
            std::error_code ec;
            t_transactions  transactions = m_system_manager.get_system<mm2_service>().get_tx_history(ec);
            // SPDLOG_INFO("transaction size: {}", transactions.size());
            if (m_transactions_mdl->rowCount() == 0)
            {
                //! insert all transactions
                m_transactions_mdl->init_transactions(transactions);
            }
            else
            {
                //! Update tx (only unconfirmed) or insert (new tx)
                // SPDLOG_DEBUG("updating / insert tx");
                m_transactions_mdl->update_or_insert_transactions(transactions);
            }

            if (ec)
            {
                this->set_tx_fetching_failed(true);
            }
            else
            {
                this->set_tx_fetching_failed(false);
            }
        }
        else
        {
            this->m_transactions_mdl->reset();
        }
        this->set_tx_fetching_busy(false);
    }

    void
    wallet_page::validate_address(QString address)
    {
        auto& mm2_system = m_system_manager.get_system<mm2_service>();
        if (mm2_system.is_mm2_running())
        {
            const auto& ticker = mm2_system.get_current_ticker();
            validate_address(address, QString::fromStdString(ticker));
        }
    }

    void
    wallet_page::validate_address(QString address, QString ticker)
    {
        SPDLOG_INFO("validate_address: {} - ticker: {}", address.toStdString(), ticker.toStdString());
        auto& mm2_system = m_system_manager.get_system<mm2_service>();
        if (mm2_system.is_mm2_running())
        {
            std::error_code            ec;
            t_validate_address_request req{.coin = ticker.toStdString(), .address = address.toStdString()};
            this->set_validate_address_busy(true);
            nlohmann::json batch     = nlohmann::json::array();
            nlohmann::json json_data = ::mm2::api::template_request("validateaddress");
            ::mm2::api::to_json(json_data, req);
            batch.push_back(json_data);
            auto answer_functor = [this, ticker](web::http::http_response resp)
            {
                std::string body = TO_STD_STR(resp.extract_string(true).get());
                SPDLOG_DEBUG("resp validateaddress: {}", body);
                nlohmann::json j_out = nlohmann::json::object();
                j_out["ticker"]      = ticker.toStdString();
                if (resp.status_code() == static_cast<web::http::status_code>(antara::app::http_code::ok))
                {
                    auto answers         = nlohmann::json::parse(body);
                    auto validate_answer = ::mm2::api::rpc_process_answer_batch<t_validate_address_answer>(answers[0], "validateaddress");
                    if (validate_answer.result.has_value())
                    {
                        auto res          = validate_answer.result.value();
                        j_out["is_valid"] = res.is_valid;
                        j_out["reason"]   = res.reason.value_or("");
                    }
                    else
                    {
                        j_out["is_valid"] = false;
                        j_out["reason"]   = "valideaddress unknown error";
                    }
                }
                else
                {
                    j_out["is_valid"] = false;
                    j_out["reason"]   = "valideaddress unknown error";
                }
                this->set_validate_address_data(nlohmann_json_object_to_qt_json_object(j_out));
                this->set_validate_address_busy(false);
            };
            mm2_system.get_mm2_client().async_rpc_batch_standalone(batch).then(answer_functor).then(&handle_exception_pplx_task);
        }
    }

    void
    wallet_page::convert_address(QString from, QVariant to_address_format)
    {
        auto& mm2_system = m_system_manager.get_system<mm2_service>();
        if (mm2_system.is_mm2_running())
        {
            const auto& ticker = mm2_system.get_current_ticker();
            convert_address(from, QString::fromStdString(ticker), to_address_format);
        }
    }

    void
    wallet_page::convert_address(QString from, QString ticker, QVariant to_address_format)
    {
        auto& mm2_system = m_system_manager.get_system<mm2_service>();
        if (mm2_system.is_mm2_running())
        {
            QVariantMap               out         = to_address_format.value<QVariantMap>();
            auto                      address_fmt = nlohmann::json::parse(QJsonDocument::fromVariant(out).toJson().toStdString());
            t_convert_address_request req{.coin = ticker.toStdString(), .from = from.toStdString(), .to_address_format = address_fmt};
            this->set_convert_address_busy(true);
            nlohmann::json batch     = nlohmann::json::array();
            nlohmann::json json_data = ::mm2::api::template_request("convertaddress");
            ::mm2::api::to_json(json_data, req);
            batch.push_back(json_data);
            auto answer_functor = [this](web::http::http_response resp)
            {
                std::string body = TO_STD_STR(resp.extract_string(true).get());
                SPDLOG_DEBUG("resp convertaddress: {}", body);
                if (resp.status_code() == static_cast<web::http::status_code>(antara::app::http_code::ok))
                {
                    auto answers        = nlohmann::json::parse(body);
                    auto convert_answer = ::mm2::api::rpc_process_answer_batch<t_convert_address_answer>(answers[0], "convertaddress");
                    if (convert_answer.result.has_value())
                    {
                        auto res = QString::fromStdString(convert_answer.result.value().address);
                        this->set_converted_address(res);
                    }
                }
                this->set_convert_address_busy(false);
            };
            mm2_system.get_mm2_client().async_rpc_batch_standalone(batch).then(answer_functor).then(&handle_exception_pplx_task);
        }
    }

    QString
    wallet_page::get_converted_address() const
    {
        return m_converted_address.get();
    }

    void
    wallet_page::set_converted_address(QString converted_address)
    {
        m_converted_address = converted_address;
        emit convertedAddressChanged();
    }

    QString
    wallet_page::switch_address_mode(bool checked)
    {
        auto&       mm2_system = m_system_manager.get_system<mm2_service>();
        std::string address    = "";
        if (mm2_system.is_mm2_running())
        {
            const auto ticker   = get_current_ticker().toStdString();
            const auto coin_cfg = mm2_system.get_coin_info(ticker);
            if (coin_cfg.segwit)
            {
                nlohmann::json address_format = nlohmann::json::object();
                address_format                = {{"format", "segwit"}};
                if (!checked)
                {
                    //! We go from segwit to legacy
                    if (coin_cfg.ticker != "BCH")
                    {
                        address_format = {{"format", "standard"}};
                    }
                    else
                    {
                        address_format = {{"format", "bch"}};
                    }
                }


                std::error_code ec;
                address = mm2_system.address(ticker, ec);
                t_convert_address_request req{.coin = ticker, .from = address, .to_address_format = address_format};
                nlohmann::json            batch     = nlohmann::json::array();
                nlohmann::json            json_data = ::mm2::api::template_request("convertaddress");
                ::mm2::api::to_json(json_data, req);
                batch.push_back(json_data);
                json_data["userpass"] = "******";
                SPDLOG_INFO("convertaddress request: {}", json_data.dump());
                web::http::http_response resp = mm2_system.get_mm2_client().async_rpc_batch_standalone(batch).get();
                std::string              body = TO_STD_STR(resp.extract_string(true).get());
                SPDLOG_DEBUG("resp convertaddress: {}", body);
                if (resp.status_code() == static_cast<web::http::status_code>(antara::app::http_code::ok))
                {
                    auto answers        = nlohmann::json::parse(body);
                    auto convert_answer = ::mm2::api::rpc_process_answer_batch<t_convert_address_answer>(answers[0], "convertaddress");
                    if (convert_answer.result.has_value())
                    {
                        return QString::fromStdString(convert_answer.result.value().address);
                    }
                }
            }
        }
        return QString::fromStdString(address);
    }

    void
    wallet_page::post_switch_address_mode(bool is_segwit)
    {
        SPDLOG_INFO("switching to : {}", is_segwit ? "segwit" : "legacy");
        auto& mm2_system = m_system_manager.get_system<mm2_service>();
        if (mm2_system.is_mm2_running())
        {
            //! Need disable + enable + refresh balance + refresh current coin info (address) + change segwit in cfg
            const auto             ticker    = get_current_ticker().toStdString();
            nlohmann::json         batch     = nlohmann::json::array();
            nlohmann::json         json_data = ::mm2::api::template_request("disable_coin");
            t_disable_coin_request req{.coin = ticker};
            ::mm2::api::to_json(json_data, req);
            batch.push_back(json_data);
            //! Disable is in the batch

            //! electrum
            auto               coin_info = mm2_system.get_coin_info(ticker);
            t_electrum_request electrum_req{
                .coin_name = coin_info.ticker, .servers = coin_info.electrum_urls.value(), .coin_type = coin_info.coin_type, .with_tx_history = true};
            if (is_segwit)
            {
                electrum_req.address_format                   = nlohmann::json::object();
                electrum_req.address_format.value()["format"] = "segwit";
            }
            nlohmann::json electrum_data = ::mm2::api::template_request("electrum");
            ::mm2::api::to_json(electrum_data, electrum_req);
            batch.push_back(electrum_data);
            electrum_data["userpass"] = "*******";
            SPDLOG_INFO("electrum_req: {}", electrum_data.dump(-1));

            //! Answer functor
            auto answer_functor = [this, ticker, is_segwit](web::http::http_response resp)
            {
                std::string body = TO_STD_STR(resp.extract_string(true).get());
                SPDLOG_DEBUG("resp disable/enable: {}", body);
                if (resp.status_code() == static_cast<web::http::status_code>(antara::app::http_code::ok))
                {
                    auto& mm2_system = m_system_manager.get_system<mm2_service>();
                    mm2_system.change_segwit_status(ticker, is_segwit);
                    mm2_system.fetch_infos_thread(true, false);
                    SPDLOG_INFO("Switching address mode success");
                }
            };

            //! Rpc processing
            mm2_system.get_mm2_client().async_rpc_batch_standalone(batch).then(answer_functor).then(&handle_exception_pplx_task);
        }
    }
} // namespace atomic_dex<|MERGE_RESOLUTION|>--- conflicted
+++ resolved
@@ -535,8 +535,6 @@
                 std::error_code ec;
                 amount_std = mm2_system.my_balance(ticker, ec);
             }
-<<<<<<< HEAD
-=======
             else if (coin_info.has_parent_fees_ticker)
             {
                 withdraw_req.fees->type = "otherGas";
@@ -552,8 +550,6 @@
             std::error_code ec;
             amount_std = mm2_system.my_balance(ticker, ec);
         }
->>>>>>> 74389e2d
-
             auto answer_functor = [this, coin_info, ticker, amount_std](web::http::http_response resp)
             {
                 const auto& settings_system     = m_system_manager.get_system<settings_page>();
