--- conflicted
+++ resolved
@@ -749,10 +749,6 @@
     void
     wallet_page::validate_address(QString address)
     {
-<<<<<<< HEAD
-        SPDLOG_INFO("validate_address: {}", address.toStdString());
-=======
->>>>>>> c9fa77a3
         auto& mm2_system = m_system_manager.get_system<mm2_service>();
         if (mm2_system.is_mm2_running())
         {
@@ -761,9 +757,10 @@
         }
     }
 
-    void 
+    void
     wallet_page::validate_address(QString address, QString ticker)
-    {        
+    {
+        SPDLOG_INFO("validate_address: {} - ticker: {}", address.toStdString(), ticker.toStdString());
         auto& mm2_system = m_system_manager.get_system<mm2_service>();
         if (mm2_system.is_mm2_running())
         {
@@ -779,7 +776,6 @@
                 std::string body = TO_STD_STR(resp.extract_string(true).get());
                 SPDLOG_DEBUG("resp validateaddress: {}", body);
                 nlohmann::json j_out = nlohmann::json::object();
-                
                 j_out["ticker"] = ticker.toStdString();
                 if (resp.status_code() == static_cast<web::http::status_code>(antara::app::http_code::ok))
                 {
@@ -820,7 +816,7 @@
         }
     }
 
-    void 
+    void
     wallet_page::convert_address(QString from, QString ticker, QVariant to_address_format)
     {
         auto& mm2_system = m_system_manager.get_system<mm2_service>();
