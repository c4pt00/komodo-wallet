--- conflicted
+++ resolved
@@ -247,15 +247,8 @@
         }
     }
 
-<<<<<<< HEAD
     QVariant wallet_page::get_ticker_infos() const
     {
-=======
-    QVariant
-    wallet_page::get_ticker_infos() const
-    {
-        SPDLOG_DEBUG("getting ticker infos");
->>>>>>> 1ec41dd5
         QJsonObject obj{
             {"balance", "0"},
             {"name", "Komodo"},
@@ -525,9 +518,9 @@
                     .amount    = json_fees.at("fees_amount").get<std::string>()
                 };
             }
-            nlohmann::json json_data = ::mm2::api::template_request("init_withdraw", true);
-
-            ::mm2::api::to_json(json_data, init_withdraw_req);
+            nlohmann::json json_data = mm2::template_request("init_withdraw", true);
+
+            mm2::to_json(json_data, init_withdraw_req);
 
             batch.push_back(json_data);
             std::string amount_std = amount.toStdString();
@@ -537,35 +530,13 @@
                 std::error_code ec;
                 amount_std = mm2_system.my_balance(ticker, ec);
             }
-<<<<<<< HEAD
-        }
-        nlohmann::json json_data = mm2::template_request("withdraw", true);
-        mm2::to_json(json_data, withdraw_req);
-        // SPDLOG_DEBUG("final json: {}", json_data.dump(4));
-        batch.push_back(json_data);
-        std::string amount_std = amount.toStdString();
-        if (max)
-        {
-            std::error_code ec;
-            amount_std = mm2_system.my_balance(ticker, ec);
-        }
-=======
->>>>>>> 1ec41dd5
 
             auto answer_functor = [this, coin_info, ticker, amount_std](web::http::http_response resp)
             {
-<<<<<<< HEAD
-                auto           answers              = nlohmann::json::parse(body);
-                auto           withdraw_answer      = mm2::rpc_process_answer_batch<t_withdraw_answer>(answers[0], "withdraw");
-                nlohmann::json j_out                = nlohmann::json::object();
-                j_out["withdraw_answer"]            = answers[0]["result"];
-                j_out.at("withdraw_answer")["date"] = withdraw_answer.result.value().timestamp_as_date;
-=======
                 const auto& settings_system     = m_system_manager.get_system<settings_page>();
                 const auto& global_price_system = m_system_manager.get_system<global_price_service>();
                 const auto& current_fiat        = settings_system.get_current_fiat().toStdString();
-                auto            answers        = ::mm2::api::basic_batch_answer(resp);
->>>>>>> 1ec41dd5
+                auto            answers        = mm2::basic_batch_answer(resp);
 
                 if (answers[0].contains("result"))
                 {
@@ -582,14 +553,14 @@
                             QString            z_status;
                             t_withdraw_status_request z_request{.task_id = task_id};
 
-                            nlohmann::json j = ::mm2::api::template_request("withdraw_status", true);
-                            ::mm2::api::to_json(j, z_request);
+                            nlohmann::json j = mm2::template_request("withdraw_status", true);
+                            mm2::to_json(j, z_request);
                             z_batch_array.push_back(j);
 
                             do {
                                 pplx::task<web::http::http_response> z_resp_task = mm2_system.get_mm2_client().async_rpc_batch_standalone(z_batch_array);
                                 web::http::http_response             z_resp      = z_resp_task.get();
-                                auto                                 z_answers   = ::mm2::api::basic_batch_answer(z_resp);
+                                auto                                 z_answers   = mm2::basic_batch_answer(z_resp);
                                 z_error = z_answers;
                                 z_status = QString::fromStdString(z_answers[0].at("result").at("status").get<std::string>());
 
@@ -625,7 +596,7 @@
                                 }
                                 else
                                 {
-                                    auto           withdraw_answer      = ::mm2::api::rpc_process_answer_batch<t_withdraw_status_answer>(z_error[0], "withdraw_status");
+                                    auto           withdraw_answer      = mm2::rpc_process_answer_batch<t_withdraw_status_answer>(z_error[0], "withdraw_status");
                                     nlohmann::json j_out                = nlohmann::json::object();
                                     j_out["withdraw_answer"]            = z_error[0]["result"]["details"]["result"];
                                     j_out.at("withdraw_answer")["date"] = withdraw_answer.result.value().timestamp_as_date;
@@ -729,8 +700,8 @@
                     withdraw_req.fees->type = "otherGas";
                 }
             }
-            nlohmann::json json_data = ::mm2::api::template_request("withdraw", true);
-            ::mm2::api::to_json(json_data, withdraw_req);
+            nlohmann::json json_data = mm2::template_request("withdraw", true);
+            mm2::to_json(json_data, withdraw_req);
             // SPDLOG_DEBUG("final json: {}", json_data.dump(4));
             batch.push_back(json_data);
 
@@ -752,7 +723,7 @@
                 if (resp.status_code() == 200 && body.find("error") == std::string::npos)
                 {
                     auto           answers              = nlohmann::json::parse(body);
-                    auto           withdraw_answer      = ::mm2::api::rpc_process_answer_batch<t_withdraw_answer>(answers[0], "withdraw");
+                    auto           withdraw_answer      = mm2::rpc_process_answer_batch<t_withdraw_answer>(answers[0], "withdraw");
                     nlohmann::json j_out                = nlohmann::json::object();
                     j_out["withdraw_answer"]            = answers[0]["result"];
                     j_out.at("withdraw_answer")["date"] = withdraw_answer.result.value().timestamp_as_date;
