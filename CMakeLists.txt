--- conflicted
+++ resolved
@@ -287,18 +287,8 @@
         src/atomicdex/tests/atomic.dex.utilities.tests.cpp
         src/atomicdex/tests/atomic.dex.provider.cex.prices.tests.cpp
         src/atomicdex/tests/atomic.dex.qt.utilities.tests.cpp
-<<<<<<< HEAD
-        src/atomicdex/tests/atomic.dex.provider.cex.prices.api.tests.cpp
         src/atomicdex/tests/utilities/qt.utilities.tests.cpp
-        ##! QRC
-        ${CMAKE_SOURCE_DIR}/qml.qrc
-
-        ##! Linguistic
-        ${QM_FILES}
-        ${TS_FILES})
-=======
         src/atomicdex/tests/atomic.dex.provider.cex.prices.api.tests.cpp)
->>>>>>> 2f348d59
 
 target_link_libraries(atomicdex-desktop
         PUBLIC
