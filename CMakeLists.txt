--- conflicted
+++ resolved
@@ -61,15 +61,6 @@
 ##! We fetch our dependencies
 if (APPLE)
     FetchContent_Declare(mm2
-<<<<<<< HEAD
-            URL http://195.201.0.6/dev/mm2-2c1524dfd-Darwin-Release.zip)
-elseif (UNIX)
-    FetchContent_Declare(mm2
-            URL http://195.201.0.6/dev/mm2-2c1524dfd-Linux-Release.zip)
-else ()
-    FetchContent_Declare(mm2
-            URL http://195.201.0.6/dev/mm2-2c1524dfd-Windows_NT-Release.zip)
-=======
             URL http://195.201.0.6/mm2.1/mm2-1e1338d2d-Windows_NT-Release.zip)
 elseif (UNIX AND NOT APPLE)
     FetchContent_Declare(mm2
@@ -77,7 +68,6 @@
 else ()
     FetchContent_Declare(mm2
             URL http://195.201.0.6/mm2.1/mm2-1e1338d2d-Windows_NT-Release.zip)
->>>>>>> 6bc50f7a
 endif ()
 
 #FetchContent_Declare(qmaterial URL https://github.com/KomodoPlatform/Qaterial/archive/last-clang-working-2.zip)
