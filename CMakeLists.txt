cmake_minimum_required(VERSION 3.18)

list(APPEND CMAKE_MODULE_PATH ${CMAKE_SOURCE_DIR}/cmake)

include(project.metadata)           ##> generate_dex_project_metafiles()
generate_dex_project_metafiles()

include(build_type)
include(compiler_prerequisites)
include(vcpkg_prerequisites)
include(qt_prerequisites)
include(cfg_hash)

project(${DEX_PROJECT_NAME} LANGUAGES CXX VERSION 0.7.0)
message(STATUS "${PROJECT_NAME} is version ${PROJECT_VERSION}")

include(cmake_default_options)
include(ipo_prerequisites)

##! Options
option(WITH_HOTRELOAD "Enable to use qml Hot reload" OFF)

if (NOT WITH_HOTRELOAD)
    message(STATUS "Hot Reload is not active download SortFilterProxyModel")
    include(FetchContent)

    set(SFPM_REPOSITORY "https://github.com/OlivierLDff/SortFilterProxyModel.git" CACHE STRING "SortFilterProxyModel repository url")
    set(SFPM_TAG master CACHE STRING "SortFilterProxyModel git tag")

    FetchContent_Declare(
            SortFilterProxyModel
            GIT_REPOSITORY ${SFPM_REPOSITORY}
            GIT_TAG        ${SFPM_TAG}
            GIT_SHALLOW    1
    )

    set(SFPM_FOLDER_PREFIX "Dependencies" CACHE STRING "Prefix folder for all SortFilterProxyModel generated targets in generated project (only decorative)")
    FetchContent_MakeAvailable(SortFilterProxyModel)
endif()

##! Antara
include(antara)
##! Calling this macros provided by the sdk will if you are on Apple init the environment for this OS (std::filesystem).
init_antara_env()


##! We include the module from CMake for fetching dependencies
include(FetchContent)

if (${CMAKE_SYSTEM_NAME} STREQUAL "Linux")
    set(LINUX TRUE)
endif ()

if (UNIX AND NOT APPLE)
    message("Forcing stdlib C++")
    #set(CMAKE_EXE_LINKER_FLAGS "${CMAKE_EXE_LINKER_FLAGS} -stdlib=libc++ -lc++abi")
    #set(CMAKE_CXX_FLAGS "${CMAKE_CXX_FLAGS} -stdlib=libc++")
endif ()

##! We fetch our dependencies
if (APPLE)
    FetchContent_Declare(mm2
<<<<<<< HEAD
            URL https://sdk.devbuilds.komodo.earth/update-seednodes/mm2_6d7d05f-mac-x86-64.zip)
=======
            URL https://sdk.devbuilds.komodo.earth/dev/mm2_6d7d05f-mac-x86-64.zip)
>>>>>>> ada01d61
elseif (UNIX AND NOT APPLE)
    FetchContent_Declare(mm2
            URL https://sdk.devbuilds.komodo.earth/dev/mm2_6d7d05f-linux-x86-64.zip)
else ()
    FetchContent_Declare(mm2
<<<<<<< HEAD
            URL https://sdk.devbuilds.komodo.earth/update-seednodes/mm2_6d7d05f-win-x86-64.zip)
=======
            URL https://sdk.devbuilds.komodo.earth/dev/mm2_6d7d05f-win-x86-64.zip)
>>>>>>> ada01d61
endif ()

#FetchContent_Declare(qmaterial URL https://github.com/KomodoPlatform/Qaterial/archive/last-clang-working-2.zip)

FetchContent_Declare(
        qmaterial
        GIT_REPOSITORY https://github.com/KomodoPlatform/Qaterial.git
        GIT_TAG 53669824261ae07bc0e8c2abb4b55431f65b2055
)

FetchContent_Declare(jl777-coins
        URL https://github.com/KomodoPlatform/coins/archive/master.zip)

#FetchContent_Declare(adex-generics-coins
#        URL https://github.com/KomodoPlatform/komodo-wallet-desktop/archive/main.zip)

FetchContent_MakeAvailable(mm2 jl777-coins qmaterial)

##! Configure our needs.
if (UNIX)
    configure_file(${jl777-coins_SOURCE_DIR}/utils/coins_config_tcp.json ${CMAKE_CURRENT_SOURCE_DIR}/assets/config/${PROJECT_VERSION}-coins.json COPYONLY)
    configure_file(${jl777-coins_SOURCE_DIR}/coins ${CMAKE_CURRENT_SOURCE_DIR}/assets/tools/mm2/coins COPYONLY)
    configure_file(${mm2_SOURCE_DIR}/mm2 ${CMAKE_CURRENT_SOURCE_DIR}/assets/tools/mm2/${DEX_API} COPYONLY)
    file(COPY ${jl777-coins_SOURCE_DIR}/icons/ DESTINATION ${CMAKE_CURRENT_SOURCE_DIR}/atomic_defi_design/assets/images/coins/)
else ()
    configure_file(${jl777-coins_SOURCE_DIR}/utils/coins_config_tcp.json ${CMAKE_BINARY_DIR}/bin/assets/config/${PROJECT_VERSION}-coins.json COPYONLY)
    configure_file(${jl777-coins_SOURCE_DIR}/coins ${CMAKE_BINARY_DIR}/bin/assets/tools/mm2/coins COPYONLY)
    configure_file(${mm2_SOURCE_DIR}/mm2.exe ${CMAKE_BINARY_DIR}/bin/assets/tools/mm2/${DEX_API}.exe COPYONLY)
    configure_file(${CMAKE_CURRENT_SOURCE_DIR}/ci_tools_atomic_dex/windows_misc/msvcp140.dll ${CMAKE_BINARY_DIR}/bin/assets/tools/mm2/msvcp140.dll COPYONLY)
    configure_file(${CMAKE_CURRENT_SOURCE_DIR}/ci_tools_atomic_dex/windows_misc/vcruntime140.dll ${CMAKE_BINARY_DIR}/bin/assets/tools/mm2/vcruntime140.dll COPYONLY)
endif ()


add_subdirectory(vendor/antara-gaming_sdk/modules)

##! Osx bundle icon
set(ICON)
configure_icon_osx(${CMAKE_CURRENT_SOURCE_DIR}/cmake/install/macos/dex-logo.icns ICON dex-logo.icns)
##! End antara

set(CMAKE_AUTOUIC ON)
set(CMAKE_AUTOMOC ON)
set(CMAKE_AUTORCC ON)

add_subdirectory(src)

# Adds Qaterial hot reload to main executable
if (WITH_HOTRELOAD)
    FetchContent_Declare(
            qaterial_hotreload
            GIT_REPOSITORY https://github.com/KomodoPlatform/QaterialHotReload
            GIT_TAG ecffec6bd01d9a13561689283bc2a6a927957f64
    )
    set(QATERIALHOTRELOAD_ENABLE_HOTRELOAD_APP OFF CACHE BOOL "")
    FetchContent_MakeAvailable(qaterial_hotreload)
    target_link_libraries(${PROJECT_NAME} PUBLIC Qaterial::HotReload)
    target_compile_definitions(${PROJECT_NAME} PUBLIC ATOMICDEX_HOT_RELOAD)
endif ()

add_library(antara_qrcode STATIC)
target_sources(antara_qrcode PRIVATE vendor/qrcode/QrCode.cpp)
target_include_directories(antara_qrcode PUBLIC vendor/qrcode)
target_link_libraries(antara_qrcode PUBLIC antara::default_settings)<|MERGE_RESOLUTION|>--- conflicted
+++ resolved
@@ -60,21 +60,13 @@
 ##! We fetch our dependencies
 if (APPLE)
     FetchContent_Declare(mm2
-<<<<<<< HEAD
-            URL https://sdk.devbuilds.komodo.earth/update-seednodes/mm2_6d7d05f-mac-x86-64.zip)
-=======
             URL https://sdk.devbuilds.komodo.earth/dev/mm2_6d7d05f-mac-x86-64.zip)
->>>>>>> ada01d61
 elseif (UNIX AND NOT APPLE)
     FetchContent_Declare(mm2
             URL https://sdk.devbuilds.komodo.earth/dev/mm2_6d7d05f-linux-x86-64.zip)
 else ()
     FetchContent_Declare(mm2
-<<<<<<< HEAD
-            URL https://sdk.devbuilds.komodo.earth/update-seednodes/mm2_6d7d05f-win-x86-64.zip)
-=======
             URL https://sdk.devbuilds.komodo.earth/dev/mm2_6d7d05f-win-x86-64.zip)
->>>>>>> ada01d61
 endif ()
 
 #FetchContent_Declare(qmaterial URL https://github.com/KomodoPlatform/Qaterial/archive/last-clang-working-2.zip)
