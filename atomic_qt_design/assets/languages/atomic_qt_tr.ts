<?xml version="1.0" encoding="utf-8"?>
<!DOCTYPE TS>
<TS version="2.1" language="tr_TR" sourcelanguage="en_US">
<context>
    <name>App</name>
    <message>
        <source>version</source>
        <translation type="vanished">versiyon</translation>
    </message>
    <message>
        <source>gui version</source>
        <translation type="vanished">gui versiyonu</translation>
    </message>
</context>
<context>
    <name>ClaimRewardsModal</name>
    <message>
        <location filename="../../qml/Wallet/ClaimRewardsModal.qml" line="64"/>
        <source>Claim your %1 reward?</source>
        <comment>TICKER</comment>
        <translation>%1 ödülünüzü alacak mısınız?</translation>
    </message>
    <message>
        <location filename="../../qml/Wallet/ClaimRewardsModal.qml" line="69"/>
        <source>You will receive %1</source>
        <comment>AMT TICKER</comment>
        <translation>%1 alacaksınız</translation>
    </message>
    <message>
        <location filename="../../qml/Wallet/ClaimRewardsModal.qml" line="81"/>
        <source>Cancel</source>
        <translation>İptal</translation>
    </message>
    <message>
        <location filename="../../qml/Wallet/ClaimRewardsModal.qml" line="86"/>
        <source>Confirm</source>
        <translation>Onayla</translation>
    </message>
</context>
<context>
    <name>ConfirmTradeModal</name>
    <message>
        <location filename="../../qml/Exchange/Trade/ConfirmTradeModal.qml" line="22"/>
        <source>Confirm Exchange Details</source>
        <translation>Al-Sat Detaylarını Onayla</translation>
    </message>
    <message>
        <location filename="../../qml/Exchange/Trade/ConfirmTradeModal.qml" line="74"/>
        <source>This swap request can not be undone and is a final event!</source>
        <translation>Bu takas isteği geri döndürülemez!</translation>
    </message>
    <message>
        <location filename="../../qml/Exchange/Trade/ConfirmTradeModal.qml" line="80"/>
        <source>This transaction can take up to 10 mins - DO NOT close this application!</source>
        <translation>Bu işlem 10 dakika kadar sürebilir - Programı KAPATMAYINIZ!</translation>
    </message>
    <message>
        <location filename="../../qml/Exchange/Trade/ConfirmTradeModal.qml" line="89"/>
        <source>Cancel</source>
        <translation>İptal</translation>
    </message>
    <message>
        <location filename="../../qml/Exchange/Trade/ConfirmTradeModal.qml" line="95"/>
        <source>Confirm</source>
        <translation>Onayla</translation>
    </message>
</context>
<context>
    <name>CopyFieldButton</name>
    <message>
        <location filename="../../qml/Components/CopyFieldButton.qml" line="22"/>
        <source>Copied to Clipboard</source>
        <translation>Panoya Kopyalandı</translation>
    </message>
</context>
<context>
    <name>Dashboard</name>
    <message>
        <location filename="../../qml/Screens/Dashboard.qml" line="138"/>
        <source>News</source>
        <translation>Haberler</translation>
    </message>
    <message>
        <location filename="../../qml/Screens/Dashboard.qml" line="144"/>
        <source>Dapps</source>
        <translation>Dapps</translation>
    </message>
    <message>
        <source>DApps</source>
        <translation type="vanished">DApps</translation>
    </message>
</context>
<context>
    <name>DeleteWalletModal</name>
    <message>
        <location filename="../../qml/Settings/DeleteWalletModal.qml" line="28"/>
        <source>Delete Wallet</source>
        <translation>Cüzdanı Sil</translation>
    </message>
    <message>
        <location filename="../../qml/Settings/DeleteWalletModal.qml" line="48"/>
        <source>Are you sure you want to delete %1 wallet?</source>
        <comment>WALLET_NAME</comment>
        <translation>%1 cüzdanınızı silmek istediğinizden emin misiniz?</translation>
    </message>
    <message>
        <location filename="../../qml/Settings/DeleteWalletModal.qml" line="55"/>
        <source>If so, make sure you record your seed phrase in order to restore your wallet in future.</source>
        <translation>Öyleyse, cüzdanınızı gelecekte kurtarabilmeniz için seed satırınızı kaydettiğinizden emin olunuz.</translation>
    </message>
    <message>
        <location filename="../../qml/Settings/DeleteWalletModal.qml" line="64"/>
        <source>Enter the password of your wallet</source>
        <translation>Cüzdanınızın şifresini giriniz</translation>
    </message>
    <message>
        <location filename="../../qml/Settings/DeleteWalletModal.qml" line="68"/>
        <source>Wrong Password</source>
        <translation>Yanlış Parola</translation>
    </message>
    <message>
        <location filename="../../qml/Settings/DeleteWalletModal.qml" line="76"/>
        <source>Cancel</source>
        <translation>İptal</translation>
    </message>
    <message>
        <location filename="../../qml/Settings/DeleteWalletModal.qml" line="82"/>
        <source>Delete</source>
        <translation>Sil</translation>
    </message>
</context>
<context>
    <name>EnableCoinModal</name>
    <message>
        <location filename="../../qml/Wallet/EnableCoinModal.qml" line="60"/>
        <source>Enable coins</source>
        <translation>Kriptopara etkinleştir</translation>
    </message>
    <message>
        <location filename="../../qml/Wallet/EnableCoinModal.qml" line="68"/>
        <source>Search</source>
        <translation>Ara</translation>
    </message>
    <message>
        <location filename="../../qml/Wallet/EnableCoinModal.qml" line="86"/>
        <source>Select all UTXO coins</source>
        <translation>Tüm UTXO kriptoparaları seç</translation>
    </message>
    <message>
        <location filename="../../qml/Wallet/EnableCoinModal.qml" line="92"/>
        <source>Select all SmartChains</source>
        <translation>Tüm SmartChain&apos;leri seç</translation>
    </message>
    <message>
        <location filename="../../qml/Wallet/EnableCoinModal.qml" line="98"/>
        <source>Select all ERC tokens</source>
        <translation>Tüm ERC tokenlarını seç</translation>
    </message>
    <message>
        <location filename="../../qml/Wallet/EnableCoinModal.qml" line="109"/>
        <source>All coins are already enabled!</source>
        <translation>Tüm kriptoparalar zaten etkin!</translation>
    </message>
    <message>
        <location filename="../../qml/Wallet/EnableCoinModal.qml" line="115"/>
        <source>Close</source>
        <translation>Kapat</translation>
    </message>
    <message>
        <location filename="../../qml/Wallet/EnableCoinModal.qml" line="122"/>
        <source>Enable</source>
        <translation>Etkinleştir</translation>
    </message>
</context>
<context>
    <name>EulaModal</name>
    <message>
        <location filename="../../qml/Components/EulaModal.qml" line="29"/>
        <source>Disclaimer &amp; Terms of Service</source>
        <translation>Sorumluluk Reddi &amp; Kullanım Şartları</translation>
    </message>
    <message>
        <location filename="../../qml/Components/EulaModal.qml" line="62"/>
        <source>Accept EULA</source>
        <translation>Son Kullanıcı Lisans Sözleşmesi (EULA) &apos;ni kabul ediyorum</translation>
    </message>
    <message>
        <location filename="../../qml/Components/EulaModal.qml" line="68"/>
        <source>Accept Terms and Conditions</source>
        <translation>Şartları ve koşulları kabul ediyorum</translation>
    </message>
    <message>
        <location filename="../../qml/Components/EulaModal.qml" line="74"/>
        <source>Close</source>
        <translation>Kapat</translation>
    </message>
    <message>
        <location filename="../../qml/Components/EulaModal.qml" line="74"/>
        <source>Cancel</source>
        <translation>İptal</translation>
    </message>
    <message>
        <location filename="../../qml/Components/EulaModal.qml" line="81"/>
        <source>Confirm</source>
        <translation>Onayla</translation>
    </message>
    <message>
        <location filename="../../qml/Components/EulaModal.qml" line="93"/>
        <source>&lt;h2&gt;This End-User License Agreement (&apos;EULA&apos;) is a legal agreement between you and Komodo Platform.&lt;/h2&gt;

&lt;p&gt;This EULA agreement governs your acquisition and use of our AtomicDEX Pro software (&apos;Software&apos;, &apos;Mobile Application&apos;, &apos;Application&apos; or &apos;App&apos;) directly from Komodo Platform or indirectly through a Komodo Platform authorized entity, reseller or distributor (a &apos;Distributor&apos;).&lt;/p&gt;
&lt;p&gt;Please read this EULA agreement carefully before completing the installation process and using the AtomicDEX Pro software. It provides a license to use the AtomicDEX Pro software and contains warranty information and liability disclaimers.&lt;/p&gt;
&lt;p&gt;If you register for the beta program of the AtomicDEX Pro software, this EULA agreement will also govern that trial. By clicking &apos;accept&apos; or installing and/or using the AtomicDEX Pro software, you are confirming your acceptance of the Software and agreeing to become bound by the terms of this EULA agreement.&lt;/p&gt;
&lt;p&gt;If you are entering into this EULA agreement on behalf of a company or other legal entity, you represent that you have the authority to bind such entity and its affiliates to these terms and conditions. If you do not have such authority or if you do not agree with the terms and conditions of this EULA agreement, do not install or use the Software, and you must not accept this EULA agreement.&lt;/p&gt;
&lt;p&gt;This EULA agreement shall apply only to the Software supplied by Komodo Platform herewith regardless of whether other software is referred to or described herein. The terms also apply to any Komodo Platform updates, supplements, Internet-based services, and support services for the Software, unless other terms accompany those items on delivery. If so, those terms apply.&lt;/p&gt;

&lt;h3&gt;License Grant&lt;/h3&gt;
&lt;p&gt;Komodo Platform hereby grants you a personal, non-transferable, non-exclusive licence to use the AtomicDEX Pro software on your devices in accordance with the terms of this EULA agreement.&lt;/p&gt;

&lt;p&gt;You are permitted to load the AtomicDEX Pro software (for example a PC, laptop, mobile or tablet) under your control. You are responsible for ensuring your device meets the minimum security and resource requirements of the AtomicDEX Pro software.&lt;/p&gt;

&lt;p&gt;&lt;b&gt;You are not permitted to:&lt;/b&gt;&lt;/p&gt;
&lt;ul&gt;
&lt;li&gt;Edit, alter, modify, adapt, translate or otherwise change the whole or any part of the Software nor permit the whole or any part of the Software to be combined with or become incorporated in any other software, nor decompile, disassemble or reverse engineer the Software or attempt to do any such things&lt;/li&gt;
&lt;li&gt;Reproduce, copy, distribute, resell or otherwise use the Software for any commercial purpose&lt;/li&gt;
&lt;li&gt;Use the Software in any way which breaches any applicable local, national or international law&lt;/li&gt;
&lt;li&gt;Use the Software for any purpose that Komodo Platform considers is a breach of this EULA agreement&lt;/li&gt;
&lt;/ul&gt;

&lt;h3&gt;Intellectual Property and Ownership&lt;/h3&gt;
&lt;p&gt;Komodo Platform shall at all times retain ownership of the Software as originally downloaded by you and all subsequent downloads of the Software by you. The Software (and the copyright, and other intellectual property rights of whatever nature in the Software, including any modifications made thereto) are and shall remain the property of Komodo Platform.&lt;/p&gt;

&lt;p&gt;Komodo Platform reserves the right to grant licences to use the Software to third parties.&lt;/p&gt;

&lt;h3&gt;Termination&lt;/h3&gt;
&lt;p&gt;This EULA agreement is effective from the date you first use the Software and shall continue until terminated. You may terminate it at any time upon written notice to Komodo Platform.&lt;/p&gt;
&lt;p&gt;It will also terminate immediately if you fail to comply with any term of this EULA agreement. Upon such termination, the licenses granted by this EULA agreement will immediately terminate and you agree to stop all access and use of the Software. The provisions that by their nature continue and survive will survive any termination of this EULA agreement.&lt;/p&gt;

&lt;h3&gt;Governing Law&lt;/h3&gt;
&lt;p&gt;This EULA agreement, and any dispute arising out of or in connection with this EULA agreement, shall be governed by and construed in accordance with the laws of Vietnam.&lt;/p&gt;

&lt;p&gt;&lt;b&gt;This document was last updated on January 31st, 2020&lt;/b&gt;&lt;/p&gt;</source>
        <translation></translation>
    </message>
</context>
<context>
    <name>Exchange</name>
    <message>
        <location filename="../../qml/Exchange/Exchange.qml" line="68"/>
        <source>Trade</source>
        <translation>Al-Sat</translation>
    </message>
    <message>
        <location filename="../../qml/Exchange/Exchange.qml" line="73"/>
        <source>Orders</source>
        <translation>Emirler</translation>
    </message>
    <message>
        <location filename="../../qml/Exchange/Exchange.qml" line="78"/>
        <source>History</source>
        <translation>Geçmiş</translation>
    </message>
    <message>
        <location filename="../../qml/Exchange/Exchange.qml" line="162"/>
        <source>Order Matching</source>
        <translation>Emir Eşleşiyor</translation>
    </message>
    <message>
        <location filename="../../qml/Exchange/Exchange.qml" line="163"/>
        <source>Order Matched</source>
        <translation>Emir Eşleşti</translation>
    </message>
    <message>
        <location filename="../../qml/Exchange/Exchange.qml" line="164"/>
        <source>Swap Ongoing</source>
        <translation>Takas Devam Ediyor</translation>
    </message>
    <message>
        <location filename="../../qml/Exchange/Exchange.qml" line="165"/>
        <source>Swap Successful</source>
        <translation>Takas Başarılı</translation>
    </message>
    <message>
        <location filename="../../qml/Exchange/Exchange.qml" line="166"/>
        <source>Swap Failed</source>
        <translation>Takas Başarısız</translation>
    </message>
</context>
<context>
    <name>FirstLaunch</name>
    <message>
        <location filename="../../qml/Screens/FirstLaunch.qml" line="24"/>
        <source>Welcome!</source>
        <translation>Hoş geldiniz!</translation>
    </message>
    <message>
        <location filename="../../qml/Screens/FirstLaunch.qml" line="31"/>
        <source>Recover Seed</source>
        <translation>Seed Kurtar</translation>
    </message>
    <message>
        <location filename="../../qml/Screens/FirstLaunch.qml" line="37"/>
        <source>New User</source>
        <translation>Yeni Kullanıcı</translation>
    </message>
    <message>
        <location filename="../../qml/Screens/FirstLaunch.qml" line="48"/>
        <source>Wallets</source>
        <translation>Cüzdanlar</translation>
    </message>
</context>
<context>
    <name>History</name>
    <message>
        <location filename="../../qml/Exchange/History/History.qml" line="65"/>
        <source>Recent Swaps</source>
        <translation>Son Takaslar</translation>
    </message>
    <message>
        <location filename="../../qml/Exchange/History/History.qml" line="83"/>
        <source>Recover Funds Result</source>
        <translation type="unfinished"></translation>
    </message>
</context>
<context>
    <name>InitialLoading</name>
    <message>
        <location filename="../../qml/Screens/InitialLoading.qml" line="28"/>
        <source>Loading, please wait</source>
        <translation>Yükleniyor, lütfen bekleyiniz</translation>
    </message>
    <message>
        <location filename="../../qml/Screens/InitialLoading.qml" line="38"/>
        <source>Initializing MM2</source>
        <translation>MM2 başlatılıyor</translation>
    </message>
    <message>
        <location filename="../../qml/Screens/InitialLoading.qml" line="39"/>
        <source>Enabling coins</source>
        <translation>Kriptoparalar etkinleştiriliyor</translation>
    </message>
    <message>
        <location filename="../../qml/Screens/InitialLoading.qml" line="40"/>
        <source>Complete</source>
        <translation>Tamamlandı</translation>
    </message>
</context>
<context>
    <name>Languages</name>
    <message>
        <location filename="../../qml/Settings/Languages.qml" line="14"/>
        <source>Language</source>
        <translation>Dil</translation>
    </message>
</context>
<context>
    <name>Login</name>
    <message>
        <location filename="../../qml/Screens/Login.qml" line="27"/>
        <source>Failed to login</source>
        <translation>Giriş yapılamadı</translation>
    </message>
    <message>
        <location filename="../../qml/Screens/Login.qml" line="36"/>
        <location filename="../../qml/Screens/Login.qml" line="71"/>
        <source>Login</source>
        <translation>Giriş</translation>
    </message>
    <message>
        <location filename="../../qml/Screens/Login.qml" line="59"/>
        <source>Back</source>
        <translation>Geri</translation>
    </message>
</context>
<context>
    <name>NewUser</name>
    <message>
        <location filename="../../qml/Screens/NewUser.qml" line="52"/>
        <source>Wrong word, please check again</source>
        <translation>Hatalı kelime, lütfen kontrol ediniz</translation>
    </message>
    <message>
        <location filename="../../qml/Screens/NewUser.qml" line="85"/>
        <source>Failed to create a wallet</source>
        <translation>Cüzdan oluşturulamadı</translation>
    </message>
    <message>
        <location filename="../../qml/Screens/NewUser.qml" line="92"/>
        <source>New User</source>
        <translation>Yeni Kullanıcı</translation>
    </message>
    <message>
        <location filename="../../qml/Screens/NewUser.qml" line="159"/>
        <source>Important: Back up your seed phrase before proceeding!</source>
        <translation>Önemli: Devam etmeden önce seed kelimelerinizi yedekleyin!</translation>
    </message>
    <message>
        <location filename="../../qml/Screens/NewUser.qml" line="166"/>
        <source>We recommend storing it offline.</source>
        <translation>Çevrimdışı saklamanızı öneririz.</translation>
    </message>
    <message>
        <location filename="../../qml/Screens/NewUser.qml" line="175"/>
        <source>Generated Seed</source>
        <translation>Seed Oluştur</translation>
    </message>
    <message>
        <location filename="../../qml/Screens/NewUser.qml" line="184"/>
        <source>Confirm Seed</source>
        <translation>Seed&apos;i Onayla</translation>
    </message>
    <message>
        <location filename="../../qml/Screens/NewUser.qml" line="185"/>
        <source>Enter the generated seed here</source>
        <translation>Oluşturulmuş Seed&apos;i buraya giriniz</translation>
    </message>
    <message>
        <location filename="../../qml/Screens/NewUser.qml" line="199"/>
        <source>Back</source>
        <translation>Geri</translation>
    </message>
    <message>
        <location filename="../../qml/Screens/NewUser.qml" line="209"/>
        <location filename="../../qml/Screens/NewUser.qml" line="282"/>
        <source>Continue</source>
        <translation>Devam</translation>
    </message>
    <message>
        <location filename="../../qml/Screens/NewUser.qml" line="250"/>
        <source>Let&apos;s double check your seed phrase</source>
        <translation>Seed kelimelerinizi tekrar kontrol edelim</translation>
    </message>
    <message>
        <location filename="../../qml/Screens/NewUser.qml" line="256"/>
        <source>Your seed phrase is important - that&apos;s why we like to make sure it&apos;s correct. We&apos;ll ask you three different questions about your seed phrase to make sure you&apos;ll be able to easily restore your wallet whenever you want.</source>
        <translation>Seed kelimeleriniz önemlidir - bu yüzden doğru olduğundan emin olmak istiyoruz. Cüzdanınızı istediğiniz zaman kolayca kurtarabileceğinizden emin olmak için seed kelimeleriniz hakkında üç farklı soru soracağız.</translation>
    </message>
    <message numerus="yes">
        <location filename="../../qml/Screens/NewUser.qml" line="266"/>
        <source>What&apos;s the %n. word in your seed phrase?</source>
        <translation>
            <numerusform>Seed kelimelerinizden %n. kelime nedir?</numerusform>
        </translation>
    </message>
    <message numerus="yes">
        <location filename="../../qml/Screens/NewUser.qml" line="267"/>
        <source>Enter the %n. word</source>
        <translation>
            <numerusform>%n. kelimeyi giriniz</numerusform>
        </translation>
    </message>
    <message>
        <location filename="../../qml/Screens/NewUser.qml" line="275"/>
        <source>Go back and check again</source>
        <translation>Geri dönüp tekrar kontrol et</translation>
    </message>
    <message>
        <source>Create</source>
        <translation type="vanished">Oluştur</translation>
    </message>
</context>
<context>
    <name>NoConnection</name>
    <message>
        <location filename="../../qml/NoConnection.qml" line="43"/>
        <source>No connection</source>
        <translation>Bağlantı yok</translation>
    </message>
    <message>
        <location filename="../../qml/NoConnection.qml" line="53"/>
        <source>Please make sure you are connected to the internet</source>
        <translation>Lütfen internete bağlı olduğunuzdan emin olun</translation>
    </message>
</context>
<context>
    <name>OrderContent</name>
    <message>
        <location filename="../../qml/Exchange/OrderContent.qml" line="67"/>
        <source>Swap ID</source>
        <translation>Takas ID</translation>
    </message>
    <message>
        <location filename="../../qml/Exchange/OrderContent.qml" line="67"/>
        <source>UUID</source>
        <translation>UUID</translation>
    </message>
    <message>
        <location filename="../../qml/Exchange/OrderContent.qml" line="95"/>
        <source>Maker Order</source>
        <translation>Yapıcı Emir</translation>
    </message>
    <message>
        <location filename="../../qml/Exchange/OrderContent.qml" line="95"/>
        <source>Taker Order</source>
        <translation>Alıcı Emir</translation>
    </message>
    <message>
        <location filename="../../qml/Exchange/OrderContent.qml" line="106"/>
        <source>Cancel</source>
        <translation>İptal</translation>
    </message>
    <message>
        <location filename="../../qml/Exchange/OrderContent.qml" line="115"/>
        <source>Recover Funds</source>
        <translation type="unfinished"></translation>
    </message>
</context>
<context>
    <name>OrderForm</name>
    <message>
<<<<<<< HEAD
        <location filename="../../qml/Exchange/Trade/OrderForm.qml" line="194"/>
=======
        <location filename="../../qml/Exchange/Trade/OrderForm.qml" line="199"/>
>>>>>>> 16a80913
        <source>Sell</source>
        <translation>Satılacak</translation>
    </message>
    <message>
<<<<<<< HEAD
        <location filename="../../qml/Exchange/Trade/OrderForm.qml" line="194"/>
=======
        <location filename="../../qml/Exchange/Trade/OrderForm.qml" line="199"/>
>>>>>>> 16a80913
        <source>Receive</source>
        <translation>Alınacak</translation>
    </message>
    <message>
<<<<<<< HEAD
        <location filename="../../qml/Exchange/Trade/OrderForm.qml" line="254"/>
=======
        <location filename="../../qml/Exchange/Trade/OrderForm.qml" line="259"/>
>>>>>>> 16a80913
        <source>MAX</source>
        <translation>MAKS</translation>
    </message>
    <message>
<<<<<<< HEAD
        <location filename="../../qml/Exchange/Trade/OrderForm.qml" line="267"/>
=======
        <location filename="../../qml/Exchange/Trade/OrderForm.qml" line="272"/>
>>>>>>> 16a80913
        <source>Amount to sell</source>
        <translation>Satılacak miktar</translation>
    </message>
    <message>
<<<<<<< HEAD
        <location filename="../../qml/Exchange/Trade/OrderForm.qml" line="268"/>
=======
        <location filename="../../qml/Exchange/Trade/OrderForm.qml" line="273"/>
>>>>>>> 16a80913
        <source>Amount to receive</source>
        <translation>Alınacak miktar</translation>
    </message>
    <message>
<<<<<<< HEAD
        <location filename="../../qml/Exchange/Trade/OrderForm.qml" line="268"/>
=======
        <location filename="../../qml/Exchange/Trade/OrderForm.qml" line="273"/>
>>>>>>> 16a80913
        <source>Please fill the send amount</source>
        <translation>Lütfen gönderilecek miktarı giriniz</translation>
    </message>
    <message>
<<<<<<< HEAD
        <location filename="../../qml/Exchange/Trade/OrderForm.qml" line="282"/>
=======
        <location filename="../../qml/Exchange/Trade/OrderForm.qml" line="287"/>
>>>>>>> 16a80913
        <source>Transaction Fee</source>
        <translation>İşlem Ücreti</translation>
    </message>
    <message>
<<<<<<< HEAD
        <location filename="../../qml/Exchange/Trade/OrderForm.qml" line="287"/>
=======
        <location filename="../../qml/Exchange/Trade/OrderForm.qml" line="292"/>
>>>>>>> 16a80913
        <source>Trading Fee</source>
        <translation>Al-Sat Ücreti</translation>
    </message>
</context>
<context>
    <name>OrderLine</name>
    <message>
        <source>Order Matching</source>
        <translation type="vanished">Emir Eşleşiyor</translation>
    </message>
    <message>
        <source>Order Matched</source>
        <translation type="vanished">Emir Eşleşti</translation>
    </message>
    <message>
        <source>Swap Ongoing</source>
        <translation type="vanished">Takas Devam Ediyor</translation>
    </message>
    <message>
        <source>Swap Successful</source>
        <translation type="vanished">Takas Başarılı</translation>
    </message>
    <message>
        <source>Swap Failed</source>
        <translation type="vanished">Takas Başarısız</translation>
    </message>
</context>
<context>
    <name>OrderList</name>
    <message>
        <location filename="../../qml/Exchange/Orders/OrderList.qml" line="44"/>
        <source>You don&apos;t have any orders.</source>
        <translation>Hiç emriniz yok.</translation>
    </message>
</context>
<context>
    <name>OrderModal</name>
    <message>
        <location filename="../../qml/Exchange/OrderModal.qml" line="24"/>
        <source>Swap Details</source>
        <translation>Takas Detayları</translation>
    </message>
    <message>
        <location filename="../../qml/Exchange/OrderModal.qml" line="24"/>
        <source>Order Details</source>
        <translation>Emir Detayları</translation>
    </message>
    <message>
        <location filename="../../qml/Exchange/OrderModal.qml" line="70"/>
        <source>Maker Order</source>
        <translation>Satıcı Emri</translation>
    </message>
    <message>
        <location filename="../../qml/Exchange/OrderModal.qml" line="70"/>
        <source>Taker Order</source>
        <translation>Alıcı Emri</translation>
    </message>
    <message>
        <location filename="../../qml/Exchange/OrderModal.qml" line="77"/>
        <source>Date</source>
        <translation>Tarih</translation>
    </message>
    <message>
        <location filename="../../qml/Exchange/OrderModal.qml" line="85"/>
        <source>Swap ID</source>
        <translation>Takas ID</translation>
    </message>
    <message>
        <location filename="../../qml/Exchange/OrderModal.qml" line="85"/>
        <source>UUID</source>
        <translation>UUID</translation>
    </message>
    <message>
        <location filename="../../qml/Exchange/OrderModal.qml" line="92"/>
        <source>Taker Payment ID</source>
        <translation>Alıcı Ödeme ID</translation>
    </message>
    <message>
        <location filename="../../qml/Exchange/OrderModal.qml" line="99"/>
        <source>Maker Payment ID</source>
        <translation>Alıcı Ödeme ID</translation>
    </message>
    <message>
        <location filename="../../qml/Exchange/OrderModal.qml" line="106"/>
        <source>Error ID</source>
        <translation>Hata ID</translation>
    </message>
    <message>
        <location filename="../../qml/Exchange/OrderModal.qml" line="113"/>
        <source>Error Log</source>
        <translation>Hata Kaydı</translation>
    </message>
    <message>
        <location filename="../../qml/Exchange/OrderModal.qml" line="124"/>
        <source>Close</source>
        <translation>Kapat</translation>
    </message>
    <message>
        <location filename="../../qml/Exchange/OrderModal.qml" line="133"/>
        <source>Cancel</source>
        <translation>İptal</translation>
    </message>
    <message>
        <location filename="../../qml/Exchange/OrderModal.qml" line="138"/>
        <source>View at Explorer</source>
        <translation>Explorer&apos;da Görüntüle</translation>
    </message>
</context>
<context>
    <name>OrderReceiveModal</name>
    <message>
        <location filename="../../qml/Exchange/Trade/OrderReceiveModal.qml" line="30"/>
        <source>Receive</source>
        <translation>Al</translation>
    </message>
    <message>
        <location filename="../../qml/Exchange/Trade/OrderReceiveModal.qml" line="38"/>
        <source>Search</source>
        <translation>Ara</translation>
    </message>
    <message>
        <location filename="../../qml/Exchange/Trade/OrderReceiveModal.qml" line="94"/>
        <source>Click to create an order</source>
        <translation>Emir oluşturmak için tıkla</translation>
    </message>
    <message numerus="yes">
        <location filename="../../qml/Exchange/Trade/OrderReceiveModal.qml" line="95"/>
        <source>Click to see %n order(s)</source>
        <translation>
            <numerusform>%n emri görüntüle</numerusform>
        </translation>
    </message>
    <message>
        <location filename="../../qml/Exchange/Trade/OrderReceiveModal.qml" line="106"/>
        <source>Close</source>
        <translation>Kapat</translation>
    </message>
</context>
<context>
    <name>OrderbookModal</name>
    <message>
        <location filename="../../qml/Exchange/Trade/OrderbookModal.qml" line="34"/>
        <source>Orderbook</source>
        <translation>Emir Defteri</translation>
    </message>
    <message>
        <location filename="../../qml/Exchange/Trade/OrderbookModal.qml" line="54"/>
        <source>Price</source>
        <translation>Fiyat</translation>
    </message>
    <message>
        <location filename="../../qml/Exchange/Trade/OrderbookModal.qml" line="65"/>
        <source>Volume</source>
        <translation>Hacim</translation>
    </message>
    <message>
        <location filename="../../qml/Exchange/Trade/OrderbookModal.qml" line="76"/>
        <source>Receive</source>
        <translation>Alınacak</translation>
    </message>
    <message>
        <location filename="../../qml/Exchange/Trade/OrderbookModal.qml" line="160"/>
        <source>Close</source>
        <translation>Kapat</translation>
    </message>
    <message>
        <location filename="../../qml/Exchange/Trade/OrderbookModal.qml" line="166"/>
        <source>Create your own order</source>
        <translation>Kendi emrini oluştur</translation>
    </message>
</context>
<context>
    <name>Orders</name>
    <message>
        <location filename="../../qml/Exchange/Orders/Orders.qml" line="174"/>
        <source>Cancel All Orders</source>
        <translation>Tüm Emirleri İptal Et</translation>
    </message>
    <message>
        <location filename="../../qml/Exchange/Orders/Orders.qml" line="190"/>
        <source>All %1 Orders</source>
        <comment>TICKER</comment>
        <translation>Tüm %1 Emirleri</translation>
    </message>
</context>
<context>
    <name>PasswordField</name>
    <message>
        <location filename="../../qml/Components/PasswordField.qml" line="48"/>
        <source>Password</source>
        <translation>Parola</translation>
    </message>
    <message>
        <location filename="../../qml/Components/PasswordField.qml" line="49"/>
        <source>Enter a password for your wallet</source>
        <translation>Cüzdanınız için bir parola giriniz</translation>
    </message>
    <message>
        <location filename="../../qml/Components/PasswordField.qml" line="49"/>
        <source>Enter the password of your wallet</source>
        <translation>Cüzdanınızın parolasını giriniz</translation>
    </message>
    <message>
        <location filename="../../qml/Components/PasswordField.qml" line="61"/>
        <source>At least 1 lowercase alphabetical character</source>
        <translation>En az 1 küçük harf</translation>
    </message>
    <message>
        <location filename="../../qml/Components/PasswordField.qml" line="66"/>
        <source>At least 1 uppercase alphabetical character</source>
        <translation>En az 1 büyük harf</translation>
    </message>
    <message>
        <location filename="../../qml/Components/PasswordField.qml" line="71"/>
        <source>At least 1 numeric character</source>
        <translation>En az 1 sayı</translation>
    </message>
    <message>
        <location filename="../../qml/Components/PasswordField.qml" line="76"/>
        <source>At least 1 special character (eg. !@#$%)</source>
        <translation>En az 1 özel karakter</translation>
    </message>
    <message>
        <location filename="../../qml/Components/PasswordField.qml" line="81"/>
        <source>At least 16 characters</source>
        <translation>En az 16 karakter uzunluğu</translation>
    </message>
</context>
<context>
    <name>PasswordForm</name>
    <message>
        <location filename="../../qml/Components/PasswordForm.qml" line="40"/>
        <source>Confirm Password</source>
        <translation>Parola Doğrulaması</translation>
    </message>
    <message>
        <location filename="../../qml/Components/PasswordForm.qml" line="41"/>
        <source>Enter the same password to confirm</source>
        <translation>Doğrulamak için aynı parolayı giriniz</translation>
    </message>
</context>
<context>
    <name>Portfolio</name>
    <message>
        <location filename="../../qml/Portfolio/Portfolio.qml" line="107"/>
        <source>TOTAL</source>
        <translation>TOPLAM</translation>
    </message>
    <message>
        <location filename="../../qml/Portfolio/Portfolio.qml" line="148"/>
        <source>Search</source>
        <translation>Ara</translation>
    </message>
    <message>
        <location filename="../../qml/Portfolio/Portfolio.qml" line="181"/>
        <source>Coin</source>
        <translation>Kriptopara</translation>
    </message>
    <message>
        <location filename="../../qml/Portfolio/Portfolio.qml" line="193"/>
        <source>Balance</source>
        <translation>Bakiye</translation>
    </message>
    <message>
        <location filename="../../qml/Portfolio/Portfolio.qml" line="205"/>
        <source>Change 24h</source>
        <translation>Değişim 24sa</translation>
    </message>
    <message>
        <location filename="../../qml/Portfolio/Portfolio.qml" line="217"/>
        <source>Trend 7d</source>
        <translation>Trend 7g</translation>
    </message>
    <message>
        <location filename="../../qml/Portfolio/Portfolio.qml" line="229"/>
        <source>Price</source>
        <translation>Fiyat</translation>
    </message>
    <message>
        <location filename="../../qml/Portfolio/Portfolio.qml" line="255"/>
        <source>Loading</source>
        <translation>Yükleniyor</translation>
    </message>
    <message>
        <location filename="../../qml/Portfolio/Portfolio.qml" line="338"/>
        <source>Disable %1</source>
        <comment>TICKER</comment>
        <translation>%1&apos;i Etkinsizleştir</translation>
    </message>
</context>
<context>
    <name>PriceLine</name>
    <message>
        <location filename="../../qml/Exchange/Trade/PriceLine.qml" line="11"/>
        <source>Price</source>
        <translation>Fiyat</translation>
    </message>
    <message>
        <location filename="../../qml/Exchange/Trade/PriceLine.qml" line="12"/>
        <source>Selected Price</source>
        <translation>Seçilen Fiyat</translation>
    </message>
</context>
<context>
    <name>ReceiveModal</name>
    <message>
        <location filename="../../qml/Wallet/ReceiveModal.qml" line="22"/>
        <source>Receive</source>
        <translation>Al</translation>
    </message>
    <message>
        <location filename="../../qml/Wallet/ReceiveModal.qml" line="27"/>
        <source>Share this address to receive coins</source>
        <translation>Kriptopara almak için bu adresi paylaşın</translation>
    </message>
    <message>
        <location filename="../../qml/Wallet/ReceiveModal.qml" line="47"/>
        <source>Close</source>
        <translation>Kapat</translation>
    </message>
</context>
<context>
    <name>RecoverSeed</name>
    <message>
        <location filename="../../qml/Screens/RecoverSeed.qml" line="27"/>
        <source>Failed to recover the seed</source>
        <translation>Seed kurtarılamadı</translation>
    </message>
    <message>
        <location filename="../../qml/Screens/RecoverSeed.qml" line="36"/>
        <source>Recovery</source>
        <translation>Kurtarma</translation>
    </message>
    <message>
        <location filename="../../qml/Screens/RecoverSeed.qml" line="71"/>
        <location filename="../../qml/Screens/RecoverSeed.qml" line="90"/>
        <source>Seed</source>
        <translation>Seed</translation>
    </message>
    <message>
        <location filename="../../qml/Screens/RecoverSeed.qml" line="72"/>
        <location filename="../../qml/Screens/RecoverSeed.qml" line="91"/>
        <source>Enter the seed</source>
        <translation>Seed&apos;i giriniz</translation>
    </message>
    <message>
        <location filename="../../qml/Screens/RecoverSeed.qml" line="108"/>
        <source>Allow custom seed</source>
<<<<<<< HEAD
        <translation>Özel seed&apos;e izin ver</translation>
=======
        <translation type="unfinished"></translation>
>>>>>>> 16a80913
    </message>
    <message>
        <location filename="../../qml/Screens/RecoverSeed.qml" line="121"/>
        <source>Back</source>
        <translation>Geri</translation>
    </message>
    <message>
        <location filename="../../qml/Screens/RecoverSeed.qml" line="131"/>
        <source>Confirm</source>
        <translation>Onayla</translation>
    </message>
</context>
<context>
    <name>RecoverSeedModal</name>
    <message>
        <location filename="../../qml/Settings/RecoverSeedModal.qml" line="44"/>
        <source>View Seed</source>
        <translation>Seed&apos;i Gör</translation>
    </message>
    <message>
        <location filename="../../qml/Settings/RecoverSeedModal.qml" line="55"/>
        <source>Please enter your password to view the seed.</source>
        <translation>Seed&apos;i görmek için lütfen parolanızı giriniz.</translation>
    </message>
    <message>
        <location filename="../../qml/Settings/RecoverSeedModal.qml" line="66"/>
        <source>Wrong Password</source>
        <translation>Yanlış Parola</translation>
    </message>
    <message>
        <location filename="../../qml/Settings/RecoverSeedModal.qml" line="75"/>
        <source>Seed</source>
        <translation>Seed</translation>
    </message>
    <message>
        <location filename="../../qml/Settings/RecoverSeedModal.qml" line="84"/>
        <source>Cancel</source>
        <translation>İptal</translation>
    </message>
    <message>
        <location filename="../../qml/Settings/RecoverSeedModal.qml" line="84"/>
        <source>Close</source>
        <translation>Kapat</translation>
    </message>
    <message>
        <location filename="../../qml/Settings/RecoverSeedModal.qml" line="92"/>
        <source>View</source>
        <translation>Gör</translation>
    </message>
</context>
<context>
    <name>RightClickMenu</name>
    <message>
        <location filename="../../qml/Components/RightClickMenu.qml" line="27"/>
        <source>Cut</source>
        <translation>Kes</translation>
    </message>
    <message>
        <location filename="../../qml/Components/RightClickMenu.qml" line="32"/>
        <source>Copy</source>
        <translation>Kopyala</translation>
    </message>
    <message>
        <location filename="../../qml/Components/RightClickMenu.qml" line="37"/>
        <source>Paste</source>
        <translation>Yapıştır</translation>
    </message>
</context>
<context>
    <name>SendModal</name>
    <message>
<<<<<<< HEAD
        <location filename="../../qml/Wallet/SendModal.qml" line="152"/>
=======
        <location filename="../../qml/Wallet/SendModal.qml" line="164"/>
>>>>>>> 16a80913
        <source>Prepare to Send</source>
        <translation>Gönderi Hazırlığı</translation>
    </message>
    <message>
<<<<<<< HEAD
        <location filename="../../qml/Wallet/SendModal.qml" line="158"/>
        <location filename="../../qml/Wallet/SendModal.qml" line="277"/>
=======
        <location filename="../../qml/Wallet/SendModal.qml" line="170"/>
        <location filename="../../qml/Wallet/SendModal.qml" line="306"/>
>>>>>>> 16a80913
        <source>Recipient&apos;s address</source>
        <translation>Alıcı adresi</translation>
    </message>
    <message>
<<<<<<< HEAD
        <location filename="../../qml/Wallet/SendModal.qml" line="159"/>
=======
        <location filename="../../qml/Wallet/SendModal.qml" line="171"/>
>>>>>>> 16a80913
        <source>Enter address of the recipient</source>
        <translation>Alıcının adresini giriniz</translation>
    </message>
    <message>
<<<<<<< HEAD
        <location filename="../../qml/Wallet/SendModal.qml" line="166"/>
=======
        <location filename="../../qml/Wallet/SendModal.qml" line="181"/>
        <source>The address has to be mixed case.</source>
        <translation type="unfinished"></translation>
    </message>
    <message>
        <location filename="../../qml/Wallet/SendModal.qml" line="186"/>
        <source>Fix</source>
        <translation type="unfinished"></translation>
    </message>
    <message>
        <location filename="../../qml/Wallet/SendModal.qml" line="195"/>
>>>>>>> 16a80913
        <source>Amount to send</source>
        <translation>Gönderilecek miktar</translation>
    </message>
    <message>
<<<<<<< HEAD
        <location filename="../../qml/Wallet/SendModal.qml" line="167"/>
=======
        <location filename="../../qml/Wallet/SendModal.qml" line="196"/>
>>>>>>> 16a80913
        <source>Enter the amount to send</source>
        <translation>Gönderilecek miktarı giriniz</translation>
    </message>
    <message>
<<<<<<< HEAD
        <location filename="../../qml/Wallet/SendModal.qml" line="171"/>
        <source>MAX</source>
        <translation>MAKS</translation>
    </message>
    <message>
        <location filename="../../qml/Wallet/SendModal.qml" line="179"/>
=======
        <location filename="../../qml/Wallet/SendModal.qml" line="200"/>
        <source>MAX</source>
        <translation type="unfinished">MAKS</translation>
    </message>
    <message>
        <location filename="../../qml/Wallet/SendModal.qml" line="208"/>
>>>>>>> 16a80913
        <source>Enable Custom Fees</source>
        <translation>Özel Ücretleri Etkinleştir</translation>
    </message>
    <message>
<<<<<<< HEAD
        <location filename="../../qml/Wallet/SendModal.qml" line="190"/>
=======
        <location filename="../../qml/Wallet/SendModal.qml" line="219"/>
>>>>>>> 16a80913
        <source>Only use custom fees if you know what you are doing!</source>
        <translation>Özel ücretler hakkında bilginiz yoksa kullanmayınız!</translation>
    </message>
    <message>
<<<<<<< HEAD
        <location filename="../../qml/Wallet/SendModal.qml" line="198"/>
=======
        <location filename="../../qml/Wallet/SendModal.qml" line="227"/>
>>>>>>> 16a80913
        <source>Custom Fee</source>
        <translation>Özel Ücret</translation>
    </message>
    <message>
<<<<<<< HEAD
        <location filename="../../qml/Wallet/SendModal.qml" line="199"/>
=======
        <location filename="../../qml/Wallet/SendModal.qml" line="228"/>
>>>>>>> 16a80913
        <source>Enter the custom fee</source>
        <translation>Özel ücreti giriniz</translation>
    </message>
    <message>
<<<<<<< HEAD
        <location filename="../../qml/Wallet/SendModal.qml" line="209"/>
=======
        <location filename="../../qml/Wallet/SendModal.qml" line="238"/>
>>>>>>> 16a80913
        <source>Gas Limit</source>
        <translation>Gas Limiti</translation>
    </message>
    <message>
<<<<<<< HEAD
        <location filename="../../qml/Wallet/SendModal.qml" line="210"/>
=======
        <location filename="../../qml/Wallet/SendModal.qml" line="239"/>
>>>>>>> 16a80913
        <source>Enter the gas limit</source>
        <translation>Gas limitini giriniz</translation>
    </message>
    <message>
<<<<<<< HEAD
        <location filename="../../qml/Wallet/SendModal.qml" line="216"/>
=======
        <location filename="../../qml/Wallet/SendModal.qml" line="245"/>
>>>>>>> 16a80913
        <source>Gas Price</source>
        <translation>Gas Fiyatı</translation>
    </message>
    <message>
<<<<<<< HEAD
        <location filename="../../qml/Wallet/SendModal.qml" line="217"/>
=======
        <location filename="../../qml/Wallet/SendModal.qml" line="246"/>
>>>>>>> 16a80913
        <source>Enter the gas price</source>
        <translation>Gas fiyatını giriniz</translation>
    </message>
    <message>
<<<<<<< HEAD
        <location filename="../../qml/Wallet/SendModal.qml" line="231"/>
=======
        <location filename="../../qml/Wallet/SendModal.qml" line="260"/>
>>>>>>> 16a80913
        <source>Custom Fee can&apos;t be higher than the amount</source>
        <translation>Özel Ücret miktardan daha yüksek olamaz</translation>
    </message>
    <message>
<<<<<<< HEAD
        <location filename="../../qml/Wallet/SendModal.qml" line="241"/>
=======
        <location filename="../../qml/Wallet/SendModal.qml" line="270"/>
>>>>>>> 16a80913
        <source>Not enough funds.</source>
        <translation>Yetersiz bakiye.</translation>
    </message>
    <message>
<<<<<<< HEAD
        <location filename="../../qml/Wallet/SendModal.qml" line="241"/>
=======
        <location filename="../../qml/Wallet/SendModal.qml" line="270"/>
>>>>>>> 16a80913
        <source>You have %1</source>
        <comment>AMT TICKER</comment>
        <translation>%1&apos;niz var</translation>
    </message>
    <message>
<<<<<<< HEAD
        <location filename="../../qml/Wallet/SendModal.qml" line="253"/>
=======
        <location filename="../../qml/Wallet/SendModal.qml" line="282"/>
>>>>>>> 16a80913
        <source>Close</source>
        <translation>Kapat</translation>
    </message>
    <message>
<<<<<<< HEAD
        <location filename="../../qml/Wallet/SendModal.qml" line="258"/>
=======
        <location filename="../../qml/Wallet/SendModal.qml" line="287"/>
>>>>>>> 16a80913
        <source>Prepare</source>
        <translation>Hazırla</translation>
    </message>
    <message>
<<<<<<< HEAD
        <location filename="../../qml/Wallet/SendModal.qml" line="272"/>
        <location filename="../../qml/Wallet/SendModal.qml" line="307"/>
=======
        <location filename="../../qml/Wallet/SendModal.qml" line="301"/>
        <location filename="../../qml/Wallet/SendModal.qml" line="336"/>
>>>>>>> 16a80913
        <source>Send</source>
        <translation>Gönder</translation>
    </message>
    <message>
<<<<<<< HEAD
        <location filename="../../qml/Wallet/SendModal.qml" line="283"/>
=======
        <location filename="../../qml/Wallet/SendModal.qml" line="312"/>
>>>>>>> 16a80913
        <source>Amount</source>
        <translation>Miktar</translation>
    </message>
    <message>
<<<<<<< HEAD
        <location filename="../../qml/Wallet/SendModal.qml" line="289"/>
=======
        <location filename="../../qml/Wallet/SendModal.qml" line="318"/>
>>>>>>> 16a80913
        <source>Fees</source>
        <translation>Ücret</translation>
    </message>
    <message>
<<<<<<< HEAD
        <location filename="../../qml/Wallet/SendModal.qml" line="295"/>
=======
        <location filename="../../qml/Wallet/SendModal.qml" line="324"/>
>>>>>>> 16a80913
        <source>Date</source>
        <translation>Tarih</translation>
    </message>
    <message>
<<<<<<< HEAD
        <location filename="../../qml/Wallet/SendModal.qml" line="302"/>
=======
        <location filename="../../qml/Wallet/SendModal.qml" line="331"/>
>>>>>>> 16a80913
        <source>Back</source>
        <translation>Geri</translation>
    </message>
</context>
<context>
    <name>SendResult</name>
    <message>
        <location filename="../../qml/Wallet/SendResult.qml" line="17"/>
        <source>Transaction Complete!</source>
        <translation>İşlem Tamamlandı!</translation>
    </message>
    <message>
        <location filename="../../qml/Wallet/SendResult.qml" line="23"/>
        <source>Recipient&apos;s address</source>
        <translation>Alıcının adresi</translation>
    </message>
    <message>
        <location filename="../../qml/Wallet/SendResult.qml" line="29"/>
        <source>Amount</source>
        <translation>Miktar</translation>
    </message>
    <message>
        <location filename="../../qml/Wallet/SendResult.qml" line="35"/>
        <source>Fees</source>
        <translation>Ücret</translation>
    </message>
    <message>
        <location filename="../../qml/Wallet/SendResult.qml" line="41"/>
        <source>Date</source>
        <translation>Tarih</translation>
    </message>
    <message>
        <location filename="../../qml/Wallet/SendResult.qml" line="48"/>
        <source>Transaction Hash</source>
        <translation>İşlem Hash&apos;i</translation>
    </message>
    <message>
        <location filename="../../qml/Wallet/SendResult.qml" line="54"/>
        <source>Close</source>
        <translation>Kapat</translation>
    </message>
    <message>
        <location filename="../../qml/Wallet/SendResult.qml" line="59"/>
        <source>View at Explorer</source>
        <translation>Explorer&apos;da Görüntüle</translation>
    </message>
</context>
<context>
    <name>Settings</name>
    <message>
        <location filename="../../qml/Settings/Settings.qml" line="31"/>
        <source>Settings</source>
        <translation>Ayarlar</translation>
    </message>
    <message>
        <location filename="../../qml/Settings/Settings.qml" line="54"/>
        <source>Fiat</source>
        <translation>Döviz</translation>
    </message>
    <message>
        <location filename="../../qml/Settings/Settings.qml" line="77"/>
        <source>Open Logs Folder</source>
        <translation>Log Klasörünü Aç</translation>
    </message>
    <message>
        <location filename="../../qml/Settings/Settings.qml" line="83"/>
        <source>View Seed</source>
        <translation>Seed&apos;i Gör</translation>
    </message>
    <message>
        <location filename="../../qml/Settings/Settings.qml" line="97"/>
        <source>Disclaimer and ToS</source>
        <translation>Sorumluluk Reddi ve K.Ş.</translation>
    </message>
    <message>
        <location filename="../../qml/Settings/Settings.qml" line="134"/>
        <source>mm2 version</source>
        <translation>mm2 versiyonu</translation>
    </message>
    <message>
        <source>Language</source>
        <translation type="vanished">Dil</translation>
    </message>
    <message>
        <location filename="../../qml/Settings/Settings.qml" line="111"/>
        <source>Delete Wallet</source>
        <translation>Cüzdanı Sil</translation>
    </message>
    <message>
        <location filename="../../qml/Settings/Settings.qml" line="122"/>
        <source>Log out</source>
        <translation>Çıkış</translation>
    </message>
</context>
<context>
    <name>Sidebar</name>
    <message>
        <source>Portfolio</source>
        <translation type="vanished">Portföy</translation>
    </message>
    <message>
        <location filename="../../qml/Sidebar/Sidebar.qml" line="15"/>
        <source>Dashboard</source>
        <translation>Portföy</translation>
    </message>
    <message>
        <location filename="../../qml/Sidebar/Sidebar.qml" line="22"/>
        <source>Wallet</source>
        <translation>Cüzdan</translation>
    </message>
    <message>
        <location filename="../../qml/Sidebar/Sidebar.qml" line="29"/>
        <source>DEX</source>
        <translation>DEX</translation>
    </message>
    <message>
        <location filename="../../qml/Sidebar/Sidebar.qml" line="36"/>
        <source>News</source>
        <translation>Haberler</translation>
    </message>
    <message>
        <location filename="../../qml/Sidebar/Sidebar.qml" line="43"/>
        <source>Dapps</source>
        <translation>Dapps</translation>
    </message>
    <message>
        <source>DApps</source>
        <translation type="vanished">DApps</translation>
    </message>
    <message>
        <source>Settings</source>
        <translation type="vanished">Ayarlar</translation>
    </message>
</context>
<context>
    <name>SidebarBottom</name>
    <message>
        <location filename="../../qml/Sidebar/SidebarBottom.qml" line="15"/>
        <source>Settings</source>
        <translation>Ayarlar</translation>
    </message>
</context>
<context>
    <name>SwapList</name>
    <message>
        <location filename="../../qml/Exchange/History/SwapList.qml" line="53"/>
        <source>You don&apos;t have recent orders.</source>
        <translation>Yakın zamanda bir emriniz yok.</translation>
    </message>
</context>
<context>
    <name>Trade</name>
    <message>
        <location filename="../../qml/Exchange/Trade/Trade.qml" line="273"/>
        <source>No balance available</source>
        <translation>Bakiye yok</translation>
    </message>
    <message>
        <location filename="../../qml/Exchange/Trade/Trade.qml" line="279"/>
        <source>Please enable a coin with balance or deposit funds</source>
        <translation>Lütfen bakiyeniz bulunan bir kriptopara etkinleştirin ya da mevcut bakiyenizi doldurun</translation>
    </message>
    <message>
        <location filename="../../qml/Exchange/Trade/Trade.qml" line="319"/>
        <source>Trade</source>
        <translation>Al-Sat</translation>
    </message>
    <message>
        <location filename="../../qml/Exchange/Trade/Trade.qml" line="346"/>
        <source>Not enough ETH for the transaction fee</source>
<<<<<<< HEAD
        <translation>İşlem ücreti için yeterli ETH&apos;niz yok</translation>
=======
        <translation type="unfinished"></translation>
>>>>>>> 16a80913
    </message>
    <message>
        <location filename="../../qml/Exchange/Trade/Trade.qml" line="355"/>
        <source>Sell amount is lower than minimum trade amount</source>
<<<<<<< HEAD
        <translation>Satış miktarı minimum takas miktarından daha düşük</translation>
=======
        <translation type="unfinished"></translation>
>>>>>>> 16a80913
    </message>
    <message>
        <location filename="../../qml/Exchange/Trade/Trade.qml" line="364"/>
        <source>Receive amount is lower than minimum trade amount</source>
<<<<<<< HEAD
        <translation>Alış miktarı minimum takas miktarından daha düşük</translation>
=======
        <translation type="unfinished"></translation>
>>>>>>> 16a80913
    </message>
    <message>
        <source>Price</source>
        <translation type="vanished">Fiyat</translation>
    </message>
    <message>
        <source>Selected Price</source>
        <translation type="vanished">Seçilen Fiyat</translation>
    </message>
    <message>
        <location filename="../../qml/Exchange/Trade/Trade.qml" line="339"/>
        <source>Failed to place the order.</source>
        <translation>Emir verme başarısız oldu.</translation>
    </message>
</context>
<context>
    <name>TransactionDetailsModal</name>
    <message>
        <location filename="../../qml/Wallet/TransactionDetailsModal.qml" line="21"/>
        <source>Transaction Details</source>
        <translation>İşlem Detayları</translation>
    </message>
    <message>
        <location filename="../../qml/Wallet/TransactionDetailsModal.qml" line="26"/>
        <source>Amount</source>
        <translation>Miktar</translation>
    </message>
    <message>
        <location filename="../../qml/Wallet/TransactionDetailsModal.qml" line="33"/>
        <source>Fees</source>
        <translation>Ücret</translation>
    </message>
    <message>
        <location filename="../../qml/Wallet/TransactionDetailsModal.qml" line="39"/>
        <source>Date</source>
        <translation>Tarih</translation>
    </message>
    <message>
        <location filename="../../qml/Wallet/TransactionDetailsModal.qml" line="45"/>
        <source>Transaction Hash</source>
        <translation>İşlem Hash&apos;i</translation>
    </message>
    <message>
        <location filename="../../qml/Wallet/TransactionDetailsModal.qml" line="51"/>
        <source>Confirmations</source>
        <translation>Onay Sayısı</translation>
    </message>
    <message>
        <location filename="../../qml/Wallet/TransactionDetailsModal.qml" line="57"/>
        <source>Block Height</source>
        <translation>Blok Uzunluğu</translation>
    </message>
    <message>
        <location filename="../../qml/Wallet/TransactionDetailsModal.qml" line="62"/>
        <source>From</source>
        <translation>Gönderen</translation>
    </message>
    <message>
        <location filename="../../qml/Wallet/TransactionDetailsModal.qml" line="67"/>
        <source>To</source>
        <translation>Alan</translation>
    </message>
    <message>
        <location filename="../../qml/Wallet/TransactionDetailsModal.qml" line="74"/>
        <source>Close</source>
        <translation>Kapat</translation>
    </message>
    <message>
        <location filename="../../qml/Wallet/TransactionDetailsModal.qml" line="79"/>
        <source>View at Explorer</source>
        <translation>Explorer&apos;da Görüntüle</translation>
    </message>
</context>
<context>
    <name>Wallet</name>
    <message>
<<<<<<< HEAD
        <location filename="../../qml/Wallet/Wallet.qml" line="245"/>
=======
        <location filename="../../qml/Wallet/Wallet.qml" line="85"/>
>>>>>>> 16a80913
        <source>Send</source>
        <translation>Gönder</translation>
    </message>
    <message>
<<<<<<< HEAD
        <location filename="../../qml/Wallet/Wallet.qml" line="256"/>
=======
        <location filename="../../qml/Wallet/Wallet.qml" line="96"/>
>>>>>>> 16a80913
        <source>Receive</source>
        <translation>Al</translation>
    </message>
    <message>
<<<<<<< HEAD
        <location filename="../../qml/Wallet/Wallet.qml" line="267"/>
=======
        <location filename="../../qml/Wallet/Wallet.qml" line="107"/>
>>>>>>> 16a80913
        <source>Swap</source>
        <translation>Takasla</translation>
    </message>
    <message>
<<<<<<< HEAD
        <location filename="../../qml/Wallet/Wallet.qml" line="275"/>
=======
        <location filename="../../qml/Wallet/Wallet.qml" line="115"/>
>>>>>>> 16a80913
        <source>Claim Rewards</source>
        <translation>Ödül Al</translation>
    </message>
    <message>
        <location filename="../../qml/Wallet/Wallet.qml" line="302"/>
        <source>No transactions</source>
        <translation>İşlem yok</translation>
    </message>
    <message>
        <location filename="../../qml/Wallet/Wallet.qml" line="322"/>
        <source>Loading</source>
        <translation>Yükleniyor</translation>
    </message>
    <message numerus="yes">
        <location filename="../../qml/Wallet/Wallet.qml" line="332"/>
        <source>Syncing %n TX(s)...</source>
        <translation>
            <numerusform>%n işlem senkronize ediliyor...</numerusform>
        </translation>
    </message>
    <message>
        <location filename="../../qml/Wallet/Wallet.qml" line="89"/>
        <source>Search</source>
        <translation>Ara</translation>
    </message>
    <message>
        <location filename="../../qml/Wallet/Wallet.qml" line="150"/>
        <source>Disable %1</source>
        <comment>TICKER</comment>
        <translation>%1&apos;i Etkinsizleştir</translation>
    </message>
</context>
<context>
    <name>WalletNameField</name>
    <message>
        <location filename="../../qml/Components/WalletNameField.qml" line="9"/>
        <source>Wallet Name</source>
        <translation>Cüzdan Adı</translation>
    </message>
    <message>
        <location filename="../../qml/Components/WalletNameField.qml" line="10"/>
        <source>Enter the name of your wallet here</source>
        <translation>Cüzdanınızın adını giriniz</translation>
    </message>
</context>
<context>
    <name>main</name>
    <message>
        <source>atomicDEX</source>
        <translation type="vanished">atomicDEX</translation>
    </message>
    <message>
        <location filename="../../qml/main.qml" line="13"/>
        <source>AtomicDEX Pro</source>
        <translation>AtomıcDEX Pro</translation>
    </message>
</context>
</TS><|MERGE_RESOLUTION|>--- conflicted
+++ resolved
@@ -8,8 +8,9 @@
         <translation type="vanished">versiyon</translation>
     </message>
     <message>
+        <location filename="../../qml/App.qml" line="106"/>
         <source>gui version</source>
-        <translation type="vanished">gui versiyonu</translation>
+        <translation>gui versiyonu</translation>
     </message>
 </context>
 <context>
@@ -76,18 +77,14 @@
 <context>
     <name>Dashboard</name>
     <message>
-        <location filename="../../qml/Screens/Dashboard.qml" line="138"/>
+        <location filename="../../qml/Screens/Dashboard.qml" line="100"/>
         <source>News</source>
         <translation>Haberler</translation>
     </message>
     <message>
-        <location filename="../../qml/Screens/Dashboard.qml" line="144"/>
-        <source>Dapps</source>
-        <translation>Dapps</translation>
-    </message>
-    <message>
+        <location filename="../../qml/Screens/Dashboard.qml" line="106"/>
         <source>DApps</source>
-        <translation type="vanished">DApps</translation>
+        <translation>DApps</translation>
     </message>
 </context>
 <context>
@@ -508,74 +505,42 @@
 <context>
     <name>OrderForm</name>
     <message>
-<<<<<<< HEAD
-        <location filename="../../qml/Exchange/Trade/OrderForm.qml" line="194"/>
-=======
         <location filename="../../qml/Exchange/Trade/OrderForm.qml" line="199"/>
->>>>>>> 16a80913
         <source>Sell</source>
         <translation>Satılacak</translation>
     </message>
     <message>
-<<<<<<< HEAD
-        <location filename="../../qml/Exchange/Trade/OrderForm.qml" line="194"/>
-=======
         <location filename="../../qml/Exchange/Trade/OrderForm.qml" line="199"/>
->>>>>>> 16a80913
         <source>Receive</source>
         <translation>Alınacak</translation>
     </message>
     <message>
-<<<<<<< HEAD
-        <location filename="../../qml/Exchange/Trade/OrderForm.qml" line="254"/>
-=======
         <location filename="../../qml/Exchange/Trade/OrderForm.qml" line="259"/>
->>>>>>> 16a80913
         <source>MAX</source>
         <translation>MAKS</translation>
     </message>
     <message>
-<<<<<<< HEAD
-        <location filename="../../qml/Exchange/Trade/OrderForm.qml" line="267"/>
-=======
         <location filename="../../qml/Exchange/Trade/OrderForm.qml" line="272"/>
->>>>>>> 16a80913
         <source>Amount to sell</source>
         <translation>Satılacak miktar</translation>
     </message>
     <message>
-<<<<<<< HEAD
-        <location filename="../../qml/Exchange/Trade/OrderForm.qml" line="268"/>
-=======
         <location filename="../../qml/Exchange/Trade/OrderForm.qml" line="273"/>
->>>>>>> 16a80913
         <source>Amount to receive</source>
         <translation>Alınacak miktar</translation>
     </message>
     <message>
-<<<<<<< HEAD
-        <location filename="../../qml/Exchange/Trade/OrderForm.qml" line="268"/>
-=======
         <location filename="../../qml/Exchange/Trade/OrderForm.qml" line="273"/>
->>>>>>> 16a80913
         <source>Please fill the send amount</source>
         <translation>Lütfen gönderilecek miktarı giriniz</translation>
     </message>
     <message>
-<<<<<<< HEAD
-        <location filename="../../qml/Exchange/Trade/OrderForm.qml" line="282"/>
-=======
         <location filename="../../qml/Exchange/Trade/OrderForm.qml" line="287"/>
->>>>>>> 16a80913
         <source>Transaction Fee</source>
         <translation>İşlem Ücreti</translation>
     </message>
     <message>
-<<<<<<< HEAD
-        <location filename="../../qml/Exchange/Trade/OrderForm.qml" line="287"/>
-=======
         <location filename="../../qml/Exchange/Trade/OrderForm.qml" line="292"/>
->>>>>>> 16a80913
         <source>Trading Fee</source>
         <translation>Al-Sat Ücreti</translation>
     </message>
@@ -924,11 +889,7 @@
     <message>
         <location filename="../../qml/Screens/RecoverSeed.qml" line="108"/>
         <source>Allow custom seed</source>
-<<<<<<< HEAD
-        <translation>Özel seed&apos;e izin ver</translation>
-=======
         <translation type="unfinished"></translation>
->>>>>>> 16a80913
     </message>
     <message>
         <location filename="../../qml/Screens/RecoverSeed.qml" line="121"/>
@@ -1000,38 +961,22 @@
 <context>
     <name>SendModal</name>
     <message>
-<<<<<<< HEAD
-        <location filename="../../qml/Wallet/SendModal.qml" line="152"/>
-=======
         <location filename="../../qml/Wallet/SendModal.qml" line="164"/>
->>>>>>> 16a80913
         <source>Prepare to Send</source>
         <translation>Gönderi Hazırlığı</translation>
     </message>
     <message>
-<<<<<<< HEAD
-        <location filename="../../qml/Wallet/SendModal.qml" line="158"/>
-        <location filename="../../qml/Wallet/SendModal.qml" line="277"/>
-=======
         <location filename="../../qml/Wallet/SendModal.qml" line="170"/>
         <location filename="../../qml/Wallet/SendModal.qml" line="306"/>
->>>>>>> 16a80913
         <source>Recipient&apos;s address</source>
         <translation>Alıcı adresi</translation>
     </message>
     <message>
-<<<<<<< HEAD
-        <location filename="../../qml/Wallet/SendModal.qml" line="159"/>
-=======
         <location filename="../../qml/Wallet/SendModal.qml" line="171"/>
->>>>>>> 16a80913
         <source>Enter address of the recipient</source>
         <translation>Alıcının adresini giriniz</translation>
     </message>
     <message>
-<<<<<<< HEAD
-        <location filename="../../qml/Wallet/SendModal.qml" line="166"/>
-=======
         <location filename="../../qml/Wallet/SendModal.qml" line="181"/>
         <source>The address has to be mixed case.</source>
         <translation type="unfinished"></translation>
@@ -1043,191 +988,108 @@
     </message>
     <message>
         <location filename="../../qml/Wallet/SendModal.qml" line="195"/>
->>>>>>> 16a80913
         <source>Amount to send</source>
         <translation>Gönderilecek miktar</translation>
     </message>
     <message>
-<<<<<<< HEAD
-        <location filename="../../qml/Wallet/SendModal.qml" line="167"/>
-=======
         <location filename="../../qml/Wallet/SendModal.qml" line="196"/>
->>>>>>> 16a80913
         <source>Enter the amount to send</source>
         <translation>Gönderilecek miktarı giriniz</translation>
     </message>
     <message>
-<<<<<<< HEAD
-        <location filename="../../qml/Wallet/SendModal.qml" line="171"/>
-        <source>MAX</source>
-        <translation>MAKS</translation>
-    </message>
-    <message>
-        <location filename="../../qml/Wallet/SendModal.qml" line="179"/>
-=======
         <location filename="../../qml/Wallet/SendModal.qml" line="200"/>
         <source>MAX</source>
         <translation type="unfinished">MAKS</translation>
     </message>
     <message>
         <location filename="../../qml/Wallet/SendModal.qml" line="208"/>
->>>>>>> 16a80913
         <source>Enable Custom Fees</source>
         <translation>Özel Ücretleri Etkinleştir</translation>
     </message>
     <message>
-<<<<<<< HEAD
-        <location filename="../../qml/Wallet/SendModal.qml" line="190"/>
-=======
         <location filename="../../qml/Wallet/SendModal.qml" line="219"/>
->>>>>>> 16a80913
         <source>Only use custom fees if you know what you are doing!</source>
         <translation>Özel ücretler hakkında bilginiz yoksa kullanmayınız!</translation>
     </message>
     <message>
-<<<<<<< HEAD
-        <location filename="../../qml/Wallet/SendModal.qml" line="198"/>
-=======
         <location filename="../../qml/Wallet/SendModal.qml" line="227"/>
->>>>>>> 16a80913
         <source>Custom Fee</source>
         <translation>Özel Ücret</translation>
     </message>
     <message>
-<<<<<<< HEAD
-        <location filename="../../qml/Wallet/SendModal.qml" line="199"/>
-=======
         <location filename="../../qml/Wallet/SendModal.qml" line="228"/>
->>>>>>> 16a80913
         <source>Enter the custom fee</source>
         <translation>Özel ücreti giriniz</translation>
     </message>
     <message>
-<<<<<<< HEAD
-        <location filename="../../qml/Wallet/SendModal.qml" line="209"/>
-=======
         <location filename="../../qml/Wallet/SendModal.qml" line="238"/>
->>>>>>> 16a80913
         <source>Gas Limit</source>
         <translation>Gas Limiti</translation>
     </message>
     <message>
-<<<<<<< HEAD
-        <location filename="../../qml/Wallet/SendModal.qml" line="210"/>
-=======
         <location filename="../../qml/Wallet/SendModal.qml" line="239"/>
->>>>>>> 16a80913
         <source>Enter the gas limit</source>
         <translation>Gas limitini giriniz</translation>
     </message>
     <message>
-<<<<<<< HEAD
-        <location filename="../../qml/Wallet/SendModal.qml" line="216"/>
-=======
         <location filename="../../qml/Wallet/SendModal.qml" line="245"/>
->>>>>>> 16a80913
         <source>Gas Price</source>
         <translation>Gas Fiyatı</translation>
     </message>
     <message>
-<<<<<<< HEAD
-        <location filename="../../qml/Wallet/SendModal.qml" line="217"/>
-=======
         <location filename="../../qml/Wallet/SendModal.qml" line="246"/>
->>>>>>> 16a80913
         <source>Enter the gas price</source>
         <translation>Gas fiyatını giriniz</translation>
     </message>
     <message>
-<<<<<<< HEAD
-        <location filename="../../qml/Wallet/SendModal.qml" line="231"/>
-=======
         <location filename="../../qml/Wallet/SendModal.qml" line="260"/>
->>>>>>> 16a80913
         <source>Custom Fee can&apos;t be higher than the amount</source>
         <translation>Özel Ücret miktardan daha yüksek olamaz</translation>
     </message>
     <message>
-<<<<<<< HEAD
-        <location filename="../../qml/Wallet/SendModal.qml" line="241"/>
-=======
         <location filename="../../qml/Wallet/SendModal.qml" line="270"/>
->>>>>>> 16a80913
         <source>Not enough funds.</source>
         <translation>Yetersiz bakiye.</translation>
     </message>
     <message>
-<<<<<<< HEAD
-        <location filename="../../qml/Wallet/SendModal.qml" line="241"/>
-=======
         <location filename="../../qml/Wallet/SendModal.qml" line="270"/>
->>>>>>> 16a80913
         <source>You have %1</source>
         <comment>AMT TICKER</comment>
         <translation>%1&apos;niz var</translation>
     </message>
     <message>
-<<<<<<< HEAD
-        <location filename="../../qml/Wallet/SendModal.qml" line="253"/>
-=======
         <location filename="../../qml/Wallet/SendModal.qml" line="282"/>
->>>>>>> 16a80913
         <source>Close</source>
         <translation>Kapat</translation>
     </message>
     <message>
-<<<<<<< HEAD
-        <location filename="../../qml/Wallet/SendModal.qml" line="258"/>
-=======
         <location filename="../../qml/Wallet/SendModal.qml" line="287"/>
->>>>>>> 16a80913
         <source>Prepare</source>
         <translation>Hazırla</translation>
     </message>
     <message>
-<<<<<<< HEAD
-        <location filename="../../qml/Wallet/SendModal.qml" line="272"/>
-        <location filename="../../qml/Wallet/SendModal.qml" line="307"/>
-=======
         <location filename="../../qml/Wallet/SendModal.qml" line="301"/>
         <location filename="../../qml/Wallet/SendModal.qml" line="336"/>
->>>>>>> 16a80913
         <source>Send</source>
         <translation>Gönder</translation>
     </message>
     <message>
-<<<<<<< HEAD
-        <location filename="../../qml/Wallet/SendModal.qml" line="283"/>
-=======
         <location filename="../../qml/Wallet/SendModal.qml" line="312"/>
->>>>>>> 16a80913
         <source>Amount</source>
         <translation>Miktar</translation>
     </message>
     <message>
-<<<<<<< HEAD
-        <location filename="../../qml/Wallet/SendModal.qml" line="289"/>
-=======
         <location filename="../../qml/Wallet/SendModal.qml" line="318"/>
->>>>>>> 16a80913
         <source>Fees</source>
         <translation>Ücret</translation>
     </message>
     <message>
-<<<<<<< HEAD
-        <location filename="../../qml/Wallet/SendModal.qml" line="295"/>
-=======
         <location filename="../../qml/Wallet/SendModal.qml" line="324"/>
->>>>>>> 16a80913
         <source>Date</source>
         <translation>Tarih</translation>
     </message>
     <message>
-<<<<<<< HEAD
-        <location filename="../../qml/Wallet/SendModal.qml" line="302"/>
-=======
         <location filename="../../qml/Wallet/SendModal.qml" line="331"/>
->>>>>>> 16a80913
         <source>Back</source>
         <translation>Geri</translation>
     </message>
@@ -1325,12 +1187,8 @@
 <context>
     <name>Sidebar</name>
     <message>
+        <location filename="../../qml/Sidebar/Sidebar.qml" line="15"/>
         <source>Portfolio</source>
-        <translation type="vanished">Portföy</translation>
-    </message>
-    <message>
-        <location filename="../../qml/Sidebar/Sidebar.qml" line="15"/>
-        <source>Dashboard</source>
         <translation>Portföy</translation>
     </message>
     <message>
@@ -1349,23 +1207,12 @@
         <translation>Haberler</translation>
     </message>
     <message>
-        <location filename="../../qml/Sidebar/Sidebar.qml" line="43"/>
-        <source>Dapps</source>
-        <translation>Dapps</translation>
-    </message>
-    <message>
+        <location filename="../../qml/Sidebar/Sidebar.qml" line="44"/>
         <source>DApps</source>
-        <translation type="vanished">DApps</translation>
-    </message>
-    <message>
-        <source>Settings</source>
-        <translation type="vanished">Ayarlar</translation>
-    </message>
-</context>
-<context>
-    <name>SidebarBottom</name>
-    <message>
-        <location filename="../../qml/Sidebar/SidebarBottom.qml" line="15"/>
+        <translation>DApps</translation>
+    </message>
+    <message>
+        <location filename="../../qml/Sidebar/Sidebar.qml" line="51"/>
         <source>Settings</source>
         <translation>Ayarlar</translation>
     </message>
@@ -1398,29 +1245,17 @@
     <message>
         <location filename="../../qml/Exchange/Trade/Trade.qml" line="346"/>
         <source>Not enough ETH for the transaction fee</source>
-<<<<<<< HEAD
-        <translation>İşlem ücreti için yeterli ETH&apos;niz yok</translation>
-=======
         <translation type="unfinished"></translation>
->>>>>>> 16a80913
     </message>
     <message>
         <location filename="../../qml/Exchange/Trade/Trade.qml" line="355"/>
         <source>Sell amount is lower than minimum trade amount</source>
-<<<<<<< HEAD
-        <translation>Satış miktarı minimum takas miktarından daha düşük</translation>
-=======
         <translation type="unfinished"></translation>
->>>>>>> 16a80913
     </message>
     <message>
         <location filename="../../qml/Exchange/Trade/Trade.qml" line="364"/>
         <source>Receive amount is lower than minimum trade amount</source>
-<<<<<<< HEAD
-        <translation>Alış miktarı minimum takas miktarından daha düşük</translation>
-=======
         <translation type="unfinished"></translation>
->>>>>>> 16a80913
     </message>
     <message>
         <source>Price</source>
@@ -1497,65 +1332,49 @@
 <context>
     <name>Wallet</name>
     <message>
-<<<<<<< HEAD
-        <location filename="../../qml/Wallet/Wallet.qml" line="245"/>
-=======
         <location filename="../../qml/Wallet/Wallet.qml" line="85"/>
->>>>>>> 16a80913
         <source>Send</source>
         <translation>Gönder</translation>
     </message>
     <message>
-<<<<<<< HEAD
-        <location filename="../../qml/Wallet/Wallet.qml" line="256"/>
-=======
         <location filename="../../qml/Wallet/Wallet.qml" line="96"/>
->>>>>>> 16a80913
         <source>Receive</source>
         <translation>Al</translation>
     </message>
     <message>
-<<<<<<< HEAD
-        <location filename="../../qml/Wallet/Wallet.qml" line="267"/>
-=======
         <location filename="../../qml/Wallet/Wallet.qml" line="107"/>
->>>>>>> 16a80913
         <source>Swap</source>
         <translation>Takasla</translation>
     </message>
     <message>
-<<<<<<< HEAD
-        <location filename="../../qml/Wallet/Wallet.qml" line="275"/>
-=======
         <location filename="../../qml/Wallet/Wallet.qml" line="115"/>
->>>>>>> 16a80913
         <source>Claim Rewards</source>
         <translation>Ödül Al</translation>
     </message>
     <message>
-        <location filename="../../qml/Wallet/Wallet.qml" line="302"/>
+        <location filename="../../qml/Wallet/Wallet.qml" line="143"/>
         <source>No transactions</source>
         <translation>İşlem yok</translation>
     </message>
     <message>
-        <location filename="../../qml/Wallet/Wallet.qml" line="322"/>
+        <location filename="../../qml/Wallet/Wallet.qml" line="163"/>
         <source>Loading</source>
         <translation>Yükleniyor</translation>
     </message>
     <message numerus="yes">
-        <location filename="../../qml/Wallet/Wallet.qml" line="332"/>
+        <location filename="../../qml/Wallet/Wallet.qml" line="173"/>
         <source>Syncing %n TX(s)...</source>
         <translation>
             <numerusform>%n işlem senkronize ediliyor...</numerusform>
         </translation>
     </message>
     <message>
-        <location filename="../../qml/Wallet/Wallet.qml" line="89"/>
+        <location filename="../../qml/Wallet/Wallet.qml" line="261"/>
         <source>Search</source>
         <translation>Ara</translation>
     </message>
     <message>
-        <location filename="../../qml/Wallet/Wallet.qml" line="150"/>
+        <location filename="../../qml/Wallet/Wallet.qml" line="323"/>
         <source>Disable %1</source>
         <comment>TICKER</comment>
         <translation>%1&apos;i Etkinsizleştir</translation>
