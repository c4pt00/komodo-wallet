pragma Singleton
import QtQuick 2.10

QtObject {
    readonly property int width: 1280
    readonly property int height: 800
    readonly property int minimumWidth: 1280
    readonly property int minimumHeight: 800
    readonly property string assets_path: Qt.resolvedUrl(".") + "../../assets/"
    readonly property string image_path: assets_path + "images/"
    readonly property string coin_icons_path: image_path + "coins/"
    function coinIcon(ticker) {
        return ticker === "" ? "" : coin_icons_path + ticker.toLowerCase() + ".png"
    }

    readonly property int idx_dashboard_portfolio: 0
    readonly property int idx_dashboard_wallet: 1
    readonly property int idx_dashboard_exchange: 2
    readonly property int idx_dashboard_news: 3
    readonly property int idx_dashboard_dapps: 4
    readonly property int idx_dashboard_settings: 5

    readonly property int idx_exchange_trade: 0
    readonly property int idx_exchange_orders: 1
    readonly property int idx_exchange_history: 2

    readonly property var reg_pass_input: /[A-Za-z0-9@#$%{}[\]()\/\\'"`~,;:.<>+\-_=!^&*|?]+/
    readonly property var reg_pass_valid: /^(?=.{16,})(?=.*[a-z])(?=.*[A-Z])(?=.*[0-9])(?=.*[@#$%{}[\]()\/\\'"`~,;:.<>+\-_=!^&*|?]).*$/
    readonly property var reg_pass_uppercase: /(?=.*[A-Z])/
    readonly property var reg_pass_lowercase: /(?=.*[a-z])/
    readonly property var reg_pass_numeric: /(?=.*[0-9])/
    readonly property var reg_pass_special: /(?=.*[@#$%{}[\]()\/\\'"`~,;:.<>+\-_=!^&*|?])/
    readonly property var reg_pass_count: /(?=.{16,})/

    function diffPrefix(received) {
        return received === "" ? "" : received === true ? "+ " :  "- "
    }

    function filterCoins(list, text, type) {
        return list.filter(c => (c.ticker.indexOf(text.toUpperCase()) !== -1 || c.name.toUpperCase().indexOf(text.toUpperCase()) !== -1) &&
                           (type === undefined || c.type === type))
    }

    function getCoin(list, ticker) {
        return list.find(c => c.ticker === ticker)
    }

    function formatFiat(received, amount, fiat) {
        const symbols = {
            "USD": "$",
            "EUR": "€"
        }

        return diffPrefix(received) + symbols[fiat] + " " + amount
    }

<<<<<<< HEAD
    function formatPercent(value, show_prefix=true) {
        let prefix = ''
        if(value > 0) prefix = '+ '
        else if(value < 0) {
            prefix = '- '
            value *= -1
        }

        return (show_prefix ? prefix : '') + value + ' %'
=======
    function formatDouble(v) {
        // Remove more than 8 decimals, then convert to string without trailing zeros
        return parseFloat(v).toFixed(8).replace(/\.?0+$/,"")
>>>>>>> f1e40f02
    }

    function formatCrypto(received, amount, ticker, fiat_amount, fiat) {
        return diffPrefix(received) + formatDouble(amount) + " " + ticker + (fiat_amount ? " (" + formatFiat("", fiat_amount, fiat) + ")" : "")
    }

    function fullCoinName(name, ticker) {
        return name + " (" + ticker + ")"
    }

    function fullNamesOfCoins(coins) {
        return coins.map(c => fullCoinName(c.name, c.ticker))
    }

    function getTickers(coins) {
        return coins.map(c => c.ticker)
    }


    function tickerAndBalance(ticker) {
        return ticker + " (" + API.get().get_balance(ticker) + ")"
    }

    function getTickersAndBalances(coins) {
        return coins.map(c => c.ticker + " (" + c.balance + ")")
    }

    function getMinTradeAmount() {
        return 0.00777
    }

    function hasEnoughFunds(sell, base, rel, price, volume) {
        if(sell) {
            if(volume === "") return true
            return API.get().do_i_have_enough_funds(base, volume)
        }
        else {
            if(price === "") return true
            const needed_amount = parseFloat(price) * parseFloat(volume)
            return API.get().do_i_have_enough_funds(rel, needed_amount)
        }
    }

    function isZero(v) {
        return parseFloat(v) === 0
    }

    function fieldExists(v) {
        return v !== undefined && v !== ""
    }

    function getField(o, field, def) {
        return o === undefined ? def : o[field]
    }

    function filterRecentSwaps(all_orders, finished_option, ticker) {
        let orders = all_orders

        Object.keys(orders).map((key, index) => {
          orders[key].uuid = key
          orders[key].is_recent_swap = true
        })

        let arr = Object.values(orders).sort((a, b) => b.events[b.events.length-1].timestamp - a.events[a.events.length-1].timestamp)

        // Filter by finished
        if(finished_option !== undefined && finished_option !== "")
            arr = arr.filter(o => {
                for(let e of o.events) {
                    if(e.state === "Finished")
                        return finished_option === "include"
                }

                return finished_option === "exclude"
            })

        // Filter by ticker
        if(ticker)
            arr = arr.filter(o => o.my_info.my_coin === ticker || o.my_info.other_coin === ticker)

        return arr
    }

    function formatOrder(o) {
        if(o.is_recent_swap) {
            o.date = o.events[o.events.length-1].human_timestamp
        }
        else {
            o.my_info = {
                my_coin: o.base,
                my_amount: o.base_amount,
                other_coin: o.rel,
                other_amount: o.rel_amount
            }
        }
        return o
    }

    function isEthNeeded() {
        for(const c of API.get().enabled_coins)
            if(c.type === "ERC-20" && c.ticker !== "ETH") return true

        return false
    }

    function canDisable(ticker) {
        if(API.get().enabled_coins.length <= 2) return false
        if(ticker === "ETH") return !General.isEthNeeded()

        return true
    }

    function isEthEnabled() {
        for(const c of API.get().enabled_coins)
            if(c.ticker === "ETH") return true

        return false
    }

    function enableEthIfNeeded() {
        if(!isEthEnabled() && isEthNeeded()) {
            API.get().enable_coins(["ETH"])
            return true
        }

        return false
    }

    function getRandomInt(min, max) {
        min = Math.ceil(min)
        max = Math.floor(max)
        return Math.floor(Math.random() * (max - min + 1)) + min
    }
}<|MERGE_RESOLUTION|>--- conflicted
+++ resolved
@@ -54,7 +54,6 @@
         return diffPrefix(received) + symbols[fiat] + " " + amount
     }
 
-<<<<<<< HEAD
     function formatPercent(value, show_prefix=true) {
         let prefix = ''
         if(value > 0) prefix = '+ '
@@ -64,11 +63,11 @@
         }
 
         return (show_prefix ? prefix : '') + value + ' %'
-=======
+    }
+    
     function formatDouble(v) {
         // Remove more than 8 decimals, then convert to string without trailing zeros
         return parseFloat(v).toFixed(8).replace(/\.?0+$/,"")
->>>>>>> f1e40f02
     }
 
     function formatCrypto(received, amount, ticker, fiat_amount, fiat) {
