pragma Singleton
import QtQuick 2.10

QtObject {
    readonly property int width: 1280
    readonly property int height: 800
    readonly property int minimumWidth: 1280
    readonly property int minimumHeight: 800
    readonly property string assets_path: Qt.resolvedUrl(".") + "../../assets/"
    readonly property string image_path: assets_path + "images/"
    readonly property string coin_icons_path: image_path + "coins/"
    function coinIcon(ticker) {
        return ticker === "" ? "" : coin_icons_path + ticker.toLowerCase() + ".png"
    }

    readonly property int idx_dashboard_portfolio: 0
    readonly property int idx_dashboard_wallet: 1
    readonly property int idx_dashboard_exchange: 2
    readonly property int idx_dashboard_news: 3
    readonly property int idx_dashboard_dapps: 4
    readonly property int idx_dashboard_settings: 5
    readonly property int idx_dashboard_light_ui: 6

    readonly property int idx_exchange_trade: 0
    readonly property int idx_exchange_orders: 1
    readonly property int idx_exchange_history: 2

    readonly property var reg_pass_input: /[A-Za-z0-9@#$%{}[\]()\/\\'"`~,;:.<>+\-_=!^&*|?]+/
    readonly property var reg_pass_valid: /^(?=.{16,})(?=.*[a-z])(?=.*[A-Z])(?=.*[0-9])(?=.*[@#$%{}[\]()\/\\'"`~,;:.<>+\-_=!^&*|?]).*$/
    readonly property var reg_pass_uppercase: /(?=.*[A-Z])/
    readonly property var reg_pass_lowercase: /(?=.*[a-z])/
    readonly property var reg_pass_numeric: /(?=.*[0-9])/
    readonly property var reg_pass_special: /(?=.*[@#$%{}[\]()\/\\'"`~,;:.<>+\-_=!^&*|?])/
    readonly property var reg_pass_count: /(?=.{16,})/

<<<<<<< HEAD
    function timestampToDouble(timestamp) {
        return (new Date(timestamp)).getTime()
    }

    function timestampToString(timestamp) {
        return (new Date(timestamp)).getUTCDate()
=======
    function viewTxAtExplorer(ticker, id, add_0x=false) {
        if(id !== '') {
            const coin_info = API.get().get_coin_info(ticker)
            const id_prefix = add_0x && coin_info.type === 'ERC-20' ? '0x' : ''
            Qt.openUrlExternally(coin_info.explorer_url + 'tx/' + id_prefix + id)
        }
>>>>>>> c0722494
    }

    function diffPrefix(received) {
        return received === "" ? "" : received === true ? "+ " :  "- "
    }

    function filterCoins(list, text, type) {
        return list.filter(c => (c.ticker.indexOf(text.toUpperCase()) !== -1 || c.name.toUpperCase().indexOf(text.toUpperCase()) !== -1) &&
                           (type === undefined || c.type === type))
    }

    function getCoin(list, ticker) {
        return list.find(c => c.ticker === ticker)
    }

    function formatFiat(received, amount, fiat) {
        const symbols = {
            "USD": "$",
            "EUR": "€"
        }

        return diffPrefix(received) + symbols[fiat] + " " + amount
    }

    function formatPercent(value, show_prefix=true) {
        let prefix = ''
        if(value > 0) prefix = '+ '
        else if(value < 0) {
            prefix = '- '
            value *= -1
        }

        return (show_prefix ? prefix : '') + value + ' %'
    }

    readonly property int amountPrecision: 8
    readonly property int sliderDigitLimit: 9
    
    function formatDouble(v, precision) {
        if(precision === 0) return parseInt(v).toString()
        // Remove more than n decimals, then convert to string without trailing zeros
        return parseFloat(v).toFixed(precision || amountPrecision).replace(/\.?0+$/,"")
    }

    function formatCrypto(received, amount, ticker, fiat_amount, fiat) {
        return diffPrefix(received) + formatDouble(amount) + " " + ticker + (fiat_amount ? " (" + formatFiat("", fiat_amount, fiat) + ")" : "")
    }

    function fullCoinName(name, ticker) {
        return name + " (" + ticker + ")"
    }

    function fullNamesOfCoins(coins) {
        return coins.map(c => fullCoinName(c.name, c.ticker))
    }

    function getTickers(coins) {
        return coins.map(c => c.ticker)
    }


    function tickerAndBalance(ticker) {
        return ticker + " (" + API.get().get_balance(ticker) + ")"
    }

    function getTickersAndBalances(coins) {
        return coins.map(c => c.ticker + " (" + c.balance + ")")
    }

    function getMinTradeAmount() {
        return 0.00777
    }

    function hasEnoughFunds(sell, base, rel, price, volume) {
        if(sell) {
            if(volume === "") return true
            return API.get().do_i_have_enough_funds(base, volume)
        }
        else {
            if(price === "") return true
            const needed_amount = parseFloat(price) * parseFloat(volume)
            return API.get().do_i_have_enough_funds(rel, needed_amount)
        }
    }

    function isZero(v) {
        return parseFloat(v) === 0
    }

    function fieldExists(v) {
        return v !== undefined && v !== ""
    }

    function getField(o, field, def) {
        return o === undefined ? def : o[field]
    }

    function filterRecentSwaps(all_orders, finished_option, ticker) {
        let orders = all_orders

        Object.keys(orders).map((key, index) => {
          orders[key].uuid = key
          orders[key].is_recent_swap = true
          orders[key].am_i_maker = orders[key].type.toLowerCase() === 'maker'
        })

        let arr = Object.values(orders).sort((a, b) => b.events[b.events.length-1].timestamp - a.events[a.events.length-1].timestamp)

        // Filter by finished
        if(finished_option !== undefined && finished_option !== "")
            arr = arr.filter(o => {
                for(let e of o.events) {
                    if(e.state === "Finished")
                        return finished_option === "include"
                }

                return finished_option === "exclude"
            })

        // Filter by ticker
        if(ticker)
            arr = arr.filter(o => o.my_info.my_coin === ticker || o.my_info.other_coin === ticker)

        return arr
    }

    function formatOrder(o) {
        if(o.is_recent_swap) {
            o.date = o.events[o.events.length-1].human_timestamp
        }
        else {
            o.my_info = {
                my_coin: o.base,
                my_amount: o.base_amount,
                other_coin: o.rel,
                other_amount: o.rel_amount
            }
        }
        return o
    }

    function isEthNeeded() {
        for(const c of API.get().enabled_coins)
            if(c.type === "ERC-20" && c.ticker !== "ETH") return true

        return false
    }

    function canDisable(ticker) {
        if(API.get().enabled_coins.length <= 2) return false
        if(ticker === "ETH") return !General.isEthNeeded()

        return true
    }

    function isEthEnabled() {
        for(const c of API.get().enabled_coins)
            if(c.ticker === "ETH") return true

        return false
    }

    function enableEthIfNeeded() {
        if(!isEthEnabled() && isEthNeeded()) {
            API.get().enable_coins(["ETH"])
            return true
        }

        return false
    }

    function getRandomInt(min, max) {
        min = Math.ceil(min)
        max = Math.floor(max)
        return Math.floor(Math.random() * (max - min + 1)) + min
    }
}<|MERGE_RESOLUTION|>--- conflicted
+++ resolved
@@ -33,21 +33,20 @@
     readonly property var reg_pass_special: /(?=.*[@#$%{}[\]()\/\\'"`~,;:.<>+\-_=!^&*|?])/
     readonly property var reg_pass_count: /(?=.{16,})/
 
-<<<<<<< HEAD
     function timestampToDouble(timestamp) {
         return (new Date(timestamp)).getTime()
     }
 
     function timestampToString(timestamp) {
         return (new Date(timestamp)).getUTCDate()
-=======
+    }
+    
     function viewTxAtExplorer(ticker, id, add_0x=false) {
         if(id !== '') {
             const coin_info = API.get().get_coin_info(ticker)
             const id_prefix = add_0x && coin_info.type === 'ERC-20' ? '0x' : ''
             Qt.openUrlExternally(coin_info.explorer_url + 'tx/' + id_prefix + id)
         }
->>>>>>> c0722494
     }
 
     function diffPrefix(received) {
