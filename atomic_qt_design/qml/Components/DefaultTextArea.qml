--- conflicted
+++ resolved
@@ -7,13 +7,10 @@
 TextArea {
     id: text_field
 
-<<<<<<< HEAD
     font.family: "Montserrat"
     placeholderTextColor: Style.colorPlaceholderText
 
-=======
     property bool remove_newline: true
->>>>>>> 146bbea0
     wrapMode: TextEdit.Wrap
 
     KeyNavigation.priority: KeyNavigation.BeforeItem
