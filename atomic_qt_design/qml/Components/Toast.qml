--- conflicted
+++ resolved
@@ -4,17 +4,11 @@
 import QtQuick 2.12
 import "../Constants"
 
-<<<<<<< HEAD
-FloatingBackground {
-    function show(text, duration) {
-        message.text = text;
-=======
 Rectangle {
     function show(text, duration, info, is_error) {
         title = text
         details = info
         isError = is_error
->>>>>>> 05c173d0
 
         if (duration === -1) time = defaultTime
         else time = Math.max(duration, 2 * fadeTime)
