import QtQuick 2.12
import QtQuick.Layouts 1.12
import QtQuick.Controls 2.12

import QtGraphicalEffects 1.0
import "../Components"
import "../Constants"

Item {
    function disconnect() {
        API.get().disconnect()
        onDisconnect()
    }

    function reset() {

    }

    function onOpened() {
        if(mm2_version === '') mm2_version = API.get().get_mm2_version()
    }

    property string mm2_version: ''
    property var fiats: (["USD", "EUR"])

    InnerBackground {
        id: layout_background
        anchors.centerIn: parent
        Layout.alignment: Qt.AlignHCenter

        width: 400
        height: 750

        content: ColumnLayout {
            width: layout_background.width - 60
            height: layout_background.height

            ComboBoxWithTitle {
                id: combo_fiat
                title: API.get().empty_string + (qsTr("Fiat"))
                Layout.fillWidth: true

<<<<<<< HEAD
                field.model: fiats
                field.onCurrentIndexChanged: {
                    API.get().fiat = fiats[field.currentIndex]
=======
                DefaultButton {
                    Layout.fillWidth: true
                    text: API.get().empty_string + (qsTr("Open Logs Folder"))
                    onClicked: {
                        API.get().export_swaps_json()
                        const prefix = Qt.platform.os == "windows" ? "file:///" : "file://"
                        Qt.openUrlExternally(prefix + API.get().get_log_folder())
                    }
>>>>>>> 492e1506
                }
                Component.onCompleted: {
                    field.currentIndex = fiats.indexOf(API.get().fiat)
                }
            }

            Languages {
                Layout.alignment: Qt.AlignHCenter
            }

            HorizontalLine {
                Layout.fillWidth: true
                Layout.topMargin: 10
            }

            DefaultButton {
                Layout.fillWidth: true
                text: API.get().empty_string + (qsTr("Open Logs Folder"))
                onClicked: (Qt.platform.os == "windows") ? Qt.openUrlExternally("file:///" + API.get().get_log_folder()) : Qt.openUrlExternally("file://" + API.get().get_log_folder())
            }

            DefaultButton {
                Layout.fillWidth: true
                text: API.get().empty_string + (qsTr("View Seed"))
                onClicked: recover_seed_modal.open()
            }

            RecoverSeedModal {
                id: recover_seed_modal
            }

            HorizontalLine {
                Layout.fillWidth: true
            }

            DefaultButton {
                Layout.fillWidth: true
                text: API.get().empty_string + (qsTr("Disclaimer and ToS"))
                onClicked: eula.open()
            }

            EulaModal {
                id: eula
                close_only: true
            }

            HorizontalLine {
                Layout.fillWidth: true
            }

            DangerButton {
                text: API.get().empty_string + (qsTr("Delete Wallet"))
                Layout.fillWidth: true
                onClicked: delete_wallet_modal.open()
            }

            DeleteWalletModal {
                id: delete_wallet_modal
            }

            DefaultButton {
                Layout.fillWidth: true
                text: API.get().empty_string + (qsTr("Log out"))
                onClicked: disconnect()
            }
        }
    }

    DefaultText {
        anchors.right: parent.right
        anchors.bottom: parent.bottom
        anchors.bottomMargin: 10
        anchors.rightMargin: anchors.bottomMargin
        text: API.get().empty_string + (qsTr("mm2 version") + ":    " + mm2_version)
        font.pixelSize: Style.textSizeSmall
    }
}

/*##^##
Designer {
    D{i:0;autoSize:true;height:480;width:640}
}
##^##*/<|MERGE_RESOLUTION|>--- conflicted
+++ resolved
@@ -40,20 +40,9 @@
                 title: API.get().empty_string + (qsTr("Fiat"))
                 Layout.fillWidth: true
 
-<<<<<<< HEAD
                 field.model: fiats
                 field.onCurrentIndexChanged: {
                     API.get().fiat = fiats[field.currentIndex]
-=======
-                DefaultButton {
-                    Layout.fillWidth: true
-                    text: API.get().empty_string + (qsTr("Open Logs Folder"))
-                    onClicked: {
-                        API.get().export_swaps_json()
-                        const prefix = Qt.platform.os == "windows" ? "file:///" : "file://"
-                        Qt.openUrlExternally(prefix + API.get().get_log_folder())
-                    }
->>>>>>> 492e1506
                 }
                 Component.onCompleted: {
                     field.currentIndex = fiats.indexOf(API.get().fiat)
@@ -72,7 +61,11 @@
             DefaultButton {
                 Layout.fillWidth: true
                 text: API.get().empty_string + (qsTr("Open Logs Folder"))
-                onClicked: (Qt.platform.os == "windows") ? Qt.openUrlExternally("file:///" + API.get().get_log_folder()) : Qt.openUrlExternally("file://" + API.get().get_log_folder())
+                onClicked: {
+                    API.get().export_swaps_json()
+                    const prefix = Qt.platform.os == "windows" ? "file:///" : "file://"
+                    Qt.openUrlExternally(prefix + API.get().get_log_folder())
+                }
             }
 
             DefaultButton {
