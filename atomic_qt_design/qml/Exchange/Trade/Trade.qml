import QtQuick 2.12
import QtQuick.Layouts 1.12
import QtQuick.Controls 2.12

import "../../Components"
import "../../Constants"
import "../../Wallet"

Item {
    id: exchange_trade

    property string action_result
    property string prev_base
    property string prev_rel

    // Override
    property var onOrderSuccess: () => {}

    // Local
    function inCurrentPage() {
        return  exchange.inCurrentPage() &&
                exchange.current_page === General.idx_exchange_trade
    }

    function fullReset() {
        reset(true)
        prev_base = ''
        prev_rel = ''
        orderbook_timer.running = false
    }

    function reset(reset_result=true, is_base) {
        if(reset_result) action_result = ""
        resetPreferredPrice()
        form_base.reset(is_base)
        form_rel.reset(is_base)
        resetTradeInfo()
    }

    Timer {
        id: orderbook_timer
        repeat: true
        interval: 5000
        onTriggered: {
            if(inCurrentPage()) updateOrderbook()
        }
    }


    // Price
    readonly property var empty_order: ({ "price": "0","price_denom":"0","price_numer":"0","volume":"0"})
    property var preffered_order: General.clone(empty_order)

    function orderIsSelected() {
        return preffered_order.price !== empty_order.price
    }

    function resetPreferredPrice() {
        preffered_order = General.clone(empty_order)
    }

    function prepareCreateMyOwnOrder() {
        resetPreferredPrice()
    }

    function selectOrder(order) {
        preffered_order.price = order.price
        preffered_order.volume = order.volume
        preffered_order.price_denom = order.price_denom
        preffered_order.price_numer = order.price_numer
        preffered_order = preffered_order
        updateRelAmount()
    }

    function newRelVolume(price) {
        return parseFloat(form_base.getVolume()) * parseFloat(price)
    }

    function updateRelAmount() {
        if(orderIsSelected()) {
            const price = parseFloat(preffered_order.price)
            let new_rel = newRelVolume(preffered_order.price)

            // If new rel volume is higher than the order max volume
            const max_volume = parseFloat(preffered_order.volume)
            if(new_rel > max_volume) {
                new_rel = max_volume

                // Set base
                const max_base_volume = max_volume / price
                if(parseFloat(form_base.getVolume()) !== max_base_volume) {
                    const new_base_text = General.formatDouble(max_base_volume)
                    if(form_base.field.text !== new_base_text)
                        form_base.field.text = new_base_text
                }
            }

            // Set rel
            const new_rel_text = General.formatDouble(new_rel)
            if(form_rel.field.text !== new_rel_text)
                form_rel.field.text = new_rel_text
        }
    }

    function getCalculatedPrice() {
        const base = form_base.getVolume()
        const rel = form_rel.getVolume()

        return General.isZero(base) || General.isZero(rel) ? "0" : API.get().get_price_amount(base, rel)
    }

    function getCurrentPrice() {
        return !orderIsSelected() ? getCalculatedPrice() : preffered_order.price
    }

    function hasValidPrice() {
        return orderIsSelected() || parseFloat(getCalculatedPrice()) !== 0
    }

    // Cache Trade Info
    readonly property var default_curr_trade_info: ({ "input_final_value": "0", "is_ticker_of_fees_eth": false, "trade_fee": "0", "tx_fee": "0", "not_enough_balance_to_pay_the_fees": false, "amount_needed": "0" })
    property bool valid_trade_info: false
    property var curr_trade_info: default_curr_trade_info

    function resetTradeInfo() {
        curr_trade_info = default_curr_trade_info
        valid_trade_info = false
    }

    Timer {
        id: trade_info_timer
        repeat: true
        interval: 500
        onTriggered: {
            if(inCurrentPage() && !valid_trade_info) {
                updateTradeInfo()
            }
        }
    }

    function notEnoughBalanceForFees() {
        return valid_trade_info && curr_trade_info.not_enough_balance_to_pay_the_fees
    }


    function getTradeInfo(base, rel, amount, set_as_current=true) {
        if(inCurrentPage()) {
            let info = API.get().get_trade_infos(base, rel, amount)

            console.log("Getting Trade info with parameters: ", base, rel, amount, " -  Result: ", JSON.stringify(info))

            if(info.input_final_value === undefined || info.input_final_value === "nan" || info.input_final_value === "NaN") {
                info = default_curr_trade_info
                valid_trade_info = false
            }
            else valid_trade_info = true

            if(set_as_current) {
                curr_trade_info = info
            }

            return info
        }
        else return curr_trade_info
    }



    // Orderbook
    property var orderbook_model

    function fillTickersIfEmpty() {
        form_base.fillIfEmpty()
        form_rel.fillIfEmpty()
    }

    function updateOrderbook() {
        fillTickersIfEmpty()

        orderbook_model = API.get().get_orderbook(getTicker(true))
        orderbook_timer.running = true
        updateTradeInfo()
    }

    function updateTradeInfo(force=false) {
        const base = getTicker(true)
        const rel = getTicker(false)
        const amount = form_base.getVolume()
        if(force ||
            (base !== undefined && rel !== undefined && amount !== undefined &&
             base !== ''        && rel !== ''        && amount !== '' && amount !== '0')) {
            getTradeInfo(base, rel, amount)

            // Since new implementation does not update fees instantly, re-cap the volume every time, just in case
            form_base.capVolume()
        }
    }

    // Trade
    function open(ticker) {
        setTicker(true, ticker)
        onOpened()
    }

    function onOpened() {
        updateOrderbook()
        reset(true)
        updateForms()
    }

    function updateForms(my_side, new_ticker) {
        if(my_side === undefined) {
            form_base.update()
            form_rel.update()
        }
        else if(my_side) {
            form_rel.update(new_ticker)
        }
        else {
            form_base.update(new_ticker)
        }
    }

    function getCurrentOrderbook() {
        if(orderbook_model === undefined) return []

        const cb = orderbook_model[getTicker()]

        return cb === undefined ? [] : cb
    }

    function getCoins(my_side) {
        const coins = API.get().enabled_coins
        if(my_side === undefined) return coins

        // Filter for Sell
        if(my_side) {
            return coins.filter(c => {
                c.balance = API.get().get_balance(c.ticker)

                return c.balance !== '' && parseFloat(c.balance) >= General.getMinTradeAmount()
            })
        }
        // Filter for Receive
        else {
            return coins.filter(c => c.ticker !== getTicker(true))
        }
    }

    function getTicker(is_base) {
        return is_base ? form_base.getTicker() : form_rel.getTicker()
    }

    function setTicker(is_base, ticker) {
        if(is_base) form_base.setTicker(ticker)
        else form_rel.setTicker(ticker)
    }

    function swapPair() {
        let base = getTicker(true)
        let rel = getTicker(false)

        // Fill previous ones if they are blank
        if(prev_base === '') prev_base = form_base.getAnyAvailableCoin(rel)
        if(prev_rel === '') prev_rel = form_rel.getAnyAvailableCoin(base)

        // Get different value if they are same
        if(base === rel) {
            if(base !== prev_base) base = prev_base
            else if(rel !== prev_rel) rel = prev_rel
        }

        // Swap
        const curr_base = base
        setTicker(true, rel)
        setTicker(false, curr_base)
    }

    function validBaseRel() {
        const base = getTicker(true)
        const rel = getTicker(false)
        return base !== '' && rel !== '' && base !== rel
    }

    function setPair(is_base) {
        if(getTicker(true) === getTicker(false)) swapPair()
        else {
            if(validBaseRel()) {
                const new_base = getTicker(true)
                const rel = getTicker(false)
                console.log("Setting current orderbook with params: ", new_base, rel)
                API.get().current_coin_info.ticker = new_base
                API.get().set_current_orderbook(new_base, rel)
                reset(true, is_base)
                updateOrderbook()

                exchange.onTradeTickerChanged(new_base)
            }
        }
    }

    function trade(base, rel) {
        updateTradeInfo(true) // Force update trade info and cap the value for one last time

        const is_created_order = !orderIsSelected()
        const price_denom = preffered_order.price_denom
        const price_numer = preffered_order.price_numer
        const price = getCurrentPrice()
        const volume = form_base.field.text
        console.log("QML place_sell_order: max balance:", form_base.getMaxVolume())
        console.log("QML place_sell_order: params:", base, " <-> ", rel, "  /  price:", price, "  /  volume:", volume, "  /  is_created_order:", is_created_order, "  /  price_denom:", price_denom, "  /  price_numer:", price_numer)
        console.log("QML place_sell_order: trade info:", JSON.stringify(curr_trade_info))

        const result = API.get().place_sell_order(base, rel, price, volume, is_created_order, price_denom, price_numer)

        if(result === "") {
            action_result = "success"

            toast.show(qsTr("Placed the order"), General.time_toast_basic_info, result, false)

            onOrderSuccess()
        }
        else {
            action_result = "error"

            toast.show(qsTr("Failed to place the order"), General.time_toast_important_error, result)
        }
    }

    function getSendAmountAfterFees(amount, set_as_current) {
        const base = getTicker(true)
        const rel = getTicker(false)

        if(base === '' || rel === '') return 0

        const info = getTradeInfo(getTicker(true), getTicker(false), amount, set_as_current)
        return parseFloat(valid_trade_info ? info.input_final_value : amount)
    }

    function getReceiveAmount(price, volume) {
        let new_rel = newRelVolume(price)

        // If new rel volume is higher than the order max volume
        const max_volume = parseFloat(volume)
        if(new_rel > max_volume) {
            new_rel = max_volume
        }

        return General.formatDouble(new_rel)
    }

    // No coins warning
    ColumnLayout {
        anchors.centerIn: parent
        visible: form_base.ticker_list.length === 0

        Image {
            Layout.alignment: Qt.AlignHCenter
            source: General.image_path + "setup-wallet-restore-2.svg"
            Layout.bottomMargin: 30
        }

        DefaultText {
            Layout.alignment: Qt.AlignHCenter
            text_value: API.get().empty_string + (qsTr("No balance available"))
            font.pixelSize: Style.textSize2
        }

        DefaultText {
            Layout.alignment: Qt.AlignHCenter
            text_value: API.get().empty_string + (qsTr("Please enable a coin with balance or deposit funds"))
        }
    }

    // Form
    ColumnLayout {
        id: form

        spacing: layout_margin

        visible: form_base.ticker_list.length > 0

//        anchors.centerIn: parent
        anchors.fill: parent


        InnerBackground {
            id: graph_bg

            Layout.fillWidth: true
            Layout.fillHeight: true
            implicitHeight: wallet.height*0.6

            content: CandleStickChart {
                width: graph_bg.width
                height: graph_bg.height
            }
        }

        RowLayout {
            Layout.alignment: Qt.AlignTop
            spacing: 0

            // Sell
            OrderForm {
                id: form_base
                Layout.fillWidth: true
                my_side: true
            }

            FloatingBackground {
                id: trade_icon_bg
                z: 1
                radius: 100
                width: 75
                height: width
                auto_set_size: false

                content: Image {
                    source: General.image_path + "trade_icon.svg"
                    Layout.alignment: Qt.AlignVCenter
                    fillMode: Image.PreserveAspectFit
                    width: trade_icon_bg.width*0.4
                    height: width
                }
            }

            // Receive
            OrderForm {
                id: form_rel
<<<<<<< HEAD
                Layout.fillWidth: true
                Layout.preferredHeight: form_base.height
                column_layout.height: form_base.height
                enabled: form_base.fieldsAreFilled()
=======
>>>>>>> c1ba8b64
                field.enabled: enabled && !orderIsSelected()
            }
        }
        /* // Temporarily desabled for chart adjustment
        // Price
        PriceLine {
            Layout.topMargin: 10
            Layout.alignment: Qt.AlignHCenter
        }

        // Result
        DefaultText {
            Layout.alignment: Qt.AlignHCenter

            color: action_result === "success" ? Style.colorGreen : Style.colorRed

            text_value: API.get().empty_string + (action_result === "" ? "" : action_result === "success" ? "" : qsTr("Failed to place the order."))
        }

        // Show errors
        DefaultText {
            Layout.alignment: Qt.AlignHCenter

<<<<<<< HEAD
            text_value: API.get().empty_string + (qsTr("Not enough ETH for the transaction fee"))
            color: Style.colorRed
            visible: form_base.hasEthFees() && !form_base.hasEnoughEthForFees()
        }

        // Show min amount error
        DefaultText {
            Layout.alignment: Qt.AlignHCenter

            text_value: API.get().empty_string + (qsTr("Sell amount is lower than minimum trade amount") + " : " + General.getMinTradeAmount())
            color: Style.colorRed
            visible: form_base.fieldsAreFilled() && !form_base.higherThanMinTradeAmount()
        }

        // Show min amount error
        DefaultText {
            Layout.alignment: Qt.AlignHCenter

            text_value: API.get().empty_string + (qsTr("Receive amount is lower than minimum trade amount") + " : " + General.getMinTradeAmount())
=======
            text: API.get().empty_string + (notEnoughBalanceForFees() ?
                                                (qsTr("Not enough balance for the fees. Need at least %1 more", "AMT TICKER").arg(General.formatCrypto("", parseFloat(curr_trade_info.amount_needed), form_base.getTicker()))) :
                                                (form_base.hasEthFees() && !form_base.hasEnoughEthForFees()) ? (qsTr("Not enough ETH for the transaction fee")) :
                                                (form_base.fieldsAreFilled() && !form_base.higherThanMinTradeAmount()) ? (qsTr("Sell amount is lower than minimum trade amount") + " : " + General.getMinTradeAmount()) :
                                                (form_rel.fieldsAreFilled() && !form_rel.higherThanMinTradeAmount()) ? (qsTr("Receive amount is lower than minimum trade amount") + " : " + General.getMinTradeAmount()) : ""

                      )
>>>>>>> c1ba8b64
            color: Style.colorRed
            visible: form_base.fieldsAreFilled() && (notEnoughBalanceForFees() ||
                                                     (form_base.hasEthFees() && !form_base.hasEnoughEthForFees()) ||
                                                     !form_base.higherThanMinTradeAmount() ||
                                                     (form_rel.fieldsAreFilled() && !form_rel.higherThanMinTradeAmount()))
        }
        */

        ConfirmTradeModal {
            id: confirm_trade_modal
        }
    }
}










/*##^##
Designer {
    D{i:0;autoSize:true;height:480;width:640}
}
##^##*/<|MERGE_RESOLUTION|>--- conflicted
+++ resolved
@@ -428,72 +428,35 @@
             // Receive
             OrderForm {
                 id: form_rel
-<<<<<<< HEAD
                 Layout.fillWidth: true
                 Layout.preferredHeight: form_base.height
                 column_layout.height: form_base.height
-                enabled: form_base.fieldsAreFilled()
-=======
->>>>>>> c1ba8b64
                 field.enabled: enabled && !orderIsSelected()
             }
         }
-        /* // Temporarily desabled for chart adjustment
+
         // Price
         PriceLine {
-            Layout.topMargin: 10
             Layout.alignment: Qt.AlignHCenter
-        }
-
-        // Result
-        DefaultText {
-            Layout.alignment: Qt.AlignHCenter
-
-            color: action_result === "success" ? Style.colorGreen : Style.colorRed
-
-            text_value: API.get().empty_string + (action_result === "" ? "" : action_result === "success" ? "" : qsTr("Failed to place the order."))
         }
 
         // Show errors
         DefaultText {
             Layout.alignment: Qt.AlignHCenter
-
-<<<<<<< HEAD
-            text_value: API.get().empty_string + (qsTr("Not enough ETH for the transaction fee"))
             color: Style.colorRed
-            visible: form_base.hasEthFees() && !form_base.hasEnoughEthForFees()
-        }
-
-        // Show min amount error
-        DefaultText {
-            Layout.alignment: Qt.AlignHCenter
-
-            text_value: API.get().empty_string + (qsTr("Sell amount is lower than minimum trade amount") + " : " + General.getMinTradeAmount())
-            color: Style.colorRed
-            visible: form_base.fieldsAreFilled() && !form_base.higherThanMinTradeAmount()
-        }
-
-        // Show min amount error
-        DefaultText {
-            Layout.alignment: Qt.AlignHCenter
-
-            text_value: API.get().empty_string + (qsTr("Receive amount is lower than minimum trade amount") + " : " + General.getMinTradeAmount())
-=======
-            text: API.get().empty_string + (notEnoughBalanceForFees() ?
+
+            text_value: API.get().empty_string + (notEnoughBalanceForFees() ?
                                                 (qsTr("Not enough balance for the fees. Need at least %1 more", "AMT TICKER").arg(General.formatCrypto("", parseFloat(curr_trade_info.amount_needed), form_base.getTicker()))) :
                                                 (form_base.hasEthFees() && !form_base.hasEnoughEthForFees()) ? (qsTr("Not enough ETH for the transaction fee")) :
                                                 (form_base.fieldsAreFilled() && !form_base.higherThanMinTradeAmount()) ? (qsTr("Sell amount is lower than minimum trade amount") + " : " + General.getMinTradeAmount()) :
                                                 (form_rel.fieldsAreFilled() && !form_rel.higherThanMinTradeAmount()) ? (qsTr("Receive amount is lower than minimum trade amount") + " : " + General.getMinTradeAmount()) : ""
 
                       )
->>>>>>> c1ba8b64
-            color: Style.colorRed
             visible: form_base.fieldsAreFilled() && (notEnoughBalanceForFees() ||
                                                      (form_base.hasEthFees() && !form_base.hasEnoughEthForFees()) ||
                                                      !form_base.higherThanMinTradeAmount() ||
                                                      (form_rel.fieldsAreFilled() && !form_rel.higherThanMinTradeAmount()))
         }
-        */
 
         ConfirmTradeModal {
             id: confirm_trade_modal
