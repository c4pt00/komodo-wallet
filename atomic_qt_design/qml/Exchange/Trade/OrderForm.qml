import QtQuick 2.12
import QtQuick.Layouts 1.12
import QtQuick.Controls 2.12
import QtGraphicalEffects 1.0

import "../../Components"
import "../../Constants"

FloatingBackground {
    id: root

    property alias field: input_volume.field
    property bool my_side: false
    property bool enabled: true
    property alias column_layout: form_layout

    property bool recursive_update: false

    function update(new_ticker) {
        updateTickerList(new_ticker)
    }

    function inCurrentPage() {
        return exchange_trade.inCurrentPage()
    }

    property var ticker_list: ([])

    function updateTickerList(new_ticker) {
        recursive_update = new_ticker !== undefined

        ticker_list = my_side ? General.getTickersAndBalances(getFilteredCoins()) : General.getTickers(getFilteredCoins())
        update_timer.running = true
    }

    Timer {
        id: update_timer
        running: inCurrentPage()
        repeat: true
        interval: 1000
        onTriggered: {
            if(inCurrentPage()) updateTickerList()
        }
    }


    function setAnyTicker() {
        setTicker(getAnyAvailableCoin())
    }

    function fillIfEmpty() {
        if(getTicker() === '') setAnyTicker()
    }

    function canShowFees() {
        return my_side && valid_trade_info && !General.isZero(getVolume()) 
    }

    function getVolume() {
        return input_volume.field.text === '' ? '0' :  input_volume.field.text
    }

    function getFilteredCoins() {
        return getCoins(my_side)
    }

    function getAnyAvailableCoin(filter_ticker) {
        let coins = getFilteredCoins()
        if(filter_ticker !== undefined || filter_ticker !== '')
            coins = coins.filter(c => c.ticker !== filter_ticker)
        return coins.length > 0 ? coins[0].ticker : ''
    }

    function fieldsAreFilled() {
        return input_volume.field.text !== ''
    }

    function hasEthFees() {
        return General.fieldExists(curr_trade_info.erc_fees) && parseFloat(curr_trade_info.erc_fees) > 0
    }

    function hasEnoughEthForFees() {
        return General.isEthEnabled() && API.get().do_i_have_enough_funds("ETH", curr_trade_info.erc_fees)
    }

    function higherThanMinTradeAmount() {
        return input_volume.field.text !== '' && parseFloat(input_volume.field.text) >= General.getMinTradeAmount()
    }

    function isValid() {
        let valid = true

        // Both sides
        if(valid) valid = fieldsAreFilled()
        if(valid) valid = higherThanMinTradeAmount()

        if(!my_side) return valid

        // Sell side
        if(valid) valid = API.get().do_i_have_enough_funds(getTicker(), input_volume.field.text)
        if(valid && hasEthFees()) valid = hasEnoughEthForFees()

        return valid
    }

    function getTicker() {
        if(combo.currentIndex === -1) return ''
        const coins = getFilteredCoins()

        const coin = coins[combo.currentIndex]

        // If invalid index
        if(coin === undefined) {
            // If there are other coins, select first
            if(coins.length > 0) {
                combo.currentIndex = 0
                return coins[combo.currentIndex].ticker
            }
            // If there isn't any, reset index
            else {
                combo.currentIndex = -1
                return ''
            }
        }

        return coin.ticker
    }

    function setTicker(ticker) {
        combo.currentIndex = getFilteredCoins().map(c => c.ticker).indexOf(ticker)

        // If it doesn't exist, pick an existing one
        if(combo.currentIndex === -1) setAnyTicker()
    }

    function getMaxVolume() {
        return API.get().get_balance(getTicker())
    }

    function getMaxTradableVolume(set_as_current) {
        // set_as_current should be true if input_volume is updated
        // if it's called for cap check, it should be false because that's not the current input_volume
        return getSendAmountAfterFees(getMaxVolume(), set_as_current)
    }

    function setMax() {
        input_volume.field.text = getMaxTradableVolume(true)
    }

    function reset(is_base) {
        if(my_side) {
            // is_base info comes from the ComboBox ticker change in OrderForm.
            // At other places it's not given.
            // We don't want to reset base balance at rel ticker change
            // Therefore it will reset only if this info is set from ComboBox -> setPair
            // Or if it's from somewhere else like page change, in that case is_base is undefined
            if(is_base === undefined || is_base) setMax()
        }
        else {
            input_volume.field.text = ''
        }
    }

    function capVolume() {
        if(inCurrentPage() && my_side && input_volume.field.acceptableInput) {
            const amt = parseFloat(input_volume.field.text)
            const cap_with_fees = getMaxTradableVolume(false)
            if(amt > cap_with_fees) {
                input_volume.field.text = cap_with_fees.toString()
                return true
            }
        }

        return false
    }

    function shouldBlockInput() {
        return my_side && notEnoughBalanceForFees()
    }

    function onBaseChanged() {
        if(capVolume()) updateTradeInfo()

        if(my_side) {
            // Rel is dependant on Base if price is set so update that
            updateRelAmount()

            // Update the new fees, input_volume might be changed
            updateTradeInfo()
        }
    }

    implicitHeight: form_layout.height

    ColumnLayout {
        id: form_layout
        width: parent.width

        ColumnLayout {
            Layout.alignment: Qt.AlignTop

            Layout.fillWidth: true
            spacing: 15

            // Top Line
            RowLayout {
                id: top_line
                Layout.topMargin: parent.spacing
                Layout.leftMargin: parent.spacing*2
                Layout.rightMargin: Layout.leftMargin

                // Title
                DefaultText {
                    font.pixelSize: Style.textSizeMid2
                    text_value: API.get().empty_string + (my_side ? qsTr("Sell") : qsTr("Receive"))
                    color: my_side ? Style.colorRed : Style.colorGreen
                    font.weight: Font.Bold
                }

                Arrow {
                    up: my_side
                    color: my_side ? Style.colorRed : Style.colorGreen
                    Layout.leftMargin: 20
                    Layout.rightMargin: 20
                }

                Image {
                    Layout.leftMargin: combo.Layout.rightMargin * 3
                    source: General.coinIcon(getTicker())
                    Layout.preferredWidth: 32
                    Layout.preferredHeight: Layout.preferredWidth
                }

<<<<<<< HEAD
                DefaultComboBox {
                    id: combo

                    enabled: root.enabled

                    Layout.fillWidth: true

                    model: ticker_list
                    onCurrentTextChanged: {
                        if(!recursive_update) {
                            resetTradeInfo()

                            setPair(my_side)
                            if(my_side) prev_base = getTicker()
                            else prev_rel = getTicker()
                            updateForms(my_side, combo.currentText)
                        }
                    }

                    MouseArea {
                        visible: !my_side
                        anchors.fill: parent
                        onClicked: {
                            order_receive_modal.open()
                        }
                    }

                    OrderReceiveModal {
                        id: order_receive_modal
                    }

                    OrderbookModal {
                        id: orderbook_modal
                    }
                }
            }

=======
        RowLayout {
            DefaultButton {
                Layout.leftMargin: combo.Layout.rightMargin
                Layout.topMargin: Layout.rightMargin
                Layout.bottomMargin: Layout.rightMargin
                visible: my_side
                text: API.get().empty_string + (qsTr("MAX"))
                onClicked: setMax()
                enabled: !shouldBlockInput()
            }

            AmountField {
                id: input_volume
                field.enabled: root.enabled && !shouldBlockInput()
>>>>>>> c1ba8b64

            HorizontalLine {
                Layout.fillWidth: true
            }

            ColumnLayout {
                Layout.fillWidth: true
                Layout.leftMargin: top_line.Layout.leftMargin
                Layout.rightMargin: top_line.Layout.rightMargin

                DefaultText {
                    text_value: API.get().empty_string + (qsTr("Amount") + ':')
                    font.pixelSize: Style.textSizeSmall1
                }

                Item {
                    Layout.fillWidth: true
                    height: input_volume.height

                    AmountField {
                        id: input_volume
                        width: parent.width
                        field.enabled: root.enabled
                        field.placeholderText: API.get().empty_string + (my_side ? qsTr("Amount to sell") :
                                                         field.enabled ? qsTr("Amount to receive") : qsTr("Please fill the send amount"))
                        field.onTextChanged: {
                            const before_checks = field.text
                            onBaseChanged()
                            const after_checks = field.text

                            // Update slider only if the value is not from slider, or value got corrected here
                            if(before_checks !== after_checks || !input_volume_slider.updating_text_field) {
                                input_volume_slider.updating_from_text_field = true
                                input_volume_slider.value = parseFloat(field.text)
                                input_volume_slider.updating_from_text_field = false
                            }
                        }

                        field.font.pixelSize: Style.textSizeSmall1
                        field.font.weight: Font.Bold
                    }

                    DefaultText {
                        anchors.right: input_volume.right
                        anchors.rightMargin: 10
                        anchors.verticalCenter: input_volume.verticalCenter

                        text_value: getTicker()
                        font.pixelSize: input_volume.field.font.pixelSize
                    }
                }
            }


            Slider {
                id: input_volume_slider
                function getRealValue() {
                    return input_volume_slider.position * (input_volume_slider.to - input_volume_slider.from)
                }

                property bool updating_from_text_field: false
                property bool updating_text_field: false
                readonly property int precision: Math.max(0, Math.min(General.amountPrecision, General.sliderDigitLimit - to.toString().split(".")[0].length))
                visible: my_side
                Layout.fillWidth: true
                Layout.leftMargin: top_line.Layout.leftMargin
                Layout.rightMargin: top_line.Layout.rightMargin
                Layout.bottomMargin: top_line.Layout.rightMargin
                from: 0
                stepSize: 1/Math.pow(10, precision)
                to: parseFloat(getMaxVolume())
                live: false

                onValueChanged: {
                    if(updating_from_text_field) return

                    if(pressed) {
                        updating_text_field = true
                        input_volume.field.text = General.formatDouble(value)
                        updating_text_field = false
                    }
                }

                DefaultText {
                    visible: parent.pressed
                    anchors.horizontalCenter: parent.handle.horizontalCenter
                    anchors.bottom: parent.handle.top

                    text_value: General.formatDouble(input_volume_slider.getRealValue(), input_volume_slider.precision)
                    font.pixelSize: input_volume.field.font.pixelSize
                }

                DefaultText {
                    anchors.left: parent.left
                    anchors.top: parent.bottom

                    text_value: API.get().empty_string + (qsTr("Min"))
                    font.pixelSize: input_volume.field.font.pixelSize
                }
                DefaultText {
                    anchors.horizontalCenter: parent.horizontalCenter
                    anchors.top: parent.bottom

                    text_value: API.get().empty_string + (qsTr("Half"))
                    font.pixelSize: input_volume.field.font.pixelSize
                }
                DefaultText {
                    anchors.right: parent.right
                    anchors.top: parent.bottom

                    text_value: API.get().empty_string + (qsTr("Max"))
                    font.pixelSize: input_volume.field.font.pixelSize
                }
            }


            // Fees
            InnerBackground {
                visible: my_side

                radius: 100
                id: bg
                Layout.fillWidth: true
                Layout.leftMargin: top_line.Layout.leftMargin
                Layout.rightMargin: top_line.Layout.rightMargin
                Layout.bottomMargin: top_line.Layout.rightMargin

                content: RowLayout {
                    width: bg.width
                    height: tx_fee_text.font.pixelSize * 4

                    ColumnLayout {
                        id: fees
                        visible: canShowFees()

                        spacing: -2
                        Layout.leftMargin: 10
                        Layout.rightMargin: Layout.leftMargin
                        Layout.alignment: Qt.AlignLeft

                        DefaultText {
                            id: tx_fee_text
                            text_value: API.get().empty_string + ((qsTr('Transaction Fee') + ': ' + General.formatCrypto("", curr_trade_info.tx_fee, curr_trade_info.is_ticker_of_fees_eth ? "ETH" : getTicker(true))) +
                                                                    // ETH Fees
                                                                    (hasEthFees() ? " + " + General.formatCrypto("", curr_trade_info.erc_fees, 'ETH') : ''))
                            font.pixelSize: Style.textSizeSmall1
                        }

                        DefaultText {
                            text_value: API.get().empty_string + (qsTr('Trading Fee') + ': ' + General.formatCrypto("", curr_trade_info.trade_fee, getTicker(true)))
                            font.pixelSize: tx_fee_text.font.pixelSize
                        }
                    }


                    DefaultText {
                        visible: !fees.visible

                        text_value: API.get().empty_string + (qsTr('Fees will be calculated'))
                        Layout.alignment: Qt.AlignCenter
                        font.pixelSize: tx_fee_text.font.pixelSize
                    }
                }
            }
        }


        // Trade button
        DefaultButton {
            visible: !my_side

            Layout.alignment: Qt.AlignRight | Qt.AlignBottom
            Layout.rightMargin: top_line.Layout.rightMargin
            Layout.bottomMargin: top_line.Layout.rightMargin
            width: 170

            text: API.get().empty_string + (qsTr("Trade"))
            enabled: valid_trade_info && form_base.isValid() && form_rel.isValid()
            onClicked: confirm_trade_modal.open()
        }
    }


    opacity_mask_enabled: true
    mask: OpacityMask {
        source: rect
        invert: true
        maskSource: Item {
            width: rect.width;
            height: rect.height;
            Rectangle {
                anchors.verticalCenter: parent.verticalCenter
                anchors.left: my_side ? parent.right : undefined
                anchors.leftMargin: my_side ? -17.5 : 0
                anchors.right: my_side ? undefined : parent.left
                anchors.rightMargin: my_side ? 0 : -17.5
                width: 110; height: width; radius: Infinity
            }
        }
    }
}<|MERGE_RESOLUTION|>--- conflicted
+++ resolved
@@ -231,7 +231,6 @@
                     Layout.preferredHeight: Layout.preferredWidth
                 }
 
-<<<<<<< HEAD
                 DefaultComboBox {
                     id: combo
 
@@ -269,22 +268,6 @@
                 }
             }
 
-=======
-        RowLayout {
-            DefaultButton {
-                Layout.leftMargin: combo.Layout.rightMargin
-                Layout.topMargin: Layout.rightMargin
-                Layout.bottomMargin: Layout.rightMargin
-                visible: my_side
-                text: API.get().empty_string + (qsTr("MAX"))
-                onClicked: setMax()
-                enabled: !shouldBlockInput()
-            }
-
-            AmountField {
-                id: input_volume
-                field.enabled: root.enabled && !shouldBlockInput()
->>>>>>> c1ba8b64
 
             HorizontalLine {
                 Layout.fillWidth: true
@@ -307,7 +290,7 @@
                     AmountField {
                         id: input_volume
                         width: parent.width
-                        field.enabled: root.enabled
+                        field.enabled: root.enabled && !shouldBlockInput()
                         field.placeholderText: API.get().empty_string + (my_side ? qsTr("Amount to sell") :
                                                          field.enabled ? qsTr("Amount to receive") : qsTr("Please fill the send amount"))
                         field.onTextChanged: {
@@ -345,6 +328,7 @@
                     return input_volume_slider.position * (input_volume_slider.to - input_volume_slider.from)
                 }
 
+                enabled: input_volume.field.enabled
                 property bool updating_from_text_field: false
                 property bool updating_text_field: false
                 readonly property int precision: Math.max(0, Math.min(General.amountPrecision, General.sliderDigitLimit - to.toString().split(".")[0].length))
