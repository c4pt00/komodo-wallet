--- conflicted
+++ resolved
@@ -325,7 +325,6 @@
                 }
 
                 DefaultText {
-<<<<<<< HEAD
                     visible: parent.pressed
                     anchors.horizontalCenter: parent.handle.horizontalCenter
                     anchors.bottom: parent.handle.top
@@ -340,17 +339,6 @@
 
                     text: API.get().empty_string + (qsTr("Min"))
                     font.pixelSize: input_volume.field.font.pixelSize
-=======
-                    text: API.get().empty_string + (canShowFees() ? (General.formatCrypto("", curr_trade_info.tx_fee, curr_trade_info.is_ticker_of_fees_eth ? "ETH" : getTicker(true))) +
-                                                                    // ETH Fees
-                                                                    (hasEthFees() ? " + " + General.formatCrypto("", curr_trade_info.erc_fees, 'ETH') : '') : '')
-                    font.pixelSize: tx_fee_text.font.pixelSize
-                }
-
-                DefaultText {
-                    text: API.get().empty_string + (canShowFees() ? General.formatCrypto("", curr_trade_info.trade_fee, getTicker(true)) : '')
-                    font.pixelSize: tx_fee_text.font.pixelSize
->>>>>>> f1e40f02
                 }
                 DefaultText {
                     anchors.horizontalCenter: parent.horizontalCenter
@@ -395,14 +383,14 @@
 
                         DefaultText {
                             id: tx_fee_text
-                            text: API.get().empty_string + (!canShowFees() ? '' : qsTr('Transaction Fee') + ': ' + (curr_trade_info.tx_fee + ' ' + (curr_trade_info.is_ticker_of_fees_eth ? "ETH" : getTicker(true))) +
-                                                                                                             // ETH Fees
-                                                                                                             (hasEthFees() ? " + " + curr_trade_info.erc_fees + ' ETH' : ''))
+                            text: API.get().empty_string + (canShowFees() ? (qsTr('Transaction Fee') + ': ' + General.formatCrypto("", curr_trade_info.tx_fee, curr_trade_info.is_ticker_of_fees_eth ? "ETH" : getTicker(true))) +
+                                                                    // ETH Fees
+                                                                    (hasEthFees() ? " + " + General.formatCrypto("", curr_trade_info.erc_fees, 'ETH') : '') : '')
                             font.pixelSize: Style.textSizeSmall1
                         }
 
                         DefaultText {
-                            text: API.get().empty_string + (!canShowFees() ? '' : qsTr('Trading Fee') + ': ' + curr_trade_info.trade_fee + ' ' + getTicker(true))
+                            text: API.get().empty_string + (canShowFees() ? (qsTr('Trading Fee') + ': ' + General.formatCrypto("", curr_trade_info.trade_fee, getTicker(true))) : '')
                             font.pixelSize: tx_fee_text.font.pixelSize
                         }
                     }
