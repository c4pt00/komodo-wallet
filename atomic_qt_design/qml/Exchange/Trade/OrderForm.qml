import QtQuick 2.12
import QtQuick.Layouts 1.12
import QtQuick.Controls 2.12
import QtGraphicalEffects 1.0

import "../../Components"
import "../../Constants"

FloatingBackground {
    id: root

    property alias field: input_volume.field
    property bool my_side: false
    property bool enabled: true
    property alias column_layout: form_layout

    property bool recursive_update: false

    function update(new_ticker) {
        updateTickerList(new_ticker)
    }

    function inCurrentPage() {
        return exchange_trade.inCurrentPage()
    }

    property var ticker_list: ([])

    function updateTickerList(new_ticker) {
        recursive_update = new_ticker !== undefined

        ticker_list = my_side ? General.getTickersAndBalances(getFilteredCoins()) : General.getTickers(getFilteredCoins())
        update_timer.running = true
    }

    Timer {
        id: update_timer
        running: inCurrentPage()
        repeat: true
        interval: 1000
        onTriggered: {
            if(inCurrentPage()) updateTickerList()
        }
    }


    function setAnyTicker() {
        setTicker(getAnyAvailableCoin())
    }

    function fillIfEmpty() {
        if(getTicker() === '') setAnyTicker()
    }

    function canShowFees() {
        return my_side && !General.isZero(getVolume())
    }

    function getVolume() {
        return input_volume.field.text === '' ? '0' :  input_volume.field.text
    }

    function getFilteredCoins() {
        return getCoins(my_side)
    }

    function getAnyAvailableCoin(filter_ticker) {
        let coins = getFilteredCoins()
        if(filter_ticker !== undefined || filter_ticker !== '')
            coins = coins.filter(c => c.ticker !== filter_ticker)
        return coins.length > 0 ? coins[0].ticker : ''
    }

    function fieldsAreFilled() {
        return input_volume.field.text !== '' && parseFloat(input_volume.field.text) > 0
    }

    function hasEthFees() {
        return General.fieldExists(curr_trade_info.erc_fees) && parseFloat(curr_trade_info.erc_fees) > 0
    }

    function hasEnoughEthForFees() {
        return General.isEthEnabled() && API.get().do_i_have_enough_funds("ETH", curr_trade_info.erc_fees)
    }

    function higherThanMinTradeAmount() {
        return input_volume.field.text !== '' && parseFloat(input_volume.field.text) >= General.getMinTradeAmount()
    }

    function isValid() {
        if(!my_side) return fieldsAreFilled()

        const ticker = getTicker()

        let valid = true

        if(valid) valid = fieldsAreFilled()
        if(valid) valid = higherThanMinTradeAmount()
        if(valid) valid = API.get().do_i_have_enough_funds(ticker, input_volume.field.text)
        if(valid && hasEthFees()) valid = hasEnoughEthForFees()

        return valid
    }

    function getTicker() {
        if(combo.currentIndex === -1) return ''
        const coins = getFilteredCoins()

        const coin = coins[combo.currentIndex]

        // If invalid index
        if(coin === undefined) {
            // If there are other coins, select first
            if(coins.length > 0) {
                combo.currentIndex = 0
                return coins[combo.currentIndex].ticker
            }
            // If there isn't any, reset index
            else {
                combo.currentIndex = -1
                return ''
            }
        }

        return coin.ticker
    }

    function setTicker(ticker) {
        combo.currentIndex = getFilteredCoins().map(c => c.ticker).indexOf(ticker)

        // If it doesn't exist, pick an existing one
        if(combo.currentIndex === -1) setAnyTicker()
    }

    function getMaxVolume() {
        return API.get().get_balance(getTicker())
    }

    function getMaxTradableVolume(set_as_current) {
        // set_as_current should be true if input_volume is updated
        // if it's called for cap check, it should be false because that's not the current input_volume
        return getSendAmountAfterFees(getMaxVolume(), set_as_current)
    }

    function setMax() {
        input_volume.field.text = getMaxTradableVolume(true)
    }

    function reset(is_base) {
        if(my_side) {
            // is_base info comes from the ComboBox ticker change in OrderForm.
            // At other places it's not given.
            // We don't want to reset base balance at rel ticker change
            // Therefore it will reset only if this info is set from ComboBox -> setPair
            // Or if it's from somewhere else like page change, in that case is_base is undefined
            if(is_base === undefined || is_base) setMax()
        }
        else {
            input_volume.field.text = ''
        }
    }

    function capVolume() {
        if(inCurrentPage() && my_side && input_volume.field.acceptableInput) {
            const amt = parseFloat(input_volume.field.text)
            const cap_with_fees = getMaxTradableVolume(false)
            if(amt > cap_with_fees) {
                input_volume.field.text = cap_with_fees.toString()
                return true
            }
        }

        return false
    }

    function onBaseChanged() {
        if(capVolume()) updateTradeInfo()

        if(my_side) {
            // Rel is dependant on Base if price is set so update that
            updateRelAmount()

            // Update the new fees, input_volume might be changed
            updateTradeInfo()
        }
    }

    implicitHeight: form_layout.height

    ColumnLayout {
        id: form_layout
        width: parent.width

        ColumnLayout {
            Layout.alignment: Qt.AlignTop

            Layout.fillWidth: true
            spacing: 15

<<<<<<< HEAD
            // Top Line
            RowLayout {
                id: top_line
                Layout.topMargin: parent.spacing
                Layout.leftMargin: parent.spacing*2
                Layout.rightMargin: Layout.leftMargin

                // Title
                DefaultText {
                    font.pixelSize: Style.textSizeMid2
                    text: API.get().empty_string + (my_side ? qsTr("Sell") : qsTr("Receive"))
                    color: my_side ? Style.colorRed : Style.colorGreen
                    font.weight: Font.Bold
=======
                Layout.fillWidth: true
                Layout.topMargin: 10
                Layout.rightMargin: 15

                model: ticker_list
                onCurrentTextChanged: {
                    if(!recursive_update) {
                        resetTradeInfo()

                        setPair(my_side)
                        if(my_side) prev_base = getTicker()
                        else prev_rel = getTicker()
                        updateForms(my_side, combo.currentText)
                    }
>>>>>>> 6defd2cb
                }

                Arrow {
                    up: my_side
                    color: my_side ? Style.colorRed : Style.colorGreen
                    Layout.leftMargin: 20
                    Layout.rightMargin: 20
                }

                Image {
                    Layout.leftMargin: combo.Layout.rightMargin * 3
                    source: General.coinIcon(getTicker())
                    Layout.preferredWidth: 32
                    Layout.preferredHeight: Layout.preferredWidth
                }

                DefaultComboBox {
                    id: combo

                    enabled: root.enabled

                    Layout.fillWidth: true

                    model: ticker_list
                    onCurrentTextChanged: {
                        if(!recursive_update) {
                            setPair(my_side)
                            if(my_side) prev_base = getTicker()
                            else prev_rel = getTicker()
                            updateForms(my_side, combo.currentText)
                        }
                    }

                    MouseArea {
                        visible: !my_side
                        anchors.fill: parent
                        onClicked: {
                            order_receive_modal.open()
                        }
                    }

                    OrderReceiveModal {
                        id: order_receive_modal
                    }

                    OrderbookModal {
                        id: orderbook_modal
                    }
                }
            }


            HorizontalLine {
                Layout.fillWidth: true
            }

            ColumnLayout {
                Layout.fillWidth: true
                Layout.leftMargin: top_line.Layout.leftMargin
                Layout.rightMargin: top_line.Layout.rightMargin

                DefaultText {
                    text: API.get().empty_string + (qsTr("Amount") + ':')
                    font.pixelSize: Style.textSizeSmall1
                }

                Item {
                    Layout.fillWidth: true
                    height: input_volume.height

                    AmountField {
                        id: input_volume
                        width: parent.width
                        field.enabled: root.enabled
                        field.placeholderText: API.get().empty_string + (my_side ? qsTr("Amount to sell") :
                                                         field.enabled ? qsTr("Amount to receive") : qsTr("Please fill the send amount"))
                        field.onTextChanged: {
                            const before_checks = field.text
                            onBaseChanged()
                            const after_checks = field.text

                            // Update slider only if the value is not from slider, or value got corrected here
                            if(before_checks !== after_checks || !input_volume_slider.updating_text_field) {
                                input_volume_slider.updating_from_text_field = true
                                input_volume_slider.value = parseFloat(field.text)
                                input_volume_slider.updating_from_text_field = false
                            }
                        }

                        field.font.pixelSize: Style.textSizeSmall1
                        field.font.weight: Font.Bold
                    }

                    DefaultText {
                        anchors.right: input_volume.right
                        anchors.rightMargin: 10
                        anchors.verticalCenter: input_volume.verticalCenter

                        text: getTicker()
                        font.pixelSize: input_volume.field.font.pixelSize
                    }
                }
            }


            Slider {
                id: input_volume_slider
                function getRealValue() {
                    return input_volume_slider.position * (input_volume_slider.to - input_volume_slider.from)
                }

                property bool updating_from_text_field: false
                property bool updating_text_field: false
                readonly property int precision: Math.max(0, Math.min(General.amountPrecision, General.sliderDigitLimit - to.toString().split(".")[0].length))
                visible: my_side
                Layout.fillWidth: true
                Layout.leftMargin: top_line.Layout.leftMargin
                Layout.rightMargin: top_line.Layout.rightMargin
                Layout.bottomMargin: top_line.Layout.rightMargin
                from: 0
                stepSize: 1/Math.pow(10, precision)
                to: parseFloat(getMaxVolume())
                live: false

                onValueChanged: {
                    if(updating_from_text_field) return

                    if(pressed) {
                        updating_text_field = true
                        input_volume.field.text = General.formatDouble(value)
                        updating_text_field = false
                    }
                }

                DefaultText {
                    visible: parent.pressed
                    anchors.horizontalCenter: parent.handle.horizontalCenter
                    anchors.bottom: parent.handle.top

                    text: General.formatDouble(input_volume_slider.getRealValue(), input_volume_slider.precision)
                    font.pixelSize: input_volume.field.font.pixelSize
                }

                DefaultText {
                    anchors.left: parent.left
                    anchors.top: parent.bottom

                    text: API.get().empty_string + (qsTr("Min"))
                    font.pixelSize: input_volume.field.font.pixelSize
                }
                DefaultText {
                    anchors.horizontalCenter: parent.horizontalCenter
                    anchors.top: parent.bottom

                    text: API.get().empty_string + (qsTr("Half"))
                    font.pixelSize: input_volume.field.font.pixelSize
                }
                DefaultText {
                    anchors.right: parent.right
                    anchors.top: parent.bottom

                    text: API.get().empty_string + (qsTr("Max"))
                    font.pixelSize: input_volume.field.font.pixelSize
                }
            }

<<<<<<< HEAD

            // Fees
            InnerBackground {
                visible: my_side

                radius: 100
                id: bg
                Layout.fillWidth: true
                Layout.leftMargin: top_line.Layout.leftMargin
                Layout.rightMargin: top_line.Layout.rightMargin
                Layout.bottomMargin: top_line.Layout.rightMargin

                content: RowLayout {
                    width: bg.width
                    height: tx_fee_text.font.pixelSize * 4

                    ColumnLayout {
                        id: fees
                        visible: canShowFees()

                        spacing: -2
                        Layout.leftMargin: 10
                        Layout.rightMargin: Layout.leftMargin
                        Layout.alignment: Qt.AlignLeft

                        DefaultText {
                            id: tx_fee_text
                            text: API.get().empty_string + (canShowFees() ? (qsTr('Transaction Fee') + ': ' + General.formatCrypto("", curr_trade_info.tx_fee, curr_trade_info.is_ticker_of_fees_eth ? "ETH" : getTicker(true))) +
                                                                    // ETH Fees
                                                                    (hasEthFees() ? " + " + General.formatCrypto("", curr_trade_info.erc_fees, 'ETH') : '') : '')
                            font.pixelSize: Style.textSizeSmall1
                        }

                        DefaultText {
                            text: API.get().empty_string + (canShowFees() ? (qsTr('Trading Fee') + ': ' + General.formatCrypto("", curr_trade_info.trade_fee, getTicker(true))) : '')
                            font.pixelSize: tx_fee_text.font.pixelSize
                        }
                    }


                    DefaultText {
                        visible: !fees.visible

                        text: API.get().empty_string + (qsTr('Fees will be calculated'))
                        Layout.alignment: Qt.AlignCenter
                        font.pixelSize: tx_fee_text.font.pixelSize
                    }
=======
            ColumnLayout {
                visible: canShowFees()
                Layout.alignment: Qt.AlignRight

                DefaultText {
                    text: API.get().empty_string + (canShowFees() && valid_trade_info ? (General.formatCrypto("", curr_trade_info.tx_fee, curr_trade_info.is_ticker_of_fees_eth ? "ETH" : getTicker(true))) +
                                                                    // ETH Fees
                                                                    (hasEthFees() ? " + " + General.formatCrypto("", curr_trade_info.erc_fees, 'ETH') : '') : qsTr("Calculating..."))
                    font.pixelSize: tx_fee_text.font.pixelSize
                }

                DefaultText {
                    text: API.get().empty_string + (canShowFees() && valid_trade_info ? General.formatCrypto("", curr_trade_info.trade_fee, getTicker(true)) : qsTr("Calculating..."))
                    font.pixelSize: tx_fee_text.font.pixelSize
>>>>>>> 6defd2cb
                }
            }
        }


        // Trade button
        DefaultButton {
            visible: !my_side

            Layout.alignment: Qt.AlignRight | Qt.AlignBottom
            Layout.rightMargin: top_line.Layout.rightMargin
            Layout.bottomMargin: top_line.Layout.rightMargin
            width: 170

            text: API.get().empty_string + (qsTr("Trade"))
            enabled: form_base.isValid() && form_rel.isValid()
            onClicked: confirm_trade_modal.open()
        }
    }


    opacity_mask_enabled: true
    mask: OpacityMask {
        source: rect
        invert: true
        maskSource: Item {
            width: rect.width;
            height: rect.height;
            Rectangle {
                anchors.verticalCenter: parent.verticalCenter
                anchors.left: my_side ? parent.right : undefined
                anchors.leftMargin: my_side ? -17.5 : 0
                anchors.right: my_side ? undefined : parent.left
                anchors.rightMargin: my_side ? 0 : -17.5
                width: 110; height: width; radius: Infinity
            }
        }
    }
}<|MERGE_RESOLUTION|>--- conflicted
+++ resolved
@@ -53,7 +53,7 @@
     }
 
     function canShowFees() {
-        return my_side && !General.isZero(getVolume())
+        return my_side && valid_trade_info && !General.isZero(getVolume()) 
     }
 
     function getVolume() {
@@ -197,7 +197,6 @@
             Layout.fillWidth: true
             spacing: 15
 
-<<<<<<< HEAD
             // Top Line
             RowLayout {
                 id: top_line
@@ -211,22 +210,6 @@
                     text: API.get().empty_string + (my_side ? qsTr("Sell") : qsTr("Receive"))
                     color: my_side ? Style.colorRed : Style.colorGreen
                     font.weight: Font.Bold
-=======
-                Layout.fillWidth: true
-                Layout.topMargin: 10
-                Layout.rightMargin: 15
-
-                model: ticker_list
-                onCurrentTextChanged: {
-                    if(!recursive_update) {
-                        resetTradeInfo()
-
-                        setPair(my_side)
-                        if(my_side) prev_base = getTicker()
-                        else prev_rel = getTicker()
-                        updateForms(my_side, combo.currentText)
-                    }
->>>>>>> 6defd2cb
                 }
 
                 Arrow {
@@ -253,6 +236,8 @@
                     model: ticker_list
                     onCurrentTextChanged: {
                         if(!recursive_update) {
+                            resetTradeInfo()
+
                             setPair(my_side)
                             if(my_side) prev_base = getTicker()
                             else prev_rel = getTicker()
@@ -393,7 +378,6 @@
                 }
             }
 
-<<<<<<< HEAD
 
             // Fees
             InnerBackground {
@@ -421,14 +405,14 @@
 
                         DefaultText {
                             id: tx_fee_text
-                            text: API.get().empty_string + (canShowFees() ? (qsTr('Transaction Fee') + ': ' + General.formatCrypto("", curr_trade_info.tx_fee, curr_trade_info.is_ticker_of_fees_eth ? "ETH" : getTicker(true))) +
+                            text: API.get().empty_string + ((qsTr('Transaction Fee') + ': ' + General.formatCrypto("", curr_trade_info.tx_fee, curr_trade_info.is_ticker_of_fees_eth ? "ETH" : getTicker(true))) +
                                                                     // ETH Fees
-                                                                    (hasEthFees() ? " + " + General.formatCrypto("", curr_trade_info.erc_fees, 'ETH') : '') : '')
+                                                                    (hasEthFees() ? " + " + General.formatCrypto("", curr_trade_info.erc_fees, 'ETH') : ''))
                             font.pixelSize: Style.textSizeSmall1
                         }
 
                         DefaultText {
-                            text: API.get().empty_string + (canShowFees() ? (qsTr('Trading Fee') + ': ' + General.formatCrypto("", curr_trade_info.trade_fee, getTicker(true))) : '')
+                            text: API.get().empty_string + (qsTr('Trading Fee') + ': ' + General.formatCrypto("", curr_trade_info.trade_fee, getTicker(true)))
                             font.pixelSize: tx_fee_text.font.pixelSize
                         }
                     }
@@ -441,22 +425,6 @@
                         Layout.alignment: Qt.AlignCenter
                         font.pixelSize: tx_fee_text.font.pixelSize
                     }
-=======
-            ColumnLayout {
-                visible: canShowFees()
-                Layout.alignment: Qt.AlignRight
-
-                DefaultText {
-                    text: API.get().empty_string + (canShowFees() && valid_trade_info ? (General.formatCrypto("", curr_trade_info.tx_fee, curr_trade_info.is_ticker_of_fees_eth ? "ETH" : getTicker(true))) +
-                                                                    // ETH Fees
-                                                                    (hasEthFees() ? " + " + General.formatCrypto("", curr_trade_info.erc_fees, 'ETH') : '') : qsTr("Calculating..."))
-                    font.pixelSize: tx_fee_text.font.pixelSize
-                }
-
-                DefaultText {
-                    text: API.get().empty_string + (canShowFees() && valid_trade_info ? General.formatCrypto("", curr_trade_info.trade_fee, getTicker(true)) : qsTr("Calculating..."))
-                    font.pixelSize: tx_fee_text.font.pixelSize
->>>>>>> 6defd2cb
                 }
             }
         }
@@ -472,7 +440,7 @@
             width: 170
 
             text: API.get().empty_string + (qsTr("Trade"))
-            enabled: form_base.isValid() && form_rel.isValid()
+            enabled: valid_trade_info && form_base.isValid() && form_rel.isValid()
             onClicked: confirm_trade_modal.open()
         }
     }
