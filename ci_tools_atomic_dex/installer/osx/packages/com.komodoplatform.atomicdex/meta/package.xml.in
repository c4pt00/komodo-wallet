--- conflicted
+++ resolved
@@ -2,13 +2,8 @@
 <Package>
     <DisplayName>${DEX_DISPLAY_NAME}</DisplayName>
     <Description>Install ${DEX_DISPLAY_NAME}.</Description>
-<<<<<<< HEAD
     <Version>0.5.7</Version>
-    <ReleaseDate>2022-10-24</ReleaseDate>
-=======
-    <Version>0.5.6a</Version>
-    <ReleaseDate>2022-07-12</ReleaseDate>
->>>>>>> 83459a97
+    <ReleaseDate>2022-11-09</ReleaseDate>
     <Licenses>
         <License name="GNU General Public License v2.0" file="license.txt" />
     </Licenses>
