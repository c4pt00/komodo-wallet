<?xml version="1.0" encoding="utf-8"?>
<!DOCTYPE TS>
<TS version="2.1" language="tr_TR" sourcelanguage="en_US">
<context>
    <name>AddCustomCoinModal</name>
    <message>
        <location filename="../../qml/Settings/AddCustomCoinModal.qml" line="117"/>
        <source>Choose the asset type</source>
        <translation>Varlık türünü seçin</translation>
    </message>
    <message>
        <location filename="../../qml/Settings/AddCustomCoinModal.qml" line="122"/>
        <source>Type</source>
        <translation>Tip</translation>
    </message>
    <message>
        <location filename="../../qml/Settings/AddCustomCoinModal.qml" line="131"/>
        <source>Cancel</source>
        <translation>İptal</translation>
    </message>
    <message>
        <location filename="../../qml/Settings/AddCustomCoinModal.qml" line="137"/>
        <location filename="../../qml/Settings/AddCustomCoinModal.qml" line="195"/>
        <location filename="../../qml/Settings/AddCustomCoinModal.qml" line="254"/>
        <source>Next</source>
        <translation>İleri</translation>
    </message>
    <message>
        <location filename="../../qml/Settings/AddCustomCoinModal.qml" line="149"/>
        <location filename="../../qml/Settings/AddCustomCoinModal.qml" line="166"/>
        <source>Enter the contract address</source>
        <translation>Kontrat adresini girin</translation>
    </message>
    <message>
        <location filename="../../qml/Settings/AddCustomCoinModal.qml" line="149"/>
        <source>Choose the asset ticker</source>
        <translation>Varlık kodunu girin</translation>
    </message>
    <message>
        <location filename="../../qml/Settings/AddCustomCoinModal.qml" line="156"/>
        <source>Ticker</source>
        <translation>Varlık Kodu</translation>
    </message>
    <message>
        <location filename="../../qml/Settings/AddCustomCoinModal.qml" line="157"/>
        <source>Enter the ticker</source>
        <translation>Varlık kodunu girin</translation>
    </message>
    <message>
        <location filename="../../qml/Settings/AddCustomCoinModal.qml" line="165"/>
        <source>Contract Address</source>
        <translation>Kontrat Adresi</translation>
    </message>
    <message>
        <location filename="../../qml/Settings/AddCustomCoinModal.qml" line="81"/>
        <source>Get the contract address from</source>
        <translation>Kontrat adresini şuradan alın</translation>
    </message>
    <message>
        <location filename="../../qml/Settings/AddCustomCoinModal.qml" line="173"/>
        <source>Get the contract address from </source>
        <translation>Kontrat adresini şuradan alın </translation>
    </message>
    <message>
        <location filename="../../qml/Settings/AddCustomCoinModal.qml" line="189"/>
        <location filename="../../qml/Settings/AddCustomCoinModal.qml" line="248"/>
        <location filename="../../qml/Settings/AddCustomCoinModal.qml" line="319"/>
        <location filename="../../qml/Settings/AddCustomCoinModal.qml" line="414"/>
        <source>Previous</source>
        <translation>Geri</translation>
    </message>
    <message>
        <location filename="../../qml/Settings/AddCustomCoinModal.qml" line="206"/>
        <source>Choose the asset logo</source>
        <translation>Varlık logosunu seçin</translation>
    </message>
    <message>
        <location filename="../../qml/Settings/AddCustomCoinModal.qml" line="210"/>
        <source>Browse</source>
        <translation>Göz at</translation>
    </message>
    <message>
        <location filename="../../qml/Settings/AddCustomCoinModal.qml" line="222"/>
        <source>Please choose the asset logo</source>
        <translation>Lütfen varlık logosunu seçin</translation>
    </message>
    <message>
        <location filename="../../qml/Settings/AddCustomCoinModal.qml" line="264"/>
        <source>Configuration</source>
        <translation>Konfigürasyon</translation>
    </message>
    <message>
        <location filename="../../qml/Settings/AddCustomCoinModal.qml" line="269"/>
        <source>All configuration fields will be fetched using the contract address you provided.</source>
        <translation>Tüm konfigürasyon bilgileri verdiğiniz kontrat adresinden edinilip doldurulacak.</translation>
    </message>
    <message>
        <location filename="../../qml/Settings/AddCustomCoinModal.qml" line="277"/>
        <source>Name</source>
        <translation>İsim</translation>
    </message>
    <message>
        <location filename="../../qml/Settings/AddCustomCoinModal.qml" line="278"/>
        <source>Enter the name</source>
        <translation>İsmi girin</translation>
    </message>
    <message>
        <location filename="../../qml/Settings/AddCustomCoinModal.qml" line="284"/>
        <source>Coingecko ID</source>
        <translation>Coingecko ID</translation>
    </message>
    <message>
        <location filename="../../qml/Settings/AddCustomCoinModal.qml" line="285"/>
        <source>Enter the Coingecko ID</source>
        <translation>Coingecko ID&apos;sini girin</translation>
    </message>
    <message>
        <location filename="../../qml/Settings/AddCustomCoinModal.qml" line="291"/>
        <source>Get the Coingecko ID</source>
        <translation>Coingecko ID&apos;si al</translation>
    </message>
    <message>
        <location filename="../../qml/Settings/AddCustomCoinModal.qml" line="308"/>
        <source>Active</source>
        <translation>Aktif</translation>
    </message>
    <message>
        <location filename="../../qml/Settings/AddCustomCoinModal.qml" line="325"/>
        <location filename="../../qml/Settings/AddCustomCoinModal.qml" line="341"/>
        <source>Preview</source>
        <translation>Görüntüle</translation>
    </message>
    <message>
        <location filename="../../qml/Settings/AddCustomCoinModal.qml" line="347"/>
        <source>WARNING: Application will restart immidiately to apply the changes!</source>
        <translation>DİKKAT: Program değişiklikleri uygulamak için yeniden başlatılacak!</translation>
    </message>
    <message>
        <location filename="../../qml/Settings/AddCustomCoinModal.qml" line="371"/>
        <source>Asset not found, please go back and make sure Contract Address is correct</source>
        <translation>Varlık bulunamadı, lütfen geri dönün ve Kontrat Adresi&apos;nin doğruluğundan emin olun</translation>
    </message>
    <message>
        <location filename="../../qml/Settings/AddCustomCoinModal.qml" line="390"/>
        <source>Config Fields</source>
        <translation>Konfig Alanları</translation>
    </message>
    <message>
        <location filename="../../qml/Settings/AddCustomCoinModal.qml" line="403"/>
        <source>Fetched Data</source>
        <translation>Çekilen Veri</translation>
    </message>
    <message>
        <location filename="../../qml/Settings/AddCustomCoinModal.qml" line="420"/>
        <source>Submit &amp; Restart</source>
        <translation>Yolla ve Yeniden Başlat</translation>
    </message>
</context>
<context>
    <name>AddressBook</name>
    <message>
        <location filename="../../qml/Wallet/AddressBook.qml" line="33"/>
        <source>Address Book</source>
        <translation>Adres Defteri</translation>
    </message>
    <message>
        <location filename="../../qml/Wallet/AddressBook.qml" line="58"/>
        <source>New Contact</source>
        <translation>Yeni Kişi</translation>
    </message>
    <message>
        <location filename="../../qml/Wallet/AddressBook.qml" line="47"/>
        <source>Search a contact by name or tags</source>
        <translation>İsim ya da etiket ile kişi ara</translation>
    </message>
    <message>
        <location filename="../../qml/Wallet/AddressBook.qml" line="81"/>
        <source>Name</source>
        <translation>İsim</translation>
    </message>
    <message>
        <location filename="../../qml/Wallet/AddressBook.qml" line="90"/>
        <source>Tags (first 6)</source>
        <translation>Etiket</translation>
    </message>
    <message>
        <location filename="../../qml/Wallet/AddressBook.qml" line="98"/>
        <source>Actions</source>
        <translation>Eylemler</translation>
    </message>
    <message>
        <location filename="../../qml/Wallet/AddressBook.qml" line="188"/>
        <source>Edit</source>
        <translation>Düzenle</translation>
    </message>
    <message>
        <location filename="../../qml/Wallet/AddressBook.qml" line="205"/>
        <source>Remove</source>
        <translation>Kaldır</translation>
    </message>
    <message>
        <location filename="../../qml/Wallet/AddressBook.qml" line="245"/>
        <source>Do you want to remove this contact ?</source>
        <translation>Bu kişiyi kaldırmak istiyor musunuz ?</translation>
    </message>
    <message>
        <location filename="../../qml/Wallet/AddressBook.qml" line="249"/>
        <source>Yes</source>
        <translation>Evet</translation>
    </message>
    <message>
        <location filename="../../qml/Wallet/AddressBook.qml" line="258"/>
        <source>No</source>
        <translation>Hayır</translation>
    </message>
</context>
<context>
    <name>AddressBookAddContactAddressModal</name>
    <message>
        <location filename="../../qml/Wallet/AddressBookAddContactAddressModal.qml" line="33"/>
        <source>Create a new address</source>
        <translation>Yeni bir adres oluştur</translation>
    </message>
    <message>
        <location filename="../../qml/Wallet/AddressBookAddContactAddressModal.qml" line="33"/>
        <source>Edit address entry</source>
        <translation>Adres girdisini düzenleyin</translation>
    </message>
    <message>
        <location filename="../../qml/Wallet/AddressBookAddContactAddressModal.qml" line="39"/>
        <source>Choose a wallet type, current: %1</source>
        <translation>Cüzdan türünü seçin, mevcut: %1</translation>
    </message>
    <message>
        <location filename="../../qml/Wallet/AddressBookAddContactAddressModal.qml" line="51"/>
        <source>Enter a name</source>
        <translation>Bir ad girin</translation>
    </message>
    <message>
        <location filename="../../qml/Wallet/AddressBookAddContactAddressModal.qml" line="64"/>
        <source>This key already exists.</source>
        <translation>Bu anahtar zaten mevcut.</translation>
    </message>
    <message>
        <location filename="../../qml/Wallet/AddressBookAddContactAddressModal.qml" line="76"/>
        <source>Enter the address</source>
        <translation>Adresi girin</translation>
    </message>
    <message>
        <location filename="../../qml/Wallet/AddressBookAddContactAddressModal.qml" line="91"/>
        <source>Validate</source>
        <translation>Geçerle</translation>
    </message>
    <message>
        <location filename="../../qml/Wallet/AddressBookAddContactAddressModal.qml" line="117"/>
        <source>Cancel</source>
        <translation>İptal</translation>
    </message>
</context>
<context>
    <name>AddressBookEditContactModal</name>
    <message>
        <location filename="../../qml/Wallet/AddressBookEditContactModal.qml" line="56"/>
        <source>Edit contact</source>
        <translation>Kişiyi düzenle</translation>
    </message>
    <message>
        <location filename="../../qml/Wallet/AddressBookEditContactModal.qml" line="62"/>
        <source>Contact Name</source>
        <translation>Kişi Adı</translation>
    </message>
    <message>
        <location filename="../../qml/Wallet/AddressBookEditContactModal.qml" line="63"/>
        <source>Enter a contact name</source>
        <translation>Bir kişi adı girin</translation>
    </message>
    <message>
        <location filename="../../qml/Wallet/AddressBookEditContactModal.qml" line="82"/>
        <source>Address List</source>
        <translation>Adres Listesi</translation>
    </message>
    <message>
        <location filename="../../qml/Wallet/AddressBookEditContactModal.qml" line="88"/>
        <source>Search for an address entry.</source>
        <translation>Bir adres girdisi arayın.</translation>
    </message>
    <message>
        <location filename="../../qml/Wallet/AddressBookEditContactModal.qml" line="142"/>
        <source>Type</source>
        <translation>Tür</translation>
    </message>
    <message>
        <location filename="../../qml/Wallet/AddressBookEditContactModal.qml" line="165"/>
        <source>Key</source>
        <translation>Anahtar</translation>
    </message>
    <message>
        <location filename="../../qml/Wallet/AddressBookEditContactModal.qml" line="188"/>
        <source>Address</source>
        <translation>Adres</translation>
    </message>
    <message>
        <location filename="../../qml/Wallet/AddressBookEditContactModal.qml" line="210"/>
        <source>Actions</source>
        <translation>Eylemler</translation>
    </message>
    <message>
        <location filename="../../qml/Wallet/AddressBookEditContactModal.qml" line="288"/>
        <source>New Address</source>
        <translation>Yeni Adres</translation>
    </message>
    <message>
        <location filename="../../qml/Wallet/AddressBookEditContactModal.qml" line="333"/>
        <source>Tags</source>
        <translation>Etiketler</translation>
    </message>
    <message>
        <location filename="../../qml/Wallet/AddressBookEditContactModal.qml" line="359"/>
        <source>+</source>
        <translation>+</translation>
    </message>
    <message>
        <location filename="../../qml/Wallet/AddressBookEditContactModal.qml" line="376"/>
        <source>Confirm</source>
        <translation>Onayla</translation>
    </message>
    <message>
        <location filename="../../qml/Wallet/AddressBookEditContactModal.qml" line="385"/>
        <location filename="../../qml/Wallet/AddressBookEditContactModal.qml" line="430"/>
        <source>Cancel</source>
        <translation>İptal</translation>
    </message>
    <message>
        <location filename="../../qml/Wallet/AddressBookEditContactModal.qml" line="413"/>
        <source>The selected address belongs to a disabled coin, you need to enabled it before sending.</source>
        <translation>Seçilen adres devre dışı bırakılmış bir koine aittir, göndermeden önce etkinleştirmeniz gerekir.</translation>
    </message>
    <message>
        <location filename="../../qml/Wallet/AddressBookEditContactModal.qml" line="419"/>
        <source>Enable</source>
        <translation>Etkinleştir</translation>
    </message>
    <message>
        <location filename="../../qml/Wallet/AddressBookEditContactModal.qml" line="473"/>
        <source>Cannot send to this address</source>
        <translation>Bu adrese gönderilemiyor</translation>
    </message>
    <message>
        <location filename="../../qml/Wallet/AddressBookEditContactModal.qml" line="476"/>
        <source>Your balance is empty</source>
        <translation>Bakiyeniz boş</translation>
    </message>
    <message>
        <location filename="../../qml/Wallet/AddressBookEditContactModal.qml" line="480"/>
        <source>Ok</source>
        <translation>Tamam</translation>
    </message>
</context>
<context>
    <name>AddressBookNewContactCategoryModal</name>
    <message>
        <location filename="../../qml/Wallet/AddressBookNewContactCategoryModal.qml" line="17"/>
        <source>Add a new tag</source>
        <translation>Yeni etiket ekle</translation>
    </message>
    <message>
        <location filename="../../qml/Wallet/AddressBookNewContactCategoryModal.qml" line="23"/>
        <source>Enter the tag name</source>
        <translation>Etiket adı girin</translation>
    </message>
    <message>
        <location filename="../../qml/Wallet/AddressBookNewContactCategoryModal.qml" line="35"/>
        <source>This contact already has this tag</source>
        <translation>Bu kişi zaten bu etikete sahip</translation>
    </message>
    <message>
        <location filename="../../qml/Wallet/AddressBookNewContactCategoryModal.qml" line="43"/>
        <source>Add</source>
        <translation>Ekle</translation>
    </message>
    <message>
        <location filename="../../qml/Wallet/AddressBookNewContactCategoryModal.qml" line="59"/>
        <source>Cancel</source>
        <translation>İptal</translation>
    </message>
</context>
<context>
    <name>AddressBookNewContactModal</name>
    <message>
        <location filename="../../qml/Wallet/AddressBookNewContactModal.qml" line="16"/>
        <source>Create a new contact</source>
        <translation>Yeni bir kişi ekle</translation>
    </message>
    <message>
        <location filename="../../qml/Wallet/AddressBookNewContactModal.qml" line="21"/>
        <source>Enter the contact name</source>
        <translation>Kişi adını girin</translation>
    </message>
    <message>
        <location filename="../../qml/Wallet/AddressBookNewContactModal.qml" line="34"/>
        <source>This contact name already exists.</source>
        <translation>Bu kişi adı zaten mevcut.</translation>
    </message>
    <message>
        <location filename="../../qml/Wallet/AddressBookNewContactModal.qml" line="50"/>
        <source>Confirm</source>
        <translation>Onayla</translation>
    </message>
    <message>
        <location filename="../../qml/Wallet/AddressBookNewContactModal.qml" line="73"/>
        <source>Cancel</source>
        <translation>İptal</translation>
    </message>
</context>
<context>
    <name>AddressBookSendWalletSelector</name>
    <message>
        <location filename="../../qml/Wallet/AddressBookSendWalletSelector.qml" line="18"/>
        <source>Choose a valid </source>
        <translation>Geçerli bir </translation>
    </message>
    <message>
        <location filename="../../qml/Wallet/AddressBookSendWalletSelector.qml" line="18"/>
        <source> coin</source>
        <translation> koin seçin</translation>
    </message>
</context>
<context>
    <name>AddressBookWalletTypeListModal</name>
    <message>
        <location filename="../../qml/Wallet/AddressBookWalletTypeListModal.qml" line="48"/>
        <source>Select wallet type</source>
        <translation>Cüzdan türünü seçin</translation>
    </message>
    <message>
        <location filename="../../qml/Wallet/AddressBookWalletTypeListModal.qml" line="56"/>
        <source>Search</source>
        <translation>Ara</translation>
    </message>
</context>
<context>
    <name>AmountChart</name>
    <message>
        <location filename="../../qml/Portfolio/AmountChart.qml" line="335"/>
        <source>Work in progress</source>
        <translation>İş devam ediyor</translation>
    </message>
</context>
<context>
    <name>AssetPieChart</name>
    <message>
        <location filename="../../qml/Portfolio/AssetPieChart.qml" line="126"/>
        <source>Assets</source>
        <translation>Varlıklar</translation>
    </message>
</context>
<context>
    <name>BestOrdersModal</name>
    <message>
        <location filename="../../qml/Exchange/Trade/SimpleView/BestOrdersModal.qml" line="28"/>
        <source>Best Orders</source>
        <translation>En İyi Emirler</translation>
    </message>
    <message>
        <location filename="../../qml/Exchange/Trade/SimpleView/BestOrdersModal.qml" line="46"/>
        <source>Token</source>
        <translation>Token</translation>
    </message>
    <message>
        <location filename="../../qml/Exchange/Trade/SimpleView/BestOrdersModal.qml" line="54"/>
        <source>Available Quantity</source>
        <translation>Mevcut Miktar</translation>
    </message>
    <message>
        <location filename="../../qml/Exchange/Trade/SimpleView/BestOrdersModal.qml" line="62"/>
        <source>Available Quantity (in %1)</source>
        <translation>Mevcut miktar (%1 olarak)</translation>
    </message>
    <message>
        <location filename="../../qml/Exchange/Trade/SimpleView/BestOrdersModal.qml" line="70"/>
        <source>Fiat Volume</source>
        <translation>Fiat Hacmi</translation>
    </message>
    <message>
        <location filename="../../qml/Exchange/Trade/SimpleView/BestOrdersModal.qml" line="78"/>
        <source>CEX Rate</source>
        <translation>CEX Oranı</translation>
    </message>
    <message>
        <location filename="../../qml/Exchange/Trade/SimpleView/BestOrdersModal.qml" line="148"/>
        <source> %1 is not enabled - Do you want to enable it to be able to select %2 best orders ?&lt;br&gt;&lt;a href=&apos;#&apos;&gt;Yes&lt;/a&gt; - &lt;a href=&apos;#no&apos;&gt;No&lt;/a&gt;</source>
        <translation> %1 etkin değil - En iyi %2 siparişini seçebilmesi için etkinleştirmek istiyor musunuz ? &lt;br&gt;&lt;a href=&apos;#&apos;&gt;Evet&lt;/a&gt; - &lt;a href=&apos;#no&apos;&gt;Hayır&lt;/a&gt;</translation>
    </message>
    <message>
        <location filename="../../qml/Exchange/Trade/SimpleView/BestOrdersModal.qml" line="192"/>
        <source>Cancel</source>
        <translation>İptal</translation>
    </message>
    <message>
        <location filename="../../qml/Exchange/Trade/SimpleView/BestOrdersModal.qml" line="199"/>
        <source>Refresh</source>
        <translation>Yenile</translation>
    </message>
</context>
<context>
    <name>BuyBox</name>
    <message>
        <location filename="../../qml/Exchange/Trade/TradeBox/BuyBox.qml" line="33"/>
        <source>Buy</source>
        <translation>Satın Al</translation>
    </message>
</context>
<context>
    <name>CamouflagePasswordModal</name>
    <message>
        <location filename="../../qml/Settings/CamouflagePasswordModal.qml" line="18"/>
        <source>Setup Camouflage Password</source>
        <translation>Kamuflaj Parolasını Ayarla</translation>
    </message>
    <message>
        <location filename="../../qml/Settings/CamouflagePasswordModal.qml" line="39"/>
        <source>Camouflage Password is a secret password for emergency situations.</source>
        <translation>Kamuflaj Parolası acil durumlar için olan gizli bir paroladır.</translation>
    </message>
    <message>
        <location filename="../../qml/Settings/CamouflagePasswordModal.qml" line="48"/>
        <source>Using it to login will display your balance lower than it actually is.</source>
        <translation>Bu parolayla giriş yapınca bakiyeniz normalinden daha az görünecektir.</translation>
    </message>
    <message>
        <location filename="../../qml/Settings/CamouflagePasswordModal.qml" line="56"/>
        <source>Here you enter the suffix and at login you need to enter {real_password}{suffix}</source>
        <translation>Buraya son eki gireceksiniz, giriş yaparken ise {gerçek_şifre}{son ek} şeklinde giriş yapacaksınız</translation>
    </message>
    <message>
        <location filename="../../qml/Settings/CamouflagePasswordModal.qml" line="64"/>
        <source>Enter a suffix</source>
        <translation>Son eki giriniz</translation>
    </message>
    <message>
        <location filename="../../qml/Settings/CamouflagePasswordModal.qml" line="71"/>
        <source>Cancel</source>
        <translation>İptal</translation>
    </message>
    <message>
        <location filename="../../qml/Settings/CamouflagePasswordModal.qml" line="77"/>
        <source>Save</source>
        <translation>Kaydet</translation>
    </message>
</context>
<context>
    <name>CandleStickChart</name>
    <message>
        <location filename="../../qml/Exchange/Trade/CandleStickChart.qml" line="41"/>
        <source>Loading market data</source>
        <translation>Borsa bilgisi yükleniyor</translation>
    </message>
    <message>
        <location filename="../../qml/Exchange/Trade/CandleStickChart.qml" line="50"/>
        <source>There is no chart data for this pair yet</source>
        <translation>Bu parite için henüz grafik verisi yok</translation>
    </message>
</context>
<context>
    <name>CannotEnableCoinModal</name>
    <message>
        <location filename="../../qml/Components/CannotEnableCoinModal.qml" line="15"/>
        <source>Failed to enable %1</source>
        <translation>Etkinleştirilemedi %1</translation>
    </message>
    <message>
        <location filename="../../qml/Components/CannotEnableCoinModal.qml" line="19"/>
        <source>Enabling %1 did not succeed. Limit of enabled coins might have been reached.</source>
        <translation>%1 etkinleştirilemedi. Etkinleştirilmiş koin sınırına ulaşılmış olabilir.</translation>
    </message>
    <message>
        <location filename="../../qml/Components/CannotEnableCoinModal.qml" line="28"/>
        <source>Change limit in settings</source>
        <translation>Ayarlardan limiti değiştrin</translation>
    </message>
    <message>
        <location filename="../../qml/Components/CannotEnableCoinModal.qml" line="38"/>
        <source>Cancel</source>
        <translation>İptal</translation>
    </message>
</context>
<context>
    <name>CexInfoModal</name>
    <message>
        <location filename="../../qml/Components/CexInfoModal.qml" line="13"/>
        <source>Market Data</source>
        <translation>Piyasa Verisi</translation>
    </message>
    <message>
        <location filename="../../qml/Components/CexInfoModal.qml" line="19"/>
        <source>Market data (prices, charts, etc.) marked with the ⓘ icon originates from third-party sources.&lt;br&gt;&lt;br&gt;Data is sourced via &lt;a href=&quot;https://bandprotocol.com/&quot;&gt;Band Decentralized Oracle&lt;/a&gt; and &lt;a href=&quot;https://coingecko.com&quot;&gt;CoinGecko&lt;/a&gt;.&lt;br&gt;&lt;br&gt;&lt;b&gt;Oracle Supported Pairs:&lt;/b&gt;&lt;br&gt;%1&lt;br&gt;&lt;br&gt;&lt;b&gt;Last reference (Band Oracle):&lt;/b&gt;&lt;br&gt;&lt;a href=&quot;%2&quot;&gt;%2&lt;/a&gt;</source>
        <translation>ⓘ simgesiyle işaretlenen piyasa verileri (fiyatlar, grafikler vb.) üçüncü taraf kaynaklardan alınmıştır. .&lt;br&gt;&lt;br&gt;Veriler kaynakları: &lt;a href=&quot;https://bandprotocol.com/&quot;&gt;Band Decentralized Oracle&lt;/a&gt; ve &lt;a href=&quot;https://coingecko.com&quot;&gt;CoinGecko&lt;/a&gt;.&lt;br&gt;&lt;br&gt;&lt;b&gt;Oracle Supported Pairs:&lt;/b&gt;&lt;br&gt;%1&lt;br&gt;&lt;br&gt;&lt;b&gt;Son referans (Band Oracle):&lt;/b&gt;&lt;br&gt;&lt;a href=&quot;%2&quot;&gt;%2&lt;/a&gt;</translation>
    </message>
</context>
<context>
    <name>CexInfoTrigger</name>
    <message>
        <location filename="../../qml/Components/CexInfoTrigger.qml" line="6"/>
        <source>Price oracle powered by Band Protocol</source>
        <translation>Fiyat tahmini Band Protocol tarafından desteklenmektedir</translation>
    </message>
</context>
<context>
    <name>ClaimRewardsModal</name>
    <message>
        <location filename="../../qml/Wallet/ClaimRewardsModal.qml" line="76"/>
        <source>Failed to prepare to claim rewards</source>
        <translation>Ödül alımı hazırlığı başarısız sonuçlandı</translation>
    </message>
    <message>
        <location filename="../../qml/Wallet/ClaimRewardsModal.qml" line="108"/>
        <source>Claim your %1 reward?</source>
        <comment>TICKER</comment>
        <translation>%1 ödülünüzü alacak mısınız?</translation>
    </message>
    <message>
        <location filename="../../qml/Wallet/ClaimRewardsModal.qml" line="122"/>
        <source>No UTXOs eligible for claiming</source>
        <translation>Ödül alımı için uygun UTXO yok</translation>
    </message>
    <message>
        <location filename="../../qml/Wallet/ClaimRewardsModal.qml" line="125"/>
        <source>You will receive %1</source>
        <comment>AMT TICKER</comment>
        <translation>%1 alacaksınız</translation>
    </message>
    <message>
        <location filename="../../qml/Wallet/ClaimRewardsModal.qml" line="123"/>
        <source>Transaction fee is higher than the reward!</source>
        <translation>İşlem ücreti ödülden daha yüksek!</translation>
    </message>
    <message>
        <location filename="../../qml/Wallet/ClaimRewardsModal.qml" line="129"/>
        <source>Refresh</source>
        <translation>Yenile</translation>
    </message>
    <message>
        <location filename="../../qml/Wallet/ClaimRewardsModal.qml" line="137"/>
        <source>Read more about KMD active users rewards</source>
        <translation>KMD aktif kullanıcı ödülleri hakkında daha fazla bilgi</translation>
    </message>
    <message>
        <location filename="../../qml/Wallet/ClaimRewardsModal.qml" line="155"/>
        <source>UTXO</source>
        <translation>UTXO</translation>
    </message>
    <message>
        <location filename="../../qml/Wallet/ClaimRewardsModal.qml" line="170"/>
        <source>Amount</source>
        <translation>Miktar</translation>
    </message>
    <message>
        <location filename="../../qml/Wallet/ClaimRewardsModal.qml" line="186"/>
        <source>Reward</source>
        <translation>Ödül</translation>
    </message>
    <message>
        <location filename="../../qml/Wallet/ClaimRewardsModal.qml" line="202"/>
        <source>Accruing Start</source>
        <translation>Tahakkuk Başlangıcı</translation>
    </message>
    <message>
        <location filename="../../qml/Wallet/ClaimRewardsModal.qml" line="218"/>
        <source>Accruing Stop</source>
        <translation>Tahakkuk Bitişi</translation>
    </message>
    <message>
        <location filename="../../qml/Wallet/ClaimRewardsModal.qml" line="234"/>
        <source>Time Left</source>
        <translation>Kalan Zaman</translation>
    </message>
    <message>
        <location filename="../../qml/Wallet/ClaimRewardsModal.qml" line="250"/>
        <source>Error</source>
        <translation>Hata</translation>
    </message>
    <message>
        <location filename="../../qml/Wallet/ClaimRewardsModal.qml" line="379"/>
        <source>Locktime is not set</source>
        <translation>Kilit süresi ayarlanmamış</translation>
    </message>
    <message>
        <location filename="../../qml/Wallet/ClaimRewardsModal.qml" line="382"/>
        <source>Locktime is less than the threshold</source>
        <translation>Kilit süresi limitin altında</translation>
    </message>
    <message>
        <location filename="../../qml/Wallet/ClaimRewardsModal.qml" line="385"/>
        <source>UTXO height is greater than end of the era</source>
        <translation>UTXO uzunluğu dönem sonundan daha büyük</translation>
    </message>
    <message>
        <location filename="../../qml/Wallet/ClaimRewardsModal.qml" line="388"/>
        <source>UTXO amount is less than 10</source>
        <translation>UTXO miktarı 10&apos;dan az</translation>
    </message>
    <message>
        <location filename="../../qml/Wallet/ClaimRewardsModal.qml" line="391"/>
        <source>One hour did not pass yet</source>
        <translation>Henüz bir saat geçmedi</translation>
    </message>
    <message>
        <location filename="../../qml/Wallet/ClaimRewardsModal.qml" line="394"/>
        <source>Transaction is in mempool</source>
        <translation>İşlem mempool&apos;da</translation>
    </message>
    <message>
        <location filename="../../qml/Wallet/ClaimRewardsModal.qml" line="397"/>
        <source>Unknown problem</source>
        <translation>Bilinmeyen hata</translation>
    </message>
    <message>
        <location filename="../../qml/Wallet/ClaimRewardsModal.qml" line="422"/>
        <source>Cancel</source>
        <translation>İptal</translation>
    </message>
    <message>
        <location filename="../../qml/Wallet/ClaimRewardsModal.qml" line="428"/>
        <source>Confirm</source>
        <translation>Onayla</translation>
    </message>
</context>
<context>
    <name>CoinMenu</name>
    <message>
        <location filename="../../qml/Components/CoinMenu.qml" line="28"/>
        <source>Disable %1</source>
        <comment>TICKER</comment>
        <translation>%1&apos;i Etkisizleştir</translation>
    </message>
    <message>
        <location filename="../../qml/Components/CoinMenu.qml" line="34"/>
        <source>Disable and Delete %1</source>
        <comment>TICKER</comment>
        <translation>%1&apos;i Etkisizleştir ve Sil</translation>
    </message>
    <message>
        <location filename="../../qml/Components/CoinMenu.qml" line="46"/>
        <source>Disable all %1 assets</source>
        <translation>Tüm %1 türü varlıkları etkisizleştir</translation>
    </message>
    <message>
        <location filename="../../qml/Components/CoinMenu.qml" line="52"/>
        <source>Disable all assets</source>
        <translation>Tüm varlıkları etkisizleştir</translation>
    </message>
</context>
<context>
    <name>CoinsListModal</name>
    <message>
        <location filename="../../qml/Exchange/Trade/SimpleView/CoinsListModal.qml" line="21"/>
        <source>Select a ticker</source>
        <translation>Simge seç</translation>
    </message>
    <message>
        <location filename="../../qml/Exchange/Trade/SimpleView/CoinsListModal.qml" line="61"/>
        <source>Token name</source>
        <translation>Token ismi</translation>
    </message>
</context>
<context>
    <name>Combo_fiat</name>
    <message>
        <location filename="../../qml/Settings/Combo_fiat.qml" line="19"/>
        <source>Fiat</source>
        <translation>Döviz</translation>
    </message>
    <message>
        <location filename="../../qml/Settings/Combo_fiat.qml" line="45"/>
        <source>Recommended: </source>
        <translation>Önerilen: </translation>
    </message>
</context>
<context>
    <name>ConfirmMultiOrderTradeModal</name>
    <message>
        <location filename="../../qml/Exchange/Trade/ConfirmMultiOrderTradeModal.qml" line="24"/>
        <source>Confirm Multi Order Details</source>
        <translation>Çoklu Emir Detaylarını Onayla</translation>
    </message>
    <message>
        <location filename="../../qml/Exchange/Trade/ConfirmMultiOrderTradeModal.qml" line="76"/>
        <source>These swaps requests can not be undone and this is the final event!</source>
        <translation>Bu takas isteği geri döndürülemez ve bu son işlemdir!</translation>
    </message>
    <message>
        <location filename="../../qml/Exchange/Trade/ConfirmMultiOrderTradeModal.qml" line="82"/>
        <source>These transactions can take up to 60 mins - DO NOT close this application!</source>
        <translation>Bu işlemler 60 dakikayı bulabilir - Programı KAPATMAYIN!</translation>
    </message>
    <message>
        <location filename="../../qml/Exchange/Trade/ConfirmMultiOrderTradeModal.qml" line="89"/>
        <source>Same funds will be used until an order matches.</source>
        <translation>Bir emir eşleşene kadar tüm emirler aynı fonu kullanacaktır.</translation>
    </message>
    <message>
        <location filename="../../qml/Exchange/Trade/ConfirmMultiOrderTradeModal.qml" line="96"/>
        <source>Note that if one order is filled other will not be cancelled.</source>
        <translation>Bir emir doldurulduğunda diğerlerinin iptal edilmeyeceğini unutmayın.</translation>
    </message>
    <message>
        <location filename="../../qml/Exchange/Trade/ConfirmMultiOrderTradeModal.qml" line="105"/>
        <source>Cancel</source>
        <translation>İptal</translation>
    </message>
    <message>
        <location filename="../../qml/Exchange/Trade/ConfirmMultiOrderTradeModal.qml" line="111"/>
        <source>Confirm</source>
        <translation>Onayla</translation>
    </message>
    <message>
        <location filename="../../qml/Exchange/Trade/ConfirmMultiOrderTradeModal.qml" line="119"/>
        <source>Placed multiple orders</source>
        <translation>Çoklu emir yerleştirildi</translation>
    </message>
</context>
<context>
    <name>ConfirmTradeModal</name>
    <message>
        <location filename="../../qml/Exchange/Trade/ConfirmTradeModal.qml" line="49"/>
        <source>Confirm Exchange Details</source>
        <translation>Al-Sat Detaylarını Onayla</translation>
    </message>
    <message>
        <location filename="../../qml/Exchange/Trade/ConfirmTradeModal.qml" line="97"/>
        <source>This swap request can not be undone and is a final event!</source>
        <translation>Bu takas isteği geri döndürülemez!</translation>
    </message>
    <message>
        <location filename="../../qml/Exchange/Trade/ConfirmTradeModal.qml" line="127"/>
        <source>Total %1 fees: %2 (%3)</source>
        <translation>Toplam %1 ücreti: %2 (%3)</translation>
    </message>
    <message>
        <location filename="../../qml/Exchange/Trade/ConfirmTradeModal.qml" line="171"/>
        <source>Security configuration</source>
        <translation>Güvenlik yapılandırması</translation>
    </message>
    <message>
        <location filename="../../qml/Exchange/Trade/ConfirmTradeModal.qml" line="178"/>
        <source>dPoW protected</source>
        <translation>dPoW korumalı</translation>
    </message>
    <message>
        <location filename="../../qml/Exchange/Trade/ConfirmTradeModal.qml" line="185"/>
        <location filename="../../qml/Exchange/Trade/ConfirmTradeModal.qml" line="218"/>
        <source>Read more about dPoW</source>
        <translation>dPoW hakkında daha fazla bilgi</translation>
    </message>
    <message>
        <location filename="../../qml/Exchange/Trade/ConfirmTradeModal.qml" line="195"/>
        <source>Use custom protection settings for incoming %1 transactions</source>
        <comment>TICKER</comment>
        <translation>%1 işlemleri için özel güvenlik ayarları kullan</translation>
    </message>
    <message>
        <location filename="../../qml/Exchange/Trade/ConfirmTradeModal.qml" line="212"/>
        <source>Enable Komodo dPoW security</source>
        <translation>Komodo dPoW güvenliğini etkinleştir</translation>
    </message>
    <message>
        <location filename="../../qml/Exchange/Trade/ConfirmTradeModal.qml" line="179"/>
        <source>%1 confirmations for incoming %2 transactions</source>
        <translation>Gelen %2 işlemleri için %1 onay</translation>
    </message>
    <message>
        <location filename="../../qml/Exchange/Trade/ConfirmTradeModal.qml" line="103"/>
        <source>This transaction can take up to 60 mins - DO NOT close this application!</source>
        <translation>Bu işlem 60 dakikayı bulabilir - Programı KAPATMAYINIZ!</translation>
    </message>
    <message>
        <location filename="../../qml/Exchange/Trade/ConfirmTradeModal.qml" line="236"/>
        <source>Required Confirmations</source>
        <translation>Gereken Onaylar</translation>
    </message>
    <message>
        <location filename="../../qml/Exchange/Trade/ConfirmTradeModal.qml" line="272"/>
        <source>Warning, this atomic swap is not dPoW protected!</source>
        <translation>Uyarı, bu atomik takas dPoW korumalı değil!</translation>
    </message>
    <message>
        <location filename="../../qml/Exchange/Trade/ConfirmTradeModal.qml" line="285"/>
        <source>Cancel</source>
        <translation>İptal</translation>
    </message>
    <message>
        <location filename="../../qml/Exchange/Trade/ConfirmTradeModal.qml" line="294"/>
        <source>Confirm</source>
        <translation>Onayla</translation>
    </message>
</context>
<context>
    <name>CopyFieldButton</name>
    <message>
        <location filename="../../qml/Components/CopyFieldButton.qml" line="24"/>
        <source>Copied to Clipboard</source>
        <translation>Panoya Kopyalandı</translation>
    </message>
</context>
<context>
    <name>Dashboard</name>
    <message>
        <location filename="../../qml/Screens/Dashboard.qml" line="90"/>
        <source>The current number of enabled coins does not match your configuration specification. Your assets configuration will be reset.</source>
        <translation>Etkinleştirilmiş koinlerin mevcut sayısı yapılandırma ayarlarınızla eşleşmiyor. Varlık yapılandırmanız sıfırlanacak.</translation>
    </message>
    <message>
        <location filename="../../qml/Screens/Dashboard.qml" line="147"/>
        <location filename="../../qml/Screens/Dashboard.qml" line="160"/>
        <source>Content for this section will be added later. Stay tuned!</source>
        <translation>Bu kısmın içeriği daha sonra eklenecektir. Takipte kalın!</translation>
    </message>
    <message>
        <location filename="../../qml/Screens/Dashboard.qml" line="327"/>
        <source>Matching</source>
        <translation>Eşleşiyor</translation>
    </message>
    <message>
        <location filename="../../qml/Screens/Dashboard.qml" line="327"/>
        <source>Order Matching</source>
        <translation>Emir Eşleşiyor</translation>
    </message>
    <message>
        <location filename="../../qml/Screens/Dashboard.qml" line="329"/>
        <source>Matched</source>
        <translation>Eşleşti</translation>
    </message>
    <message>
        <location filename="../../qml/Screens/Dashboard.qml" line="329"/>
        <source>Order Matched</source>
        <translation>Emir Eşleşti</translation>
    </message>
    <message>
        <location filename="../../qml/Screens/Dashboard.qml" line="331"/>
        <source>Ongoing</source>
        <translation>Devam ediyor</translation>
    </message>
    <message>
        <location filename="../../qml/Screens/Dashboard.qml" line="331"/>
        <source>Swap Ongoing</source>
        <translation>Takas Devam Ediyor</translation>
    </message>
    <message>
        <location filename="../../qml/Screens/Dashboard.qml" line="333"/>
        <source>Successful</source>
        <translation>Başarılı</translation>
    </message>
    <message>
        <location filename="../../qml/Screens/Dashboard.qml" line="333"/>
        <source>Swap Successful</source>
        <translation>Takas Başarılı</translation>
    </message>
    <message>
        <location filename="../../qml/Screens/Dashboard.qml" line="335"/>
        <source>Refunding</source>
        <translation>Geri ödeniyor</translation>
    </message>
    <message>
        <location filename="../../qml/Screens/Dashboard.qml" line="337"/>
        <source>Failed</source>
        <translation>Başarısız</translation>
    </message>
    <message>
        <location filename="../../qml/Screens/Dashboard.qml" line="337"/>
        <source>Swap Failed</source>
        <translation>Takas Başarısız</translation>
    </message>
    <message>
        <location filename="../../qml/Screens/Dashboard.qml" line="339"/>
        <source>Unknown</source>
        <translation>Bilinmiyor</translation>
    </message>
    <message>
        <location filename="../../qml/Screens/Dashboard.qml" line="339"/>
        <source>Unknown State</source>
        <translation>Bilinmeyen durum</translation>
    </message>
    <message>
        <location filename="../../qml/Screens/Dashboard.qml" line="383"/>
        <source>Started</source>
        <translation>Başlatıldı</translation>
    </message>
    <message>
        <location filename="../../qml/Screens/Dashboard.qml" line="385"/>
        <source>Negotiated</source>
        <translation>Pazarlık yapıldı</translation>
    </message>
    <message>
        <location filename="../../qml/Screens/Dashboard.qml" line="387"/>
        <source>Taker fee sent</source>
        <translation>Alıcı ücreti gönderildi</translation>
    </message>
    <message>
        <location filename="../../qml/Screens/Dashboard.qml" line="389"/>
        <source>Maker payment received</source>
        <translation>Yapıcı ödemesi alındı</translation>
    </message>
    <message>
        <location filename="../../qml/Screens/Dashboard.qml" line="391"/>
        <source>Maker payment wait confirm started</source>
        <translation>Yapıcı ödemesi bekleme onayı başladı</translation>
    </message>
    <message>
        <location filename="../../qml/Screens/Dashboard.qml" line="393"/>
        <source>Maker payment validated and confirmed</source>
        <translation>Yapıcı ödemesi doğrulandı ve onaylandı</translation>
    </message>
    <message>
        <location filename="../../qml/Screens/Dashboard.qml" line="395"/>
        <source>Taker payment sent</source>
        <translation>Alıcı ödemesi gönderildi</translation>
    </message>
    <message>
        <location filename="../../qml/Screens/Dashboard.qml" line="397"/>
        <source>Taker payment spent</source>
        <translation>Alıcı ödemesi harcandı</translation>
    </message>
    <message>
        <location filename="../../qml/Screens/Dashboard.qml" line="399"/>
        <source>Maker payment spent</source>
        <translation>Yapıcı ödemesi harcandı</translation>
    </message>
    <message>
        <location filename="../../qml/Screens/Dashboard.qml" line="401"/>
        <source>Finished</source>
        <translation>Tamamlandı</translation>
    </message>
    <message>
        <location filename="../../qml/Screens/Dashboard.qml" line="403"/>
        <source>Start failed</source>
        <translation>Başlatılamadı</translation>
    </message>
    <message>
        <location filename="../../qml/Screens/Dashboard.qml" line="405"/>
        <source>Negotiate failed</source>
        <translation>Pazarlık başarısız</translation>
    </message>
    <message>
        <location filename="../../qml/Screens/Dashboard.qml" line="407"/>
        <source>Taker fee validate failed</source>
        <translation>Alıcı ücreti doğrulanamadı</translation>
    </message>
    <message>
        <location filename="../../qml/Screens/Dashboard.qml" line="409"/>
        <source>Maker payment transaction failed</source>
        <translation>Yapıcı ödeme işlemi başarısız</translation>
    </message>
    <message>
        <location filename="../../qml/Screens/Dashboard.qml" line="411"/>
        <source>Maker payment Data send failed</source>
        <translation>Yapıcı ödeme verileri gönderilemedi</translation>
    </message>
    <message>
        <location filename="../../qml/Screens/Dashboard.qml" line="413"/>
        <source>Maker payment wait confirm failed</source>
        <translation>Yapıcı ödemesi bekleme onayı başarısız</translation>
    </message>
    <message>
        <location filename="../../qml/Screens/Dashboard.qml" line="415"/>
        <source>Taker payment validate failed</source>
        <translation>Alıcı ödemesi doğrulanamadı</translation>
    </message>
    <message>
        <location filename="../../qml/Screens/Dashboard.qml" line="417"/>
        <source>Taker payment wait confirm failed</source>
        <translation>Alıcı ödemesi bekleme onayı başarısız oldu</translation>
    </message>
    <message>
        <location filename="../../qml/Screens/Dashboard.qml" line="419"/>
        <source>Taker payment spend failed</source>
        <translation>Alıcı ödeme harcaması başarısız oldu</translation>
    </message>
    <message>
        <location filename="../../qml/Screens/Dashboard.qml" line="421"/>
        <source>Maker payment wait refund started</source>
        <translation>Yapıcı ödemesi bekleme iadesi başladı</translation>
    </message>
    <message>
        <location filename="../../qml/Screens/Dashboard.qml" line="423"/>
        <source>Maker payment refunded</source>
        <translation>Yapıcı ödemesi iade edildi</translation>
    </message>
    <message>
        <location filename="../../qml/Screens/Dashboard.qml" line="425"/>
        <source>Maker payment refund failed</source>
        <translation>Yapıcı ödeme iadesi başarısız</translation>
    </message>
</context>
<context>
    <name>DefaultRangeSlider</name>
    <message>
        <location filename="../../qml/Components/DefaultRangeSlider.qml" line="98"/>
        <source>Min</source>
        <translation>Min</translation>
    </message>
    <message>
        <location filename="../../qml/Components/DefaultRangeSlider.qml" line="105"/>
        <source>Half</source>
        <translation>Yarısı</translation>
    </message>
    <message>
        <location filename="../../qml/Components/DefaultRangeSlider.qml" line="112"/>
        <source>Max</source>
        <translation>Maks</translation>
    </message>
</context>
<context>
    <name>DefaultSweetComboBox</name>
    <message>
        <location filename="../../qml/Components/DefaultSweetComboBox.qml" line="61"/>
        <source>Search</source>
        <translation>Ara</translation>
    </message>
</context>
<context>
    <name>DeleteWalletModal</name>
    <message>
        <location filename="../../qml/Settings/DeleteWalletModal.qml" line="21"/>
        <source>Delete Wallet</source>
        <translation>Cüzdanı Sil</translation>
    </message>
    <message>
        <location filename="../../qml/Settings/DeleteWalletModal.qml" line="43"/>
        <source>Are you sure you want to delete %1 wallet?</source>
        <comment>WALLET_NAME</comment>
        <translation>%1 cüzdanını silmek istediğinizden emin misiniz?</translation>
    </message>
    <message>
        <location filename="../../qml/Settings/DeleteWalletModal.qml" line="52"/>
        <source>If so, make sure you record your seed phrase in order to restore your wallet in the future.</source>
        <translation>Öyleyse, daha sonra cüzdanınızı geri yükleyebilmek için seed kelimelerinizi kaydettiğinizden emin olun.</translation>
    </message>
    <message>
        <location filename="../../qml/Settings/DeleteWalletModal.qml" line="61"/>
        <source>Enter your wallet password</source>
        <translation>Cüzdan parolasını girin</translation>
    </message>
    <message>
        <location filename="../../qml/Settings/DeleteWalletModal.qml" line="65"/>
        <source>Wrong Password</source>
        <translation>Yanlış Parola</translation>
    </message>
    <message>
        <location filename="../../qml/Settings/DeleteWalletModal.qml" line="73"/>
        <source>Cancel</source>
        <translation>İptal</translation>
    </message>
    <message>
        <location filename="../../qml/Settings/DeleteWalletModal.qml" line="79"/>
        <source>Delete</source>
        <translation>Sil</translation>
    </message>
</context>
<context>
    <name>DexPaginator</name>
    <message>
        <location filename="../../qml/Components/DexPaginator.qml" line="61"/>
        <source>items per page</source>
        <translation type="unfinished">sayfa başına öğe</translation>
    </message>
</context>
<context>
    <name>DexRangeSlider</name>
    <message>
        <location filename="../../qml/Components/DexRangeSlider.qml" line="98"/>
        <source>Min</source>
        <translation>Min</translation>
    </message>
    <message>
        <location filename="../../qml/Components/DexRangeSlider.qml" line="105"/>
        <source>Half</source>
        <translation>Yarısı</translation>
    </message>
    <message>
        <location filename="../../qml/Components/DexRangeSlider.qml" line="112"/>
        <source>Max</source>
        <translation>Maks</translation>
    </message>
</context>
<context>
    <name>DexSweetComboBox</name>
    <message>
        <location filename="../../qml/Components/DexSweetComboBox.qml" line="61"/>
        <source>Search</source>
        <translation>Ara</translation>
    </message>
</context>
<context>
    <name>EnableCoinModal</name>
    <message>
        <location filename="../../qml/Wallet/EnableCoinModal.qml" line="34"/>
        <source>Enable assets</source>
        <translation>Varlıkları etkineştir</translation>
    </message>
    <message>
        <location filename="../../qml/Wallet/EnableCoinModal.qml" line="38"/>
        <source>Add a custom asset to the list</source>
        <translation>Listeye özel varlık ekleyin</translation>
    </message>
    <message>
        <location filename="../../qml/Wallet/EnableCoinModal.qml" line="130"/>
        <source>All assets are already enabled!</source>
        <translation>Bütün varlıklar zaten etkinleştirildi!</translation>
    </message>
    <message>
        <location filename="../../qml/Wallet/EnableCoinModal.qml" line="154"/>
        <source>Change assets limit</source>
        <translation>Varlıkların limitini değiştirin</translation>
    </message>
    <message>
        <location filename="../../qml/Wallet/EnableCoinModal.qml" line="54"/>
        <source>Search</source>
        <translation>Ara</translation>
    </message>
    <message>
        <location filename="../../qml/Wallet/EnableCoinModal.qml" line="60"/>
        <source>Select all assets</source>
        <translation>Tüm varlıkları seç</translation>
    </message>
    <message>
        <location filename="../../qml/Wallet/EnableCoinModal.qml" line="144"/>
        <source>You can still enable %1 assets. Selected: %2.</source>
        <translation>Hala %1 varlık etkinleştirebilirsiniz. Seçilen: %2.</translation>
    </message>
    <message>
        <location filename="../../qml/Wallet/EnableCoinModal.qml" line="161"/>
        <source>Close</source>
        <translation>Kapat</translation>
    </message>
    <message>
        <location filename="../../qml/Wallet/EnableCoinModal.qml" line="171"/>
        <source>Enable</source>
        <translation>Etkinleştir</translation>
    </message>
</context>
<context>
    <name>EulaModal</name>
    <message>
        <location filename="../../qml/Components/EulaModal.qml" line="20"/>
        <source>Disclaimer &amp; Terms of Service</source>
        <translation>Sorumluluk Reddi &amp; Kullanım Şartları</translation>
    </message>
    <message>
        <location filename="../../qml/Components/EulaModal.qml" line="48"/>
        <source>Accept EULA</source>
        <translation>Son Kullanıcı Lisans Sözleşmesi (EULA) &apos;ni kabul ediyorum</translation>
    </message>
    <message>
        <location filename="../../qml/Components/EulaModal.qml" line="54"/>
        <source>Accept Terms and Conditions</source>
        <translation>Şartları ve koşulları kabul ediyorum</translation>
    </message>
    <message>
        <location filename="../../qml/Components/EulaModal.qml" line="60"/>
        <source>Close</source>
        <translation>Kapat</translation>
    </message>
    <message>
        <location filename="../../qml/Components/EulaModal.qml" line="60"/>
        <source>Cancel</source>
        <translation>İptal</translation>
    </message>
    <message>
        <location filename="../../qml/Components/EulaModal.qml" line="67"/>
        <source>Confirm</source>
        <translation>Onayla</translation>
    </message>
    <message>
        <location filename="../../qml/Components/EulaModal.qml" line="79"/>
        <source>&lt;h2&gt;This End-User License Agreement (&apos;EULA&apos;) is a legal agreement between you and Komodo Platform.&lt;/h2&gt;

&lt;p&gt;This EULA agreement governs your acquisition and use of our %1 software (&apos;Software&apos;, &apos;Mobile Application&apos;, &apos;Application&apos; or &apos;App&apos;) directly from Komodo Platform or indirectly through a Komodo Platform authorized entity, reseller or distributor (a &apos;Distributor&apos;).&lt;/p&gt;
&lt;p&gt;Please read this EULA agreement carefully before completing the installation process and using the %1 software. It provides a license to use the %1 software and contains warranty information and liability disclaimers.&lt;/p&gt;
&lt;p&gt;If you register for the beta program of the %1 software, this EULA agreement will also govern that trial. By clicking &apos;accept&apos; or installing and/or using the %1 software, you are confirming your acceptance of the Software and agreeing to become bound by the terms of this EULA agreement.&lt;/p&gt;
&lt;p&gt;If you are entering into this EULA agreement on behalf of a company or other legal entity, you represent that you have the authority to bind such entity and its affiliates to these terms and conditions. If you do not have such authority or if you do not agree with the terms and conditions of this EULA agreement, do not install or use the Software, and you must not accept this EULA agreement.&lt;/p&gt;
&lt;p&gt;This EULA agreement shall apply only to the Software supplied by Komodo Platform herewith regardless of whether other software is referred to or described herein. The terms also apply to any Komodo Platform updates, supplements, Internet-based services, and support services for the Software, unless other terms accompany those items on delivery. If so, those terms apply.&lt;/p&gt;

&lt;h3&gt;License Grant&lt;/h3&gt;
&lt;p&gt;Komodo Platform hereby grants you a personal, non-transferable, non-exclusive licence to use the %1 software on your devices in accordance with the terms of this EULA agreement.&lt;/p&gt;

&lt;p&gt;You are permitted to load the %1 software (for example a PC, laptop, mobile or tablet) under your control. You are responsible for ensuring your device meets the minimum security and resource requirements of the %1 software.&lt;/p&gt;

&lt;p&gt;&lt;b&gt;You are not permitted to:&lt;/b&gt;&lt;/p&gt;
&lt;ul&gt;
&lt;li&gt;Edit, alter, modify, adapt, translate or otherwise change the whole or any part of the Software nor permit the whole or any part of the Software to be combined with or become incorporated in any other software, nor decompile, disassemble or reverse engineer the Software or attempt to do any such things&lt;/li&gt;
&lt;li&gt;Reproduce, copy, distribute, resell or otherwise use the Software for any commercial purpose&lt;/li&gt;
&lt;li&gt;Use the Software in any way which breaches any applicable local, national or international law&lt;/li&gt;
&lt;li&gt;Use the Software for any purpose that Komodo Platform considers is a breach of this EULA agreement&lt;/li&gt;
&lt;/ul&gt;

&lt;h3&gt;Intellectual Property and Ownership&lt;/h3&gt;
&lt;p&gt;Komodo Platform shall at all times retain ownership of the Software as originally downloaded by you and all subsequent downloads of the Software by you. The Software (and the copyright, and other intellectual property rights of whatever nature in the Software, including any modifications made thereto) are and shall remain the property of Komodo Platform.&lt;/p&gt;

&lt;p&gt;Komodo Platform reserves the right to grant licences to use the Software to third parties.&lt;/p&gt;

&lt;h3&gt;Termination&lt;/h3&gt;
&lt;p&gt;This EULA agreement is effective from the date you first use the Software and shall continue until terminated. You may terminate it at any time upon written notice to Komodo Platform.&lt;/p&gt;
&lt;p&gt;It will also terminate immediately if you fail to comply with any term of this EULA agreement. Upon such termination, the licenses granted by this EULA agreement will immediately terminate and you agree to stop all access and use of the Software. The provisions that by their nature continue and survive will survive any termination of this EULA agreement.&lt;/p&gt;

&lt;h3&gt;Governing Law&lt;/h3&gt;
&lt;p&gt;This EULA agreement, and any dispute arising out of or in connection with this EULA agreement, shall be governed by and construed in accordance with the laws of Vietnam.&lt;/p&gt;

&lt;p&gt;&lt;b&gt;This document was last updated on January 31st, 2020&lt;/b&gt;&lt;/p&gt;</source>
        <translation>&lt;h2&gt;Bu Son Kullanıcı Lisans Sözleşmesi (&apos;EULA&apos;) sizinle Komodo Platformu arasındaki yasal bir sözleşmedir.&lt;/h2&gt;

&lt;p&gt;Bu EULA sözleşmesi, %1 yazılımımızı (&apos;Yazılım&apos;, &apos;Mobil Uygulama&apos;, &apos;Uygulama&apos;, veya &apos;Uyg&apos;) doğrudan Komodo Platformundan veya bir Komodo yetkili kuruluşu, satıcısı veya distribütörü (bir &apos;Distribütör&apos;) aracılığıyla dolaylı olarak satın almanızı ve kullanmanızı düzenler &lt;/p&gt;
&lt;p&gt;Yükleme işlemini tamamlamadan ve %1 yazılımını kullanmadan önce lütfen bu EULA sözleşmesini dikkatlice okuyun.Sözleşme, %1 yazılımını kullanmak için bir lisans sağlar ve garanti bilgileri ile sorumluluk reddi beyanlarını içerir.&lt;/p&gt;
&lt;p&gt;%1 yazılımının beta programına kaydolursanız, bu EULA sözleşmesi bu deneme için de geçerli olacaktır. &apos;Kabul et&apos;i tıklayarak veya %1 yazılımını yükleyerek ve/veya kullanarak, Yazılımı kabul ettiğinizi ve bu EULA sözleşmesinin şartlarına bağlı kalmayı onaylıyorsunuz. .&lt;/p&gt;
&lt;p&gt;Bu EULA sözleşmesini bir şirket veya başka bir tüzel kişilik adına yapıyorsanız, söz konusu kuruluşu ve bağlı kuruluşlarını bu hüküm ve koşullara bağlama yetkiniz olduğunu beyan edersiniz. Böyle bir yetkiniz yoksa veya bu EULA sözleşmesinin hüküm ve koşullarını kabul etmiyorsanız, Yazılımı kurmayın veya kullanmayın ve bu EULA sözleşmesini kabul etmemelisiniz.&lt;/p&gt;
&lt;p&gt;Bu EULA sözleşmesi, burada başka bir yazılıma atıfta bulunulup bulunulmadığına veya burada açıklandığına bakılmaksızın, yalnızca burada Komodo Platformu tarafından sağlanan Yazılım için geçerli olacaktır. Koşullar, teslimat sırasında bu öğelere başka koşullar eklenmedikçe, Komodo Platformu güncellemeleri, ekleri, İnternet tabanlı hizmetler ve Yazılım için destek hizmetleri için de geçerlidir. Değilse, belirtilen şartlar geçerlidir.&lt;/p&gt;

&lt;h3&gt;Lisanslama&lt;/h3&gt;
&lt;p&gt;Komodo Platformu işbu belge ile size %1 yazılımını bu EULA sözleşmesinin şartlarına uygun olarak cihazlarınızda kullanmanız için kişisel, devredilemez, münhasır olmayan bir lisans verir.&lt;/p&gt;

&lt;p&gt;%1 yazılımını (örneğin bir PC, dizüstü bilgisayar, cep telefonu veya tablet) kontrolünüz altında yüklemenize izin verilir. Cihazınızın %1 yazılımının minimum güvenlik ve kaynak gereksinimlerini karşılamasını sağlamaktan siz sorumlusunuz.&lt;/p&gt;

&lt;p&gt;&lt;b&gt;İzin verimeyenler:&lt;/b&gt;&lt;/p&gt;
&lt;ul&gt;
&lt;li&gt;Yazılımın tamamını veya herhangi bir bölümünü düzenlemek, değiştirmek, değiştirmek, uyarlamak, uyarlamak, tercüme etmek veya başka bir şekilde değiştirmek veya Yazılımın tamamının veya herhangi bir bölümünün başka bir yazılımla birleştirilmesine veya başka bir yazılıma dahil edilmesine veya kaynak koda dönüştürülmesine, ayrıştırılmasına veya Yazılımda tersine mühendislik veya bu tür şeyler yapmaya çalışma&lt;/li&gt;
&lt;li&gt;Yazılımı herhangi bir ticari amaç için çoğaltma, kopyalama, dağıtma, yeniden satma veya başka bir şekilde kullanma&lt;/li&gt;
&lt;li&gt;Yazılımı, geçerli yerel, ulusal veya uluslararası yasaları ihlal edecek şekilde kullanma&lt;/li&gt;
&lt;li&gt;Yazılımı, Komodo Platformunun bu EULA sözleşmesinin ihlali olarak değerlendirdiği herhangi bir amaç için kullanma&lt;/li&gt;
&lt;/ul&gt;

&lt;h3&gt;Fikri Mülkiyet ve Sahiplik&lt;/h3&gt;
&lt;p&gt;Komodo Platformu, Yazılımın ilk olarak sizin tarafınızdan indirildiği şekliyle ve Yazılımın sizin tarafınızdan sonraki tüm indirmelerinin mülkiyetini her zaman elinde tutacaktır. Yazılım (ve üzerinde yapılan her türlü değişiklik dahil olmak üzere Yazılımın içeriği ne olursa olsun telif hakkı ve diğer fikri mülkiyet hakları) Komodo Platformu&apos;nun mülkiyetindedir ve öyle kalacaktır.&lt;/p&gt;

&lt;p&gt;Komodo Platformu, Yazılımı üçüncü taraflara kullanma lisansları verme hakkını saklı tutar.&lt;/p&gt;

&lt;h3&gt;Fesih&lt;/h3&gt;
&lt;p&gt;Bu EULA sözleşmesi, Yazılımı ilk kullandığınız tarihten itibaren geçerlidir ve feshedilene kadar devam edecektir. Komodo Platformu&apos;na yazılı bildirimde bulunarak istediğiniz zaman feshedebilirsiniz.&lt;/p&gt;
&lt;p&gt;Ayrıca, bu EULA sözleşmesinin herhangi bir şartına uymamanız durumunda da derhal feshedilecektir. Böyle bir fesih üzerine, bu EULA sözleşmesi tarafından verilen lisanslar derhal feshedilecektir ve siz Yazılımın tüm erişimini ve kullanımını durdurmayı kabul etmektesiniz. Doğaları gereği devam eden ve geçerliliğini koruyan hükümler, bu EULA sözleşmesinin herhangi bir şekilde feshedilmesi durumunda geçerliliğini koruyacaktır.&lt;/p&gt;

&lt;h3&gt;Geçerli Yasa&lt;/h3&gt;
&lt;p&gt;Bu EULA sözleşmesi ve bu EULA sözleşmesinden kaynaklanan veya bu sözleşmeyle bağlantılı olarak ortaya çıkan tüm anlaşmazlıklar, Vietnam yasalarına göre yönetilecek ve yorumlanacaktır.&lt;/p&gt;

&lt;p&gt;&lt;b&gt;&lt;b&gt;Bu belge en son 31 Ocak 2020&apos;de güncellenmiştir&lt;/b&gt;&lt;/p&gt;</translation>
    </message>
</context>
<context>
    <name>FatalErrorModal</name>
    <message>
        <location filename="../../qml/Dashboard/FatalErrorModal.qml" line="26"/>
        <source>Fatal Error</source>
        <translation>Kritik Hata</translation>
    </message>
    <message>
        <location filename="../../qml/Dashboard/FatalErrorModal.qml" line="29"/>
        <source>Connection has been lost. You have been disconnected.</source>
        <translation>Bağlantı kaybedildi.</translation>
    </message>
    <message>
        <location filename="../../qml/Dashboard/FatalErrorModal.qml" line="36"/>
        <source>Close</source>
        <translation>Kapat</translation>
    </message>
</context>
<context>
    <name>FeeInfo</name>
    <message>
        <location filename="../../qml/Exchange/Trade/Trading/Items/FeeInfo.qml" line="51"/>
        <source>Minimum fee</source>
        <translation>En düşük ücret</translation>
    </message>
    <message>
        <location filename="../../qml/Exchange/Trade/Trading/Items/FeeInfo.qml" line="52"/>
        <source>Fees will be calculated</source>
        <translation>Ücretler hesaplanacak</translation>
    </message>
</context>
<context>
    <name>FirstLaunch</name>
    <message>
        <location filename="../../qml/Screens/FirstLaunch.qml" line="31"/>
        <source>Welcome</source>
        <translation>Hoşgeldiniz</translation>
    </message>
    <message>
        <location filename="../../qml/Screens/FirstLaunch.qml" line="44"/>
        <source>New Wallet</source>
        <translation>Yeni Cüzdan</translation>
    </message>
    <message>
        <location filename="../../qml/Screens/FirstLaunch.qml" line="51"/>
        <source>Recover Wallet</source>
        <translation>Cüzdan Kurtar</translation>
    </message>
    <message>
        <location filename="../../qml/Screens/FirstLaunch.qml" line="65"/>
        <source>My Wallets</source>
        <translation>Cüzdanlarım</translation>
    </message>
</context>
<context>
    <name>General</name>
    <message numerus="yes">
        <location filename="../../qml/Constants/General.qml" line="114"/>
        <source>%n day(s)</source>
        <translation>
            <numerusform>%n gün</numerusform>
        </translation>
    </message>
    <message numerus="yes">
        <location filename="../../qml/Constants/General.qml" line="124"/>
        <source>%nd</source>
        <comment>day</comment>
        <translation>
            <numerusform>%ng</numerusform>
        </translation>
    </message>
    <message numerus="yes">
        <location filename="../../qml/Constants/General.qml" line="125"/>
        <source>%nh</source>
        <comment>hours</comment>
        <translation>
            <numerusform>%nsa</numerusform>
        </translation>
    </message>
    <message numerus="yes">
        <location filename="../../qml/Constants/General.qml" line="126"/>
        <source>%nm</source>
        <comment>minutes</comment>
        <translation>
            <numerusform>%nd</numerusform>
        </translation>
    </message>
    <message numerus="yes">
        <location filename="../../qml/Constants/General.qml" line="127"/>
        <source>%ns</source>
        <comment>seconds</comment>
        <translation>
            <numerusform>%ns</numerusform>
        </translation>
    </message>
    <message numerus="yes">
        <location filename="../../qml/Constants/General.qml" line="128"/>
        <source>%nms</source>
        <comment>milliseconds</comment>
        <translation>
            <numerusform>%nms</numerusform>
        </translation>
    </message>
    <message>
        <location filename="../../qml/Constants/General.qml" line="129"/>
        <source>-</source>
        <translation>-</translation>
    </message>
    <message>
        <location filename="../../qml/Constants/General.qml" line="412"/>
        <source>Trading Fee</source>
        <translation>Takas Ücreti</translation>
    </message>
    <message>
        <location filename="../../qml/Constants/General.qml" line="422"/>
        <source>Minimum Trading Amount</source>
        <translation>Minimum Takas Hacmi</translation>
    </message>
    <message>
        <location filename="../../qml/Constants/General.qml" line="432"/>
        <source>Wallet %1 already exists</source>
        <comment>WALLETNAME</comment>
        <translation>%1 cüzdanı zaten mevcut</translation>
    </message>
    <message>
        <location filename="../../qml/Constants/General.qml" line="441"/>
        <source>%1 balance is lower than the fees amount: %2 %3</source>
        <translation>%1 bakiye ücret tutarının altında: %2 %3</translation>
    </message>
    <message>
        <location filename="../../qml/Constants/General.qml" line="443"/>
        <source>Tradable (after fees) %1 balance is lower than minimum trade amount</source>
        <translation>Takas edilebilir (ücretlerden sonra)%1 bakiyesi minimum işlem ücretinden düşük</translation>
    </message>
    <message>
        <location filename="../../qml/Constants/General.qml" line="445"/>
        <source>Please fill the price field</source>
        <translation>Lütfen fiyat alanını doldurun</translation>
    </message>
    <message>
        <location filename="../../qml/Constants/General.qml" line="447"/>
        <source>Please fill the volume field</source>
        <translation>Lütfen hacim alanını doldurunuz</translation>
    </message>
    <message>
        <location filename="../../qml/Constants/General.qml" line="449"/>
        <location filename="../../qml/Constants/General.qml" line="451"/>
        <source>%1 volume is lower than minimum trade amount</source>
        <translation>%1 hacmi, minimum işlem ücretinden düşük</translation>
    </message>
    <message>
        <location filename="../../qml/Constants/General.qml" line="453"/>
        <location filename="../../qml/Constants/General.qml" line="457"/>
        <source>%1 parent chain is not enabled</source>
        <translation>%1 üst zincir etkinleştirilmedi</translation>
    </message>
    <message>
        <location filename="../../qml/Constants/General.qml" line="455"/>
        <location filename="../../qml/Constants/General.qml" line="459"/>
        <source>%1 parent chain balance is 0, a non-zero balance is required to pay the gas</source>
        <translation>%1 ana zincir bakiyesi 0, gas ücretini ödemek için sıfır olmayan bir bakiye gerekiyor</translation>
    </message>
    <message>
        <location filename="../../qml/Constants/General.qml" line="461"/>
        <source>Unknown Error</source>
        <translation>Bilinmeyen Hata</translation>
    </message>
</context>
<context>
    <name>Header</name>
    <message>
        <location filename="../../qml/Exchange/Trade/BestOrder/Header.qml" line="27"/>
        <source>You get</source>
        <translation>Alacağınız</translation>
    </message>
    <message>
        <location filename="../../qml/Exchange/Trade/BestOrder/Header.qml" line="27"/>
        <source>You send</source>
        <translation>Göndereceğiniz</translation>
    </message>
    <message>
        <location filename="../../qml/Exchange/Trade/BestOrder/Header.qml" line="37"/>
        <source>Fiat Price</source>
        <translation>Döviz Fiyatı</translation>
    </message>
    <message>
        <location filename="../../qml/Exchange/Trade/BestOrder/Header.qml" line="48"/>
        <source>CEX rate</source>
        <translation>CEX oranı</translation>
    </message>
    <message>
        <location filename="../../qml/Exchange/Trade/OrderBook/Header.qml" line="28"/>
        <source>Price</source>
        <translation>Fiyat</translation>
    </message>
    <message>
        <location filename="../../qml/Exchange/Trade/OrderBook/Header.qml" line="39"/>
        <source>Quantity</source>
        <translation>Miktar</translation>
    </message>
    <message>
        <location filename="../../qml/Exchange/Trade/OrderBook/Header.qml" line="50"/>
        <source>Total</source>
        <translation>Toplam</translation>
    </message>
</context>
<context>
    <name>History</name>
    <message>
        <location filename="../../qml/Exchange/History/History.qml" line="12"/>
        <source>Recent Swaps</source>
        <translation>Son Takaslar</translation>
    </message>
</context>
<context>
    <name>InitialLoading</name>
    <message>
        <location filename="../../qml/Screens/InitialLoading.qml" line="26"/>
        <source>Loading, please wait</source>
        <translation>Yükleniyor, lütfen bekleyiniz</translation>
    </message>
    <message>
        <location filename="../../qml/Screens/InitialLoading.qml" line="39"/>
        <source>Initializing MM2</source>
        <translation>MM2 başlatılıyor</translation>
    </message>
    <message>
        <location filename="../../qml/Screens/InitialLoading.qml" line="40"/>
        <source>Enabling assets</source>
        <translation>Varlıklar etkinleştiriliyor</translation>
    </message>
    <message>
        <location filename="../../qml/Screens/InitialLoading.qml" line="40"/>
        <source>Getting ready</source>
        <translation>Hazırlanıyor</translation>
    </message>
</context>
<context>
    <name>Languages</name>
    <message>
        <location filename="../../qml/Settings/Languages.qml" line="19"/>
        <source>Language</source>
        <translation>Dil</translation>
    </message>
</context>
<context>
    <name>LinksRow</name>
    <message>
        <location filename="../../qml/Components/LinksRow.qml" line="18"/>
        <source>Join our Discord server</source>
        <translation>Discord kanalımıza katılın</translation>
    </message>
    <message>
        <location filename="../../qml/Components/LinksRow.qml" line="27"/>
        <source>Follow us on Twitter</source>
        <translation>Bizi Twitter&apos;dan takip edin</translation>
    </message>
    <message>
        <location filename="../../qml/Components/LinksRow.qml" line="36"/>
        <source>Go to Support Guides</source>
        <translation>Destek Kılavuzlarına Git</translation>
    </message>
</context>
<context>
    <name>List</name>
    <message>
        <location filename="../../qml/Exchange/Trade/SimpleView/List.qml" line="227"/>
        <source>Funds are recoverable</source>
        <translation>Fonlar kurtarılabilir</translation>
    </message>
</context>
<context>
    <name>ListDelegate</name>
    <message>
        <location filename="../../qml/Exchange/Trade/OrderBook/ListDelegate.qml" line="71"/>
        <source>This order require a minimum amount of %1 %2 &lt;br&gt;You don&apos;t have enough funds.&lt;br&gt; Your max balance after fees is: (%3)</source>
        <translation>Bu sipariş minimum %1 %2 tutarını gerektiriyor &lt;br&gt; Yeterli bakiyeniz yok. &lt;br&gt; İşlem ücretlerinden sonra maksimum bakiyeniz: (%3)</translation>
    </message>
    <message>
        <location filename="../../qml/Exchange/Trade/BestOrder/ListDelegate.qml" line="72"/>
        <source> %1 is not enabled - Do you want to enable it to be able to select %2 best orders ?&lt;br&gt;&lt;a href=&apos;#&apos;&gt;Yes&lt;/a&gt; - &lt;a href=&apos;#no&apos;&gt;No&lt;/a&gt;</source>
        <translation> %1 etkin değil - En iyi %2 siparişini seçebilmesi için etkinleştirmek istiyor musunuz ? &lt;br&gt;&lt;a href=&apos;#&apos;&gt;Evet&lt;/a&gt; - &lt;a href=&apos;#no&apos;&gt;Hayır&lt;/a&gt;</translation>
    </message>
</context>
<context>
    <name>LogModal</name>
    <message>
        <location filename="../../qml/Components/LogModal.qml" line="25"/>
        <source>Close</source>
        <translation>Kapat</translation>
    </message>
</context>
<context>
    <name>Login</name>
    <message>
        <location filename="../../qml/Screens/Login.qml" line="29"/>
        <source>Incorrect Password</source>
        <translation>Yanlış Parola</translation>
    </message>
    <message>
        <location filename="../../qml/Screens/Login.qml" line="57"/>
        <source>Wallet Name</source>
        <translation>Cüzdan Adı</translation>
    </message>
    <message>
        <location filename="../../qml/Screens/Login.qml" line="87"/>
        <source>Login</source>
        <translation>Giriş</translation>
    </message>
    <message>
        <location filename="../../qml/Screens/Login.qml" line="75"/>
        <source>Back</source>
        <translation>Geri</translation>
    </message>
</context>
<context>
    <name>Main</name>
    <message>
        <location filename="../../qml/Wallet/Main.qml" line="91"/>
        <source>Segwit</source>
        <translation type="unfinished"></translation>
    </message>
    <message>
        <location filename="../../qml/Wallet/Main.qml" line="102"/>
        <source>Confirmation</source>
        <translation type="unfinished"></translation>
    </message>
    <message>
        <location filename="../../qml/Wallet/Main.qml" line="103"/>
        <source>You have the possibility to sends the funds before switching, do you want to procede</source>
        <translation type="unfinished"></translation>
    </message>
    <message>
        <location filename="../../qml/Wallet/Main.qml" line="119"/>
        <source>Success</source>
        <translation type="unfinished"></translation>
    </message>
    <message>
        <location filename="../../qml/Wallet/Main.qml" line="120"/>
        <source>Your transaction is send, may take some time to arrive</source>
        <translation type="unfinished"></translation>
    </message>
    <message>
        <location filename="../../qml/Wallet/Main.qml" line="143"/>
        <source>Wallet Balance</source>
        <translation>Cüzdan Bakiyesi</translation>
    </message>
    <message>
        <location filename="../../qml/Wallet/Main.qml" line="170"/>
        <source>Price</source>
        <translation>Fiyat</translation>
    </message>
    <message>
        <location filename="../../qml/Wallet/Main.qml" line="188"/>
        <source>Change 24h</source>
        <translation>Değişim 24sa</translation>
    </message>
    <message>
        <location filename="../../qml/Wallet/Main.qml" line="210"/>
        <source>Portfolio %</source>
        <translation>Portföy %</translation>
    </message>
    <message>
        <location filename="../../qml/Wallet/Main.qml" line="246"/>
        <source>Send</source>
        <translation>Gönder</translation>
    </message>
    <message>
        <location filename="../../qml/Wallet/Main.qml" line="297"/>
        <source>Enable %1 ?</source>
        <translation>%1 Etkinleştirilsin mi ?</translation>
    </message>
    <message>
        <location filename="../../qml/Wallet/Main.qml" line="302"/>
        <source>Yes</source>
        <translation>Evet</translation>
    </message>
    <message>
        <location filename="../../qml/Wallet/Main.qml" line="313"/>
        <source>No</source>
        <translation>Hayır</translation>
    </message>
    <message>
        <location filename="../../qml/Wallet/Main.qml" line="333"/>
        <source>Receive</source>
        <translation>Al</translation>
    </message>
    <message>
        <location filename="../../qml/Wallet/Main.qml" line="354"/>
        <source>Swap</source>
        <translation>Takasla</translation>
    </message>
    <message>
        <location filename="../../qml/Wallet/Main.qml" line="377"/>
        <source>Claim Rewards</source>
        <translation>Ödülleri Al</translation>
    </message>
    <message>
        <location filename="../../qml/Wallet/Main.qml" line="397"/>
        <source>Faucet</source>
        <translation>Musluk</translation>
    </message>
    <message>
        <location filename="../../qml/Wallet/Main.qml" line="528"/>
        <source>Loading market data</source>
        <translation>Piyasa bilgisi yükleniyor</translation>
    </message>
    <message>
        <location filename="../../qml/Wallet/Main.qml" line="534"/>
        <source>There is no chart data for this ticker yet</source>
        <translation>Henüz bu hisse senedi için grafik verisi yok</translation>
    </message>
    <message>
        <location filename="../../qml/Wallet/Main.qml" line="559"/>
        <source>Loading</source>
        <translation>Yükleniyor</translation>
    </message>
    <message>
        <location filename="../../qml/Wallet/Main.qml" line="570"/>
        <source>Scanning blocks for TX History...</source>
        <translation>TX Geçmişi için bloklar taranıyor ...</translation>
    </message>
    <message>
        <location filename="../../qml/Wallet/Main.qml" line="571"/>
        <source>Syncing TX History...</source>
        <translation>TX Geçmişi senkronize ediliyor ...</translation>
    </message>
    <message>
        <location filename="../../qml/Wallet/Main.qml" line="602"/>
        <source>No transactions</source>
        <translation>İşlem yok</translation>
    </message>
    <message>
        <location filename="../../qml/Wallet/Main.qml" line="602"/>
        <source>Refreshing</source>
        <translation>Yenileniyor</translation>
    </message>
    <message>
        <location filename="../../qml/Wallet/Main.qml" line="634"/>
        <source>Fetching transactions</source>
        <translation>İşlemler alınıyor</translation>
    </message>
    <message>
        <source>Cancel</source>
        <translation type="obsolete">İptal</translation>
    </message>
    <message>
        <location filename="../../qml/Exchange/Trade/SimpleView/Main.qml" line="101"/>
        <source>Trade</source>
        <translation>Al Sat</translation>
    </message>
    <message>
        <location filename="../../qml/Exchange/Trade/SimpleView/Main.qml" line="119"/>
        <source>Orders</source>
        <translation>Emirler</translation>
    </message>
    <message>
        <location filename="../../qml/Exchange/Trade/SimpleView/Main.qml" line="137"/>
        <source>History</source>
        <translation>Tarihçe</translation>
    </message>
    <message>
        <location filename="../../qml/Exchange/Trade/SimpleView/Main.qml" line="212"/>
        <source>Recover Funds Result</source>
        <translation>Fon Kurtarma Sonucu</translation>
    </message>
</context>
<context>
    <name>MinTradeModal</name>
    <message>
        <location filename="../../qml/Components/MinTradeModal.qml" line="13"/>
        <source>Minimum Trading Amount</source>
        <translation>Minimum Takas Tutarı</translation>
    </message>
    <message>
        <location filename="../../qml/Components/MinTradeModal.qml" line="19"/>
        <source>the minimum amount of %1 coin available for the order; the min_volume must be greater than or equal to %2; it must be also less or equal than volume param; default is %3</source>
        <translation>emir için mevcut minimum %1 koin miktarı; min_volume %2&apos;den büyük veya eşit olmalıdır; ayrıca hacim parametresinden küçük veya eşit olmalıdır; varsayılan%3&apos;tür</translation>
    </message>
</context>
<context>
    <name>MultiOrder</name>
    <message>
        <location filename="../../qml/Exchange/Trade/MultiOrder.qml" line="61"/>
        <source>%1 price is zero!</source>
        <comment>TICKER</comment>
        <translation>%1 fiyatı sıfır!</translation>
    </message>
    <message>
        <location filename="../../qml/Exchange/Trade/MultiOrder.qml" line="69"/>
        <source>%1 receive volume is lower than minimum trade amount</source>
        <comment>TICKER</comment>
        <translation>%1 alım hacmi minimum takas miktarından daha düşük</translation>
    </message>
    <message>
        <location filename="../../qml/Exchange/Trade/MultiOrder.qml" line="77"/>
        <source>Error:</source>
        <translation>Hata:</translation>
    </message>
    <message>
        <location filename="../../qml/Exchange/Trade/MultiOrder.qml" line="118"/>
        <source>You&apos;ll receive %1</source>
        <comment>AMOUNT TICKER</comment>
        <translation>%1 alacaksınız</translation>
    </message>
    <message>
        <location filename="../../qml/Exchange/Trade/MultiOrder.qml" line="156"/>
        <source>Price</source>
        <translation>Fiyat</translation>
    </message>
</context>
<context>
    <name>NewUpdateModal</name>
    <message>
        <location filename="../../qml/Dashboard/NewUpdateModal.qml" line="72"/>
        <source>Searching new updates...</source>
        <translation>Yeni güncellemeler aranıyor...</translation>
    </message>
    <message>
        <location filename="../../qml/Dashboard/NewUpdateModal.qml" line="76"/>
        <source>Please wait while the application is finding a new update... You can close this modal if you want.</source>
        <translation>Uygulama yeni bir güncelleme ararken lütfen bekleyin... İsterseniz bu sekmeyi kapatabilirsiniz.</translation>
    </message>
    <message>
        <location filename="../../qml/Dashboard/NewUpdateModal.qml" line="83"/>
        <source>Already updated</source>
        <translation>Zaten güncellendi</translation>
    </message>
    <message>
        <location filename="../../qml/Dashboard/NewUpdateModal.qml" line="87"/>
        <source>%1 is already up-to-date !</source>
        <translation>%1 zaten güncel !</translation>
    </message>
    <message>
        <location filename="../../qml/Dashboard/NewUpdateModal.qml" line="94"/>
        <source>New update detected !</source>
        <translation>Yeni güncelleme tespit edildi !</translation>
    </message>
    <message>
        <location filename="../../qml/Dashboard/NewUpdateModal.qml" line="100"/>
        <source>Do you want to update %1 from %2 to %3 ?</source>
        <translation>%1&apos;i %2&apos;den %3&apos;e güncellemek istiyor musunuz ?</translation>
    </message>
    <message>
        <location filename="../../qml/Dashboard/NewUpdateModal.qml" line="108"/>
        <source>Download</source>
        <translation>İndir</translation>
    </message>
    <message>
        <location filename="../../qml/Dashboard/NewUpdateModal.qml" line="114"/>
        <source>Remind me later</source>
        <translation>Daha sonra hatırlat</translation>
    </message>
    <message>
        <location filename="../../qml/Dashboard/NewUpdateModal.qml" line="124"/>
        <source>Download in progress...</source>
        <translation>İndirme işlemi devam ediyor...</translation>
    </message>
    <message>
        <location filename="../../qml/Dashboard/NewUpdateModal.qml" line="147"/>
        <source>Update downloaded</source>
        <translation>Güncelleme indirildi</translation>
    </message>
    <message>
        <location filename="../../qml/Dashboard/NewUpdateModal.qml" line="151"/>
        <source>Update has been successfully downloaded. Do you want to restart the application now ?</source>
        <translation>Güncelleme başarıyla indirildi. Uygulamayı şimdi yeniden başlatmak istiyor musunuz ?</translation>
    </message>
    <message>
        <location filename="../../qml/Dashboard/NewUpdateModal.qml" line="158"/>
        <source>Restart now</source>
        <translation>Şimdi yeniden başlat</translation>
    </message>
    <message>
        <location filename="../../qml/Dashboard/NewUpdateModal.qml" line="168"/>
        <source>Restart later</source>
        <translation>Daha sonra yeniden başlat</translation>
    </message>
</context>
<context>
    <name>NewUser</name>
    <message>
        <location filename="../../qml/Screens/NewUser.qml" line="58"/>
        <source>Wrong word, please check again</source>
        <translation>Hatalı kelime, lütfen kontrol ediniz</translation>
    </message>
    <message>
        <location filename="../../qml/Screens/NewUser.qml" line="88"/>
        <source>Failed to create a wallet</source>
        <translation>Cüzdan oluşturulamadı</translation>
    </message>
    <message>
        <location filename="../../qml/Screens/NewUser.qml" line="186"/>
        <source>Important: Back up your seed phrase before proceeding!</source>
        <translation>Önemli: Devam etmeden önce seed kelimelerinizi yedekleyin!</translation>
    </message>
    <message>
        <location filename="../../qml/Screens/NewUser.qml" line="193"/>
        <source>We recommend storing it offline.</source>
        <translation>Çevrimdışı saklamanızı öneririz.</translation>
    </message>
    <message>
        <location filename="../../qml/Screens/NewUser.qml" line="160"/>
        <source>Generated Seed</source>
        <translation>Seed Oluştur</translation>
    </message>
    <message>
        <location filename="../../qml/Screens/NewUser.qml" line="102"/>
        <source>New Wallet</source>
        <translation>Yeni Cüzdan</translation>
    </message>
    <message>
        <location filename="../../qml/Screens/NewUser.qml" line="202"/>
        <source>Confirm Seed</source>
        <translation>Seed&apos;i Onayla</translation>
    </message>
    <message>
        <location filename="../../qml/Screens/NewUser.qml" line="203"/>
        <source>Enter the generated seed here</source>
        <translation>Oluşturulan Seed&apos;i buraya giriniz</translation>
    </message>
    <message>
        <location filename="../../qml/Screens/NewUser.qml" line="219"/>
        <source>Back</source>
        <translation>Geri</translation>
    </message>
    <message>
        <location filename="../../qml/Screens/NewUser.qml" line="229"/>
        <location filename="../../qml/Screens/NewUser.qml" line="300"/>
        <source>Continue</source>
        <translation>Devam</translation>
    </message>
    <message>
        <location filename="../../qml/Screens/NewUser.qml" line="268"/>
        <source>Let&apos;s double check your seed phrase</source>
        <translation>Seed kelimelerinizi tekrar kontrol edelim</translation>
    </message>
    <message>
        <location filename="../../qml/Screens/NewUser.qml" line="274"/>
        <source>Your seed phrase is important - that&apos;s why we like to make sure it&apos;s correct. We&apos;ll ask you three different questions about your seed phrase to make sure you&apos;ll be able to easily restore your wallet whenever you want.</source>
        <translation>Seed kelimeleriniz önemlidir - bu yüzden doğru olduğundan emin olmak istiyoruz. Cüzdanınızı istediğiniz zaman kolayca kurtarabileceğinizden emin olmak için seed kelimeleriniz hakkında üç farklı soru soracağız.</translation>
    </message>
    <message numerus="yes">
        <location filename="../../qml/Screens/NewUser.qml" line="284"/>
        <source>What&apos;s the %n. word in your seed phrase?</source>
        <translation>
            <numerusform>Seed kelimelerinizden %n. kelime nedir?</numerusform>
        </translation>
    </message>
    <message numerus="yes">
        <location filename="../../qml/Screens/NewUser.qml" line="285"/>
        <source>Enter the %n. word</source>
        <translation>
            <numerusform>%n. kelimeyi giriniz</numerusform>
        </translation>
    </message>
    <message>
        <location filename="../../qml/Screens/NewUser.qml" line="293"/>
        <source>Go back and check again</source>
        <translation>Geri dönüp tekrar kontrol et</translation>
    </message>
</context>
<context>
    <name>NoConnection</name>
    <message>
        <location filename="../../qml/NoConnection.qml" line="19"/>
        <source>No connection</source>
        <translation>Bağlantı yok</translation>
    </message>
    <message>
        <location filename="../../qml/NoConnection.qml" line="25"/>
        <source>Please make sure you are connected to the internet</source>
        <translation>Lütfen internete bağlı olduğunuzdan emin olun</translation>
    </message>
    <message>
        <location filename="../../qml/NoConnection.qml" line="31"/>
        <source>Will automatically retry in %1 seconds</source>
        <translation>%1 saniye içinde otomatik olarak yeniden denenecek</translation>
    </message>
    <message>
        <location filename="../../qml/NoConnection.qml" line="40"/>
        <source>Retry</source>
        <translation>Yeniden dene</translation>
    </message>
</context>
<context>
    <name>NotificationsModal</name>
    <message>
        <location filename="../../qml/Dashboard/NotificationsModal.qml" line="113"/>
        <source>Swap status updated</source>
        <translation>Takas durumu güncellendi</translation>
    </message>
    <message>
        <location filename="../../qml/Dashboard/NotificationsModal.qml" line="124"/>
        <source>You sent %1</source>
        <translation>%1 gönderdiniz</translation>
    </message>
    <message>
        <location filename="../../qml/Dashboard/NotificationsModal.qml" line="124"/>
        <source>You received %1</source>
        <translation>%1 aldınız</translation>
    </message>
    <message>
        <location filename="../../qml/Dashboard/NotificationsModal.qml" line="125"/>
        <source>Your wallet balance changed</source>
        <translation>Cüzdan bakiyeniz değişti</translation>
    </message>
    <message>
        <location filename="../../qml/Dashboard/NotificationsModal.qml" line="130"/>
        <source>Please check your internet connection (e.g. VPN service or firewall might block it).</source>
        <translation>Lütfen internet bağlantınızı kontrol edin (ör. VPN hizmeti veya güvenlik duvarı bağlantıyı engelliyor olabilir).</translation>
    </message>
    <message>
        <location filename="../../qml/Dashboard/NotificationsModal.qml" line="141"/>
        <source>Failed to enable %1</source>
        <comment>TICKER</comment>
        <translation>%1 etkinleştirilemedi</translation>
    </message>
    <message>
        <location filename="../../qml/Dashboard/NotificationsModal.qml" line="158"/>
        <source>Endpoint not reachable</source>
        <translation>Uç nokta ulaşılabilir değil</translation>
    </message>
    <message>
        <location filename="../../qml/Dashboard/NotificationsModal.qml" line="160"/>
        <source>Could not reach to endpoint</source>
        <translation>Uç noktaya ulaşılamadı</translation>
    </message>
    <message>
        <location filename="../../qml/Dashboard/NotificationsModal.qml" line="175"/>
        <source>Mismatch at %1 custom asset configuration</source>
        <comment>TICKER</comment>
        <translation>%1 özel varlık yapılandırmasında uyuşmazlık</translation>
    </message>
    <message>
        <location filename="../../qml/Dashboard/NotificationsModal.qml" line="181"/>
        <source>Application needs to be restarted for %1 custom asset.</source>
        <comment>TICKER</comment>
        <translation>%1 özel varlığı için uygulamanın yeniden başlatılması gerekiyor.</translation>
    </message>
    <message>
        <location filename="../../qml/Dashboard/NotificationsModal.qml" line="188"/>
        <source>Batch %1 failed. Reason: %2</source>
        <translation>%1 toplu işlemi başarısız oldu. Sebep: %2</translation>
    </message>
    <message>
        <location filename="../../qml/Dashboard/NotificationsModal.qml" line="235"/>
        <source>Show</source>
        <translation>Göster</translation>
    </message>
    <message>
        <location filename="../../qml/Dashboard/NotificationsModal.qml" line="240"/>
        <source>Restart</source>
        <translation>Yeniden Başlat</translation>
    </message>
    <message>
        <location filename="../../qml/Dashboard/NotificationsModal.qml" line="245"/>
        <source>Quit</source>
        <translation>Çık</translation>
    </message>
    <message>
        <location filename="../../qml/Dashboard/NotificationsModal.qml" line="289"/>
        <source>There isn&apos;t any notification</source>
        <translation>Bildirim yok</translation>
    </message>
</context>
<context>
    <name>OrderContent</name>
    <message>
        <location filename="../../qml/Exchange/Trade/Orders/OrderContent.qml" line="78"/>
        <source>ID</source>
        <translation>ID</translation>
    </message>
    <message>
        <location filename="../../qml/Exchange/Trade/Orders/OrderContent.qml" line="110"/>
        <source>Maker Order</source>
        <translation>Yapıcı Emir</translation>
    </message>
    <message>
        <location filename="../../qml/Exchange/Trade/Orders/OrderContent.qml" line="110"/>
        <source>Taker Order</source>
        <translation>Alıcı Emir</translation>
    </message>
    <message>
        <location filename="../../qml/Exchange/Trade/Orders/OrderContent.qml" line="122"/>
        <source>Cancel</source>
        <translation>İptal</translation>
    </message>
</context>
<context>
    <name>OrderForm</name>
    <message>
        <location filename="../../qml/Exchange/Trade/TradeBox/OrderForm.qml" line="89"/>
        <source>Cancel selected order to change price</source>
        <translation>Fiyatı değiştirmek için seçili emri iptal edin</translation>
    </message>
    <message>
        <location filename="../../qml/Exchange/Trade/TradeBox/OrderForm.qml" line="135"/>
        <source>Amount to sell</source>
        <translation>Satılacak miktar</translation>
    </message>
    <message>
        <location filename="../../qml/Exchange/Trade/TradeBox/OrderForm.qml" line="135"/>
        <source>Amount to receive</source>
        <translation>Alınacak miktar</translation>
    </message>
    <message>
<<<<<<< HEAD
        <location filename="../../qml/Exchange/Trade/TradeBox/OrderForm.qml" line="177"/>
        <source>Minimum volume: %1</source>
        <translation type="unfinished"></translation>
    </message>
    <message>
        <location filename="../../qml/Exchange/Trade/TradeBox/OrderForm.qml" line="179"/>
        <source>Volume: %1</source>
        <translation type="unfinished"></translation>
    </message>
    <message>
        <location filename="../../qml/Exchange/Trade/TradeBox/OrderForm.qml" line="207"/>
        <source>How it works ?</source>
        <translation type="unfinished"></translation>
    </message>
    <message>
        <location filename="../../qml/Exchange/Trade/TradeBox/OrderForm.qml" line="219"/>
        <source>How to use the pro-view slider ?</source>
        <translation type="unfinished"></translation>
    </message>
    <message>
        <location filename="../../qml/Exchange/Trade/TradeBox/OrderForm.qml" line="220"/>
        <source>This slider is used to setup the order requirements you need.
Left slider: Sets the minimum amount required to process a trade.
Right slider: Sets the volume you want to trade.</source>
        <translation type="unfinished"></translation>
    </message>
    <message>
        <location filename="../../qml/Exchange/Trade/TradeBox/OrderForm.qml" line="233"/>
        <source>Use custom minimum trade amount</source>
        <translation type="unfinished"></translation>
    </message>
    <message>
=======
>>>>>>> e63bead3
        <location filename="../../qml/Exchange/Trade/TradeBox/OrderForm.qml" line="79"/>
        <source>Price</source>
        <translation>Fiyat</translation>
    </message>
    <message>
        <location filename="../../qml/Exchange/Trade/TradeBox/OrderForm.qml" line="133"/>
        <source>Volume</source>
        <translation>Hacim</translation>
    </message>
</context>
<context>
    <name>OrderLine</name>
    <message>
        <location filename="../../qml/Exchange/Trade/Orders/OrderLine.qml" line="157"/>
        <source>Funds are recoverable</source>
        <translation>Fonlar kurtarılabilir</translation>
    </message>
</context>
<context>
    <name>OrderModal</name>
    <message>
        <location filename="../../qml/Exchange/Trade/Orders/OrderModal.qml" line="23"/>
        <source>Swap Details</source>
        <translation>Takas Detayları</translation>
    </message>
    <message>
        <location filename="../../qml/Exchange/Trade/Orders/OrderModal.qml" line="23"/>
        <source>Order Details</source>
        <translation>Emir Detayları</translation>
    </message>
    <message>
        <location filename="../../qml/Exchange/Trade/Orders/OrderModal.qml" line="75"/>
        <source>Maker Order</source>
        <translation>Yapıcı Emri</translation>
    </message>
    <message>
        <location filename="../../qml/Exchange/Trade/Orders/OrderModal.qml" line="75"/>
        <source>Taker Order</source>
        <translation>Alıcı Emri</translation>
    </message>
    <message>
        <location filename="../../qml/Exchange/Trade/Orders/OrderModal.qml" line="84"/>
        <source>Refund State</source>
        <translation>Geri Ödeme Durumu</translation>
    </message>
    <message>
        <location filename="../../qml/Exchange/Trade/Orders/OrderModal.qml" line="86"/>
        <source>Your swap failed but the auto-refund process for your payment started already. Please wait and keep application opened until you receive your payment back</source>
        <translation>Takas işlemi başarısız oldu, ancak otomatik geri ödeme süreci başladı. Lütfen bekleyin ve ödemenizi geri alana kadar uygulamayı açık tutun</translation>
    </message>
    <message>
        <location filename="../../qml/Exchange/Trade/Orders/OrderModal.qml" line="94"/>
        <source>Date</source>
        <translation>Tarih</translation>
    </message>
    <message>
        <location filename="../../qml/Exchange/Trade/Orders/OrderModal.qml" line="102"/>
        <source>ID</source>
        <translation>ID</translation>
    </message>
    <message>
        <location filename="../../qml/Exchange/Trade/Orders/OrderModal.qml" line="185"/>
        <source>Recover Funds</source>
        <translation>Fon Kurtar</translation>
    </message>
    <message>
        <location filename="../../qml/Exchange/Trade/Orders/OrderModal.qml" line="190"/>
        <source>View on Explorer</source>
        <translation>Explorer&apos;da Göster</translation>
    </message>
    <message>
        <location filename="../../qml/Exchange/Trade/Orders/OrderModal.qml" line="112"/>
        <source>Maker Payment Sent ID</source>
        <translation>Yapıcı Ödemesi Gönderilen Kimliği</translation>
    </message>
    <message>
        <location filename="../../qml/Exchange/Trade/Orders/OrderModal.qml" line="112"/>
        <source>Maker Payment Spent ID</source>
        <translation>Yapıcı Ödemesi Harcanan Kimliği</translation>
    </message>
    <message>
        <location filename="../../qml/Exchange/Trade/Orders/OrderModal.qml" line="122"/>
        <source>Taker Payment Spent ID</source>
        <translation>Alıcı Ödemesi Harcanan Kimliği</translation>
    </message>
    <message>
        <location filename="../../qml/Exchange/Trade/Orders/OrderModal.qml" line="122"/>
        <source>Taker Payment Sent ID</source>
        <translation>Alıcı Ödemesi Gönderilen Kimliği</translation>
    </message>
    <message>
        <location filename="../../qml/Exchange/Trade/Orders/OrderModal.qml" line="176"/>
        <source>Cancel Order</source>
        <translation>Emri İptal Et</translation>
    </message>
    <message>
        <location filename="../../qml/Exchange/Trade/Orders/OrderModal.qml" line="131"/>
        <source>Error ID</source>
        <translation>Hata ID</translation>
    </message>
    <message>
        <location filename="../../qml/Exchange/Trade/Orders/OrderModal.qml" line="139"/>
        <source>Error Log</source>
        <translation>Hata Kaydı</translation>
    </message>
    <message>
        <location filename="../../qml/Exchange/Trade/Orders/OrderModal.qml" line="166"/>
        <source>Close</source>
        <translation>Kapat</translation>
    </message>
</context>
<context>
    <name>OrderRemovedModal</name>
    <message>
        <location filename="../../qml/Exchange/Trade/SimpleView/OrderRemovedModal.qml" line="10"/>
        <source>Selected Order Removed</source>
        <translation>Seçilen Emir Kaldırıldı</translation>
    </message>
    <message>
        <location filename="../../qml/Exchange/Trade/SimpleView/OrderRemovedModal.qml" line="14"/>
        <source>The selected order does not exist anymore, it might have been matched or canceled, and no order with a better price is available. Please select a new order.</source>
        <translation>Seçilen emir artık mevcut değil, eşleşmiş veya iptal edilmiş olabilir, ve daha iyi fiyatlı bir emir bulunmamakta. Lütfen yeni bir emir seçin.</translation>
    </message>
    <message>
        <location filename="../../qml/Exchange/Trade/SimpleView/OrderRemovedModal.qml" line="21"/>
        <source>OK</source>
        <translation>TAMAM</translation>
    </message>
</context>
<context>
    <name>Orders</name>
    <message>
        <location filename="../../qml/Exchange/Orders/Orders.qml" line="12"/>
        <source>Orders</source>
        <translation>Emirler</translation>
    </message>
</context>
<context>
    <name>OrdersPage</name>
    <message>
        <location filename="../../qml/Exchange/Trade/Orders/OrdersPage.qml" line="202"/>
        <source>From</source>
        <translation>Gönderen</translation>
    </message>
    <message>
        <location filename="../../qml/Exchange/Trade/Orders/OrdersPage.qml" line="214"/>
        <source>To</source>
        <translation>Alan</translation>
    </message>
    <message>
        <location filename="../../qml/Exchange/Trade/Orders/OrdersPage.qml" line="143"/>
        <source>Apply Filter</source>
        <translation>Filtreyi Uygula</translation>
    </message>
    <message>
        <location filename="../../qml/Exchange/Trade/Orders/OrdersPage.qml" line="103"/>
        <location filename="../../qml/Exchange/Trade/Orders/OrdersPage.qml" line="114"/>
        <source>Filter</source>
        <translation type="unfinished"></translation>
    </message>
    <message>
        <location filename="../../qml/Exchange/Trade/Orders/OrdersPage.qml" line="117"/>
        <source>Date</source>
        <translation type="unfinished">Tarih</translation>
    </message>
    <message>
        <location filename="../../qml/Exchange/Trade/Orders/OrdersPage.qml" line="127"/>
        <source>Export CSV</source>
        <translation>CSV&apos;yi dışa aktar</translation>
    </message>
    <message>
        <location filename="../../qml/Exchange/Trade/Orders/OrdersPage.qml" line="249"/>
        <source>Please choose the CSV export name and location</source>
        <translation>Lütfen CSV dışa aktarma adını ve konumunu seçin</translation>
    </message>
    <message>
        <location filename="../../qml/Exchange/Trade/Orders/OrdersPage.qml" line="273"/>
        <source>Recover Funds Result</source>
        <translation>Fon Kurtarma Sonucu</translation>
    </message>
</context>
<context>
    <name>Pagination</name>
    <message>
        <location filename="../../qml/Components/Pagination.qml" line="69"/>
        <source>items per page</source>
        <translation>sayfa başına öğe</translation>
    </message>
</context>
<context>
    <name>PasswordField</name>
    <message>
        <location filename="../../qml/Components/PasswordField.qml" line="56"/>
        <source>Password</source>
        <translation>Parola</translation>
    </message>
    <message>
        <location filename="../../qml/Components/PasswordField.qml" line="57"/>
        <source>Enter your wallet password</source>
        <translation>Cüzdan parolanızı girin</translation>
    </message>
    <message>
        <location filename="../../qml/Components/PasswordField.qml" line="70"/>
        <source>At least 1 lowercase alphabetical character</source>
        <translation>En az 1 küçük harf</translation>
    </message>
    <message>
        <location filename="../../qml/Components/PasswordField.qml" line="76"/>
        <source>At least 1 uppercase alphabetical character</source>
        <translation>En az 1 büyük harf</translation>
    </message>
    <message>
        <location filename="../../qml/Components/PasswordField.qml" line="82"/>
        <source>At least 1 numeric character</source>
        <translation>En az 1 sayı</translation>
    </message>
    <message>
        <location filename="../../qml/Components/PasswordField.qml" line="88"/>
        <source>At least 1 special character (eg. !@#$%)</source>
        <translation>En az 1 özel karakter (ör. !@#$%)</translation>
    </message>
    <message numerus="yes">
        <location filename="../../qml/Components/PasswordField.qml" line="93"/>
        <source>At least %n character(s)</source>
        <translation>
            <numerusform>En az %n karakter</numerusform>
        </translation>
    </message>
    <message>
        <location filename="../../qml/Components/PasswordField.qml" line="98"/>
        <source>Password and Confirm Password have to be same</source>
        <translation>Parola ve Parola Doğrulaması aynı olmalıdır</translation>
    </message>
</context>
<context>
    <name>PasswordForm</name>
    <message>
        <location filename="../../qml/Components/PasswordForm.qml" line="42"/>
        <source>Confirm Password</source>
        <translation>Parola Doğrulaması</translation>
    </message>
    <message>
        <location filename="../../qml/Components/PasswordForm.qml" line="43"/>
        <source>Enter the same password to confirm</source>
        <translation>Doğrulamak için aynı parolayı giriniz</translation>
    </message>
</context>
<context>
    <name>Portfolio</name>
    <message>
        <location filename="../../qml/Portfolio/Portfolio.qml" line="185"/>
        <source>Search</source>
        <translation>Ara</translation>
    </message>
    <message>
        <location filename="../../qml/Portfolio/Portfolio.qml" line="166"/>
        <source>Show only coins with balance</source>
        <translation>Sadece bakiyesi olan koinleri göster</translation>
    </message>
    <message>
        <location filename="../../qml/Portfolio/Portfolio.qml" line="218"/>
        <source>Portfolio</source>
        <translation>Portföy</translation>
    </message>
    <message>
        <location filename="../../qml/Portfolio/Portfolio.qml" line="239"/>
        <source>Add asset</source>
        <translation>Varlık ekle</translation>
    </message>
</context>
<context>
    <name>PriceLine</name>
    <message>
        <location filename="../../qml/Exchange/Trade/PriceLine.qml" line="34"/>
        <source>Set swap price for evaluation</source>
        <translation>Değerlendirme için takas fiyatı belirleyin</translation>
    </message>
    <message>
        <location filename="../../qml/Exchange/Trade/PriceLine.qml" line="44"/>
        <source>Exchange rate</source>
        <translation>Döviz kuru</translation>
    </message>
    <message>
        <location filename="../../qml/Exchange/Trade/PriceLine.qml" line="44"/>
        <source>Selected</source>
        <translation>Seçili</translation>
    </message>
    <message>
        <location filename="../../qml/Exchange/Trade/PriceLine.qml" line="75"/>
        <source>Expensive</source>
        <translation>Pahalı</translation>
    </message>
    <message>
        <location filename="../../qml/Exchange/Trade/PriceLine.qml" line="75"/>
        <source>Expedient</source>
        <translation>Uygun</translation>
    </message>
    <message>
        <location filename="../../qml/Exchange/Trade/PriceLine.qml" line="75"/>
        <source>%1 compared to CEX</source>
        <comment>PRICE_DIFF%</comment>
        <translation>CEX ile karşılaştırıldığında %1</translation>
    </message>
    <message>
        <location filename="../../qml/Exchange/Trade/PriceLine.qml" line="116"/>
        <source>CEXchange rate</source>
        <translation>CEXchange kuru</translation>
    </message>
</context>
<context>
    <name>ProView</name>
    <message>
        <location filename="../../qml/Exchange/Trade/ProView.qml" line="71"/>
        <source>Failed to place the order</source>
        <translation>Emir başarısız oldu</translation>
    </message>
    <message>
        <location filename="../../qml/Exchange/Trade/ProView.qml" line="80"/>
        <source>Placed the order</source>
        <translation>Emir başarılı</translation>
    </message>
    <message>
        <location filename="../../qml/Exchange/Trade/ProView.qml" line="143"/>
        <source>Chart</source>
        <translation>Grafik</translation>
    </message>
    <message>
        <location filename="../../qml/Exchange/Trade/ProView.qml" line="243"/>
        <source>Trading Information</source>
        <translation>Al Sat Bilgisi</translation>
    </message>
    <message>
        <location filename="../../qml/Exchange/Trade/ProView.qml" line="269"/>
        <source>Exchange Rates</source>
        <translation>Döviz kurları</translation>
    </message>
    <message>
        <location filename="../../qml/Exchange/Trade/ProView.qml" line="276"/>
        <source>Orders</source>
        <translation>Emirler</translation>
    </message>
    <message>
        <location filename="../../qml/Exchange/Trade/ProView.qml" line="283"/>
        <source>History</source>
        <translation>Tarihçe</translation>
    </message>
    <message>
        <location filename="../../qml/Exchange/Trade/ProView.qml" line="354"/>
        <source>Order Book</source>
        <translation>Emir Defteri</translation>
    </message>
    <message>
        <location filename="../../qml/Exchange/Trade/ProView.qml" line="373"/>
        <source>Best Orders</source>
        <translation>En İyi Emirler</translation>
    </message>
    <message>
        <location filename="../../qml/Exchange/Trade/ProView.qml" line="399"/>
        <source>Place Order</source>
        <translation>Emir Ver</translation>
    </message>
    <message>
        <location filename="../../qml/Exchange/Trade/ProView.qml" line="442"/>
        <source>Buy</source>
        <translation>Al</translation>
    </message>
    <message>
        <location filename="../../qml/Exchange/Trade/ProView.qml" line="477"/>
        <source>Sell</source>
        <translation>Sat</translation>
    </message>
    <message>
        <location filename="../../qml/Exchange/Trade/ProView.qml" line="513"/>
        <source>Order Selected</source>
        <translation>Emir Seçildi</translation>
    </message>
    <message>
        <location filename="../../qml/Exchange/Trade/ProView.qml" line="566"/>
        <source>Start Swap</source>
        <translation>Takas Başlat</translation>
    </message>
</context>
<context>
    <name>ReceiveModal</name>
    <message>
        <location filename="../../qml/Wallet/ReceiveModal.qml" line="18"/>
        <source>Receive</source>
        <translation>Al</translation>
    </message>
    <message>
        <location filename="../../qml/Wallet/ReceiveModal.qml" line="22"/>
        <source>Only send %1 to this address</source>
        <comment>TICKER</comment>
        <translation>Bu adrese yalnızca %1 gönder</translation>
    </message>
    <message>
        <location filename="../../qml/Wallet/ReceiveModal.qml" line="41"/>
        <source>Close</source>
        <translation>Kapat</translation>
    </message>
</context>
<context>
    <name>RecoverSeed</name>
    <message>
        <location filename="../../qml/Screens/RecoverSeed.qml" line="28"/>
        <source>Failed to recover the seed</source>
        <translation>Seed kurtarılamadı</translation>
    </message>
    <message>
        <location filename="../../qml/Screens/RecoverSeed.qml" line="45"/>
        <source>Recover Wallet</source>
        <translation>Cüzdan Kurtar</translation>
    </message>
    <message>
        <location filename="../../qml/Screens/RecoverSeed.qml" line="89"/>
        <location filename="../../qml/Screens/RecoverSeed.qml" line="108"/>
        <source>Seed</source>
        <translation>Seed</translation>
    </message>
    <message>
        <location filename="../../qml/Screens/RecoverSeed.qml" line="90"/>
        <location filename="../../qml/Screens/RecoverSeed.qml" line="109"/>
        <source>Enter the seed</source>
        <translation>Seed&apos;i giriniz</translation>
    </message>
    <message>
        <location filename="../../qml/Screens/RecoverSeed.qml" line="126"/>
        <source>Allow custom seed</source>
        <translation>Özel Seed&apos;e izin ver</translation>
    </message>
    <message>
        <location filename="../../qml/Screens/RecoverSeed.qml" line="141"/>
        <source>Back</source>
        <translation>Geri</translation>
    </message>
    <message>
        <location filename="../../qml/Screens/RecoverSeed.qml" line="151"/>
        <source>Confirm</source>
        <translation>Onayla</translation>
    </message>
</context>
<context>
    <name>RecoverSeedModal</name>
    <message>
        <location filename="../../qml/Settings/RecoverSeedModal.qml" line="46"/>
        <location filename="../../qml/Settings/RecoverSeedModal.qml" line="90"/>
        <source>View seed and private keys</source>
        <translation>Seed ve özel anahtarları görüntüle</translation>
    </message>
    <message>
        <location filename="../../qml/Settings/RecoverSeedModal.qml" line="54"/>
        <source>Please enter your password to view the seed.</source>
        <translation>Seed&apos;i görmek için lütfen parolanızı giriniz.</translation>
    </message>
    <message>
        <location filename="../../qml/Settings/RecoverSeedModal.qml" line="65"/>
        <source>Wrong Password</source>
        <translation>Yanlış Parola</translation>
    </message>
    <message>
        <location filename="../../qml/Settings/RecoverSeedModal.qml" line="74"/>
        <source>Cancel</source>
        <translation>İptal</translation>
    </message>
    <message>
        <location filename="../../qml/Settings/RecoverSeedModal.qml" line="188"/>
        <source>Backup seed</source>
        <translation>Seed&apos;i yedekle</translation>
    </message>
    <message>
        <location filename="../../qml/Settings/RecoverSeedModal.qml" line="201"/>
        <source>RPC Password</source>
        <translation>RPC Parolası</translation>
    </message>
    <message>
        <location filename="../../qml/Settings/RecoverSeedModal.qml" line="217"/>
        <source>Search a coin.</source>
        <translation>Koin ara.</translation>
    </message>
    <message>
        <location filename="../../qml/Settings/RecoverSeedModal.qml" line="304"/>
        <source>Public Address</source>
        <translation>Public Adres</translation>
    </message>
    <message>
        <location filename="../../qml/Settings/RecoverSeedModal.qml" line="316"/>
        <source>Private Key</source>
        <translation>Private Key</translation>
    </message>
    <message>
        <location filename="../../qml/Settings/RecoverSeedModal.qml" line="333"/>
        <source>Close</source>
        <translation>Kapat</translation>
    </message>
    <message>
        <location filename="../../qml/Settings/RecoverSeedModal.qml" line="81"/>
        <source>View</source>
        <translation>Görüntüle</translation>
    </message>
</context>
<context>
    <name>RestartModal</name>
    <message>
        <location filename="../../qml/Components/RestartModal.qml" line="44"/>
        <source>Applying the changes...</source>
        <translation>Değişiklikler uygulanıyor...</translation>
    </message>
    <message>
        <location filename="../../qml/Components/RestartModal.qml" line="48"/>
        <source>Restarting the application...</source>
        <translation>Uygulama yeniden başlatılıyor...</translation>
    </message>
    <message>
        <location filename="../../qml/Components/RestartModal.qml" line="48"/>
        <source>Restarting the applications. %1</source>
        <translation>Uygulama yeniden başlatılıyor. %1</translation>
    </message>
</context>
<context>
    <name>RightClickMenu</name>
    <message>
        <location filename="../../qml/Components/RightClickMenu.qml" line="26"/>
        <source>Cut</source>
        <translation>Kes</translation>
    </message>
    <message>
        <location filename="../../qml/Components/RightClickMenu.qml" line="31"/>
        <source>Copy</source>
        <translation>Kopyala</translation>
    </message>
    <message>
        <location filename="../../qml/Components/RightClickMenu.qml" line="36"/>
        <source>Paste</source>
        <translation>Yapıştır</translation>
    </message>
</context>
<context>
    <name>SellBox</name>
    <message>
        <location filename="../../qml/Exchange/Trade/TradeBox/SellBox.qml" line="45"/>
        <source>Sell</source>
        <translation>Sat</translation>
    </message>
</context>
<context>
    <name>SendModal</name>
    <message>
        <location filename="../../qml/Wallet/SendModal.qml" line="90"/>
        <source>Failed to send</source>
        <translation>Gönderilemedi</translation>
    </message>
    <message>
        <location filename="../../qml/Wallet/SendModal.qml" line="127"/>
        <source>Failed to Send</source>
        <translation>Gönderilemedi</translation>
    </message>
    <message>
        <location filename="../../qml/Wallet/SendModal.qml" line="260"/>
        <source>Prepare to send </source>
        <translation>Göndermeye hazırlanıyor </translation>
    </message>
    <message>
        <location filename="../../qml/Wallet/SendModal.qml" line="269"/>
        <location filename="../../qml/Wallet/SendModal.qml" line="448"/>
        <source>Recipient&apos;s address</source>
        <translation>Alıcı adresi</translation>
    </message>
    <message>
        <location filename="../../qml/Wallet/SendModal.qml" line="270"/>
        <source>Enter address of the recipient</source>
        <translation>Alıcının adresini giriniz</translation>
    </message>
    <message>
        <location filename="../../qml/Wallet/SendModal.qml" line="279"/>
        <source>Address Book</source>
        <translation>Adres Defteri</translation>
    </message>
    <message>
        <location filename="../../qml/Wallet/SendModal.qml" line="295"/>
        <source>The address has to be mixed case.</source>
        <translation>Adres, büyük-küçük harf karışık olmalıdır.</translation>
    </message>
    <message>
        <location filename="../../qml/Wallet/SendModal.qml" line="302"/>
        <source>Fix</source>
        <translation>Düzelt</translation>
    </message>
    <message>
        <location filename="../../qml/Wallet/SendModal.qml" line="318"/>
        <source>Amount to send</source>
        <translation>Gönderilecek miktar</translation>
    </message>
    <message>
        <location filename="../../qml/Wallet/SendModal.qml" line="319"/>
        <source>Enter the amount to send</source>
        <translation>Gönderilecek miktarı giriniz</translation>
    </message>
    <message>
        <location filename="../../qml/Wallet/SendModal.qml" line="326"/>
        <source>MAX</source>
        <translation>MAKS</translation>
    </message>
    <message>
        <location filename="../../qml/Wallet/SendModal.qml" line="335"/>
        <source>Enable Custom Fees</source>
        <translation>Özel İşlem Ücretlerini Etkinleştir</translation>
    </message>
    <message>
        <location filename="../../qml/Wallet/SendModal.qml" line="347"/>
        <source>Only use custom fees if you know what you are doing!</source>
        <translation>Özel işlem ücretleri hakkında bilginiz yoksa kullanmayınız!</translation>
    </message>
    <message>
        <location filename="../../qml/Wallet/SendModal.qml" line="355"/>
        <source>Custom Fee</source>
        <translation>Özel İşelm Ücreti</translation>
    </message>
    <message>
        <location filename="../../qml/Wallet/SendModal.qml" line="356"/>
        <source>Enter the custom fee</source>
        <translation>Özel ücreti giriniz</translation>
    </message>
    <message>
        <location filename="../../qml/Wallet/SendModal.qml" line="367"/>
        <source>Gas Limit</source>
        <translation>Gas Limiti</translation>
    </message>
    <message>
        <location filename="../../qml/Wallet/SendModal.qml" line="368"/>
        <source>Enter the gas limit</source>
        <translation>Gas limitini giriniz</translation>
    </message>
    <message>
        <location filename="../../qml/Wallet/SendModal.qml" line="375"/>
        <source>Gas Price</source>
        <translation>Gas Fiyatı</translation>
    </message>
    <message>
        <location filename="../../qml/Wallet/SendModal.qml" line="376"/>
        <source>Enter the gas price</source>
        <translation>Gas fiyatını giriniz</translation>
    </message>
    <message>
        <location filename="../../qml/Wallet/SendModal.qml" line="391"/>
        <source>Custom Fee can&apos;t be higher than the amount</source>
        <translation>Özel İşlem Ücreti takas miktarından daha yüksek olamaz</translation>
    </message>
    <message>
        <location filename="../../qml/Wallet/SendModal.qml" line="401"/>
        <source>Not enough funds.</source>
        <translation>Yetersiz bakiye.</translation>
    </message>
    <message>
        <location filename="../../qml/Wallet/SendModal.qml" line="401"/>
        <source>You have %1</source>
        <comment>AMT TICKER</comment>
        <translation>%1&apos;niz var</translation>
    </message>
    <message>
        <location filename="../../qml/Wallet/SendModal.qml" line="411"/>
        <source>Close</source>
        <translation>Kapat</translation>
    </message>
    <message>
        <location filename="../../qml/Wallet/SendModal.qml" line="417"/>
        <source>Prepare</source>
        <translation>Hazırla</translation>
    </message>
    <message>
        <location filename="../../qml/Wallet/SendModal.qml" line="444"/>
        <location filename="../../qml/Wallet/SendModal.qml" line="487"/>
        <source>Send</source>
        <translation>Gönder</translation>
    </message>
    <message>
        <location filename="../../qml/Wallet/SendModal.qml" line="454"/>
        <source>Amount</source>
        <translation>Miktar</translation>
    </message>
    <message>
        <location filename="../../qml/Wallet/SendModal.qml" line="461"/>
        <source>Fees</source>
        <translation>İşlem Ücreti</translation>
    </message>
    <message>
        <location filename="../../qml/Wallet/SendModal.qml" line="468"/>
        <source>Date</source>
        <translation>Tarih</translation>
    </message>
    <message>
        <location filename="../../qml/Wallet/SendModal.qml" line="480"/>
        <source>Back</source>
        <translation>Geri</translation>
    </message>
</context>
<context>
    <name>SendModalContactList</name>
    <message>
        <location filename="../../qml/Wallet/SendModalContactList.qml" line="20"/>
        <source>Select a contact with an %1 address</source>
        <translation>%1 adresi olan bir kişi seçin</translation>
    </message>
    <message>
        <location filename="../../qml/Wallet/SendModalContactList.qml" line="24"/>
        <source>Search for contacts...</source>
        <translation>Kişi ara...</translation>
    </message>
    <message>
        <location filename="../../qml/Wallet/SendModalContactList.qml" line="98"/>
        <source>%1 addresses</source>
        <translation>%1 adresleri</translation>
    </message>
    <message>
        <location filename="../../qml/Wallet/SendModalContactList.qml" line="99"/>
        <source>1 address</source>
        <translation>1 adres</translation>
    </message>
    <message>
        <location filename="../../qml/Wallet/SendModalContactList.qml" line="113"/>
        <location filename="../../qml/Wallet/SendModalContactList.qml" line="216"/>
        <source>Back</source>
        <translation>Geri</translation>
    </message>
    <message>
        <location filename="../../qml/Wallet/SendModalContactList.qml" line="131"/>
        <source>Choose an %1 address of %2</source>
        <translation>%2&apos;nin bir %1 adresini seçin</translation>
    </message>
    <message>
        <location filename="../../qml/Wallet/SendModalContactList.qml" line="141"/>
        <source>Name</source>
        <translation>İsim</translation>
    </message>
    <message>
        <location filename="../../qml/Wallet/SendModalContactList.qml" line="146"/>
        <source>Address</source>
        <translation>Adres</translation>
    </message>
</context>
<context>
    <name>SendResult</name>
    <message>
        <location filename="../../qml/Wallet/SendResult.qml" line="16"/>
        <source>Transaction Complete!</source>
        <translation>İşlem Tamamlandı!</translation>
    </message>
    <message>
        <location filename="../../qml/Wallet/SendResult.qml" line="21"/>
        <source>Recipient&apos;s address</source>
        <translation>Alıcının adresi</translation>
    </message>
    <message>
        <location filename="../../qml/Wallet/SendResult.qml" line="27"/>
        <source>Amount</source>
        <translation>Miktar</translation>
    </message>
    <message>
        <location filename="../../qml/Wallet/SendResult.qml" line="33"/>
        <source>Fees</source>
        <translation>İşlem Ücreti</translation>
    </message>
    <message>
        <location filename="../../qml/Wallet/SendResult.qml" line="39"/>
        <source>Date</source>
        <translation>Tarih</translation>
    </message>
    <message>
        <location filename="../../qml/Wallet/SendResult.qml" line="46"/>
        <source>Transaction Hash</source>
        <translation>İşlem Hash&apos;i</translation>
    </message>
    <message>
        <location filename="../../qml/Wallet/SendResult.qml" line="52"/>
        <source>Close</source>
        <translation>Kapat</translation>
    </message>
    <message>
        <location filename="../../qml/Wallet/SendResult.qml" line="58"/>
        <source>View on Explorer</source>
        <translation>Explorer&apos;da göster</translation>
    </message>
</context>
<context>
    <name>SettingModal</name>
    <message>
        <location filename="../../qml/Settings/SettingModal.qml" line="108"/>
        <location filename="../../qml/Settings/SettingModal.qml" line="237"/>
        <source>Language</source>
        <translation>Dil</translation>
    </message>
    <message>
        <location filename="../../qml/Settings/SettingModal.qml" line="108"/>
        <source>User Interface</source>
        <translation>Kullanıcı Arayüzü</translation>
    </message>
    <message>
        <location filename="../../qml/Settings/SettingModal.qml" line="108"/>
        <source>Security</source>
        <translation>Güvenlik</translation>
    </message>
    <message>
        <location filename="../../qml/Settings/SettingModal.qml" line="108"/>
        <source>About</source>
        <translation>Hakkında</translation>
    </message>
    <message>
        <location filename="../../qml/Settings/SettingModal.qml" line="108"/>
        <source>General</source>
        <translation>Genel</translation>
    </message>
    <message>
        <location filename="../../qml/Settings/SettingModal.qml" line="108"/>
        <source>Version</source>
        <translation>Versiyon</translation>
    </message>
    <message>
        <location filename="../../qml/Settings/SettingModal.qml" line="153"/>
        <source>Enable Desktop Notifications</source>
        <translation>Masaüstü Bildirimlerini Aktif Et</translation>
    </message>
    <message>
        <location filename="../../qml/Settings/SettingModal.qml" line="168"/>
        <source>Maximum number of enabled coins</source>
        <translation>Maksimum etkin koin sayısı</translation>
    </message>
    <message>
        <location filename="../../qml/Settings/SettingModal.qml" line="194"/>
        <source>Logs</source>
        <translation>Günlük Kaydı</translation>
    </message>
    <message>
        <location filename="../../qml/Settings/SettingModal.qml" line="197"/>
        <source>Open Folder</source>
        <translation>Klasörü Aç</translation>
    </message>
    <message>
        <location filename="../../qml/Settings/SettingModal.qml" line="211"/>
        <source>Reset assets configuration</source>
        <translation>Varlık yapılandırmasını sıfırla</translation>
    </message>
    <message>
        <location filename="../../qml/Settings/SettingModal.qml" line="214"/>
        <source>Reset</source>
        <translation>Sıfırla</translation>
    </message>
    <message>
        <location filename="../../qml/Settings/SettingModal.qml" line="263"/>
        <source>Use QtTextRendering Or NativeTextRendering</source>
        <translation>QtTextRendering veya NativeTextRendering Kullan</translation>
    </message>
    <message>
        <location filename="../../qml/Settings/SettingModal.qml" line="281"/>
        <source>Current Font</source>
        <translation>Geçerli Yazı Tipi</translation>
    </message>
    <message>
        <location filename="../../qml/Settings/SettingModal.qml" line="302"/>
        <source>Theme</source>
        <translation>Tema</translation>
    </message>
    <message>
        <location filename="../../qml/Settings/SettingModal.qml" line="325"/>
        <source>Apply Changes</source>
        <translation>Değişiklikleri Uygula</translation>
    </message>
    <message>
        <location filename="../../qml/Settings/SettingModal.qml" line="375"/>
        <source>Ask system&apos;s password before sending coins ? (2FA)</source>
        <translation>Para göndermeden önce sistem parolası sorulsun mu ? (2FA)</translation>
    </message>
    <message>
        <location filename="../../qml/Settings/SettingModal.qml" line="481"/>
        <source>Application version</source>
        <translation>Uygulama sürümü</translation>
    </message>
    <message>
        <location filename="../../qml/Settings/SettingModal.qml" line="495"/>
        <source>MM2 version</source>
        <translation>MM2 sürümü</translation>
    </message>
    <message>
        <location filename="../../qml/Settings/SettingModal.qml" line="509"/>
        <source>Qt version</source>
        <translation>Qt sürümü</translation>
    </message>
    <message>
        <location filename="../../qml/Settings/SettingModal.qml" line="549"/>
        <source>Search Update</source>
        <translation>Güncelleme Ara</translation>
    </message>
    <message>
        <location filename="../../qml/Settings/SettingModal.qml" line="577"/>
        <source>Logout</source>
        <translation>Çıkış</translation>
    </message>
    <message>
        <location filename="../../qml/Settings/SettingModal.qml" line="291"/>
        <source></source>
        <translation></translation>
    </message>
    <message>
        <location filename="../../qml/Settings/SettingModal.qml" line="397"/>
        <source>View seed and private keys</source>
        <translation>Seed ve özel anahtarları görüntüle</translation>
    </message>
    <message>
        <location filename="../../qml/Settings/SettingModal.qml" line="400"/>
        <location filename="../../qml/Settings/SettingModal.qml" line="462"/>
        <source>Show</source>
        <translation>Göster</translation>
    </message>
    <message>
        <location filename="../../qml/Settings/SettingModal.qml" line="413"/>
        <source>Setup Camouflage Password</source>
        <translation>Kamuflaj Parolasını Ayarla</translation>
    </message>
    <message>
        <location filename="../../qml/Settings/SettingModal.qml" line="416"/>
        <source>Open</source>
        <translation>Aç</translation>
    </message>
    <message>
        <location filename="../../qml/Settings/SettingModal.qml" line="434"/>
        <source>Delete Wallet</source>
        <translation>Cüzdanı Sil</translation>
    </message>
    <message>
        <location filename="../../qml/Settings/SettingModal.qml" line="459"/>
        <source>Disclaimer and ToS</source>
        <translation>Sorumluluk Reddi ve K.Ş.</translation>
    </message>
</context>
<context>
    <name>Settings</name>
    <message>
        <location filename="../../qml/Settings/Settings.qml" line="40"/>
        <source>Fiat</source>
        <translation>Döviz</translation>
    </message>
    <message>
        <location filename="../../qml/Settings/Settings.qml" line="67"/>
        <source>Recommended: </source>
        <translation>Önerilen: </translation>
    </message>
    <message>
        <location filename="../../qml/Settings/Settings.qml" line="129"/>
        <source>Enable Desktop Notifications</source>
        <translation>Masaüstü Bildirimlerini Aktif Et</translation>
    </message>
    <message>
        <location filename="../../qml/Settings/Settings.qml" line="139"/>
        <source>Use QtTextRendering Or NativeTextRendering</source>
        <translation>QtTextRendering veya NativeTextRendering Kullan</translation>
    </message>
    <message>
        <location filename="../../qml/Settings/Settings.qml" line="159"/>
        <source>Open Logs Folder</source>
        <translation>Günlük Kaydı Klasörünü Aç</translation>
    </message>
    <message>
        <location filename="../../qml/Settings/Settings.qml" line="183"/>
        <source>Disclaimer and ToS</source>
        <translation>Sorumluluk Reddi ve K.Ş.</translation>
    </message>
    <message>
        <location filename="../../qml/Settings/Settings.qml" line="202"/>
        <source>Setup Camouflage Password</source>
        <translation>Kamuflaj Parolasını Ayarla</translation>
    </message>
    <message>
        <location filename="../../qml/Settings/Settings.qml" line="218"/>
        <source>Reset assets configuration</source>
        <translation>Varlık yapılandırmasını sıfırla</translation>
    </message>
    <message>
        <location filename="../../qml/Settings/Settings.qml" line="253"/>
        <source>mm2 version</source>
        <translation>mm2 versiyonu</translation>
    </message>
    <message>
        <location filename="../../qml/Settings/Settings.qml" line="226"/>
        <source>Delete Wallet</source>
        <translation>Cüzdanı Sil</translation>
    </message>
    <message>
        <location filename="../../qml/Settings/Settings.qml" line="167"/>
        <source>View seed and private keys</source>
        <translation>Seed ve özel anahtarları görüntüle</translation>
    </message>
    <message>
        <location filename="../../qml/Settings/Settings.qml" line="242"/>
        <source>Log out</source>
        <translation>Çıkış yap</translation>
    </message>
</context>
<context>
    <name>SidebarBottom</name>
    <message>
        <location filename="../../qml/Sidebar/SidebarBottom.qml" line="13"/>
        <source>Settings</source>
        <translation>Ayarlar</translation>
    </message>
    <message>
        <location filename="../../qml/Sidebar/SidebarBottom.qml" line="22"/>
        <source>Support</source>
        <translation>Destek</translation>
    </message>
    <message>
        <location filename="../../qml/Sidebar/SidebarBottom.qml" line="30"/>
        <source>Privacy</source>
        <translation>Gizlilik</translation>
    </message>
</context>
<context>
    <name>SidebarCenter</name>
    <message>
        <location filename="../../qml/Sidebar/SidebarCenter.qml" line="18"/>
        <location filename="../../qml/Sidebar/SidebarCenter.qml" line="23"/>
        <source>Dashboard</source>
        <translation>Panel</translation>
    </message>
    <message>
        <location filename="../../qml/Sidebar/SidebarCenter.qml" line="30"/>
        <location filename="../../qml/Sidebar/SidebarCenter.qml" line="34"/>
        <source>Wallet</source>
        <translation>Cüzdan</translation>
    </message>
    <message>
        <location filename="../../qml/Sidebar/SidebarCenter.qml" line="42"/>
        <location filename="../../qml/Sidebar/SidebarCenter.qml" line="46"/>
        <source>DEX</source>
        <translation>DEX</translation>
    </message>
    <message>
        <location filename="../../qml/Sidebar/SidebarCenter.qml" line="54"/>
        <source>DEX features are not allowed in %1</source>
        <comment>COUNTRY</comment>
        <translation>DEX özellikleri %1&apos;de kullanılamıyor</translation>
    </message>
    <message>
        <location filename="../../qml/Sidebar/SidebarCenter.qml" line="63"/>
        <location filename="../../qml/Sidebar/SidebarCenter.qml" line="67"/>
        <source>Address Book</source>
        <translation>Adres Defteri</translation>
    </message>
    <message>
        <location filename="../../qml/Sidebar/SidebarCenter.qml" line="74"/>
        <location filename="../../qml/Sidebar/SidebarCenter.qml" line="78"/>
        <source>Fiat</source>
        <translation>Döviz</translation>
    </message>
    <message>
        <location filename="../../qml/Sidebar/SidebarCenter.qml" line="84"/>
        <source>Coming soon !</source>
        <translation>Çok yakında !</translation>
    </message>
</context>
<context>
    <name>SmartChartView</name>
    <message>
        <location filename="../../qml/Portfolio/SmartChartView.qml" line="125"/>
        <source>Loading market data</source>
        <translation>Piyasa bilgisi yükleniyor</translation>
    </message>
    <message>
        <location filename="../../qml/Portfolio/SmartChartView.qml" line="131"/>
        <source>There is no chart data for this ticker yet</source>
        <translation>Henüz bu kontrat için grafik verisi yok</translation>
    </message>
</context>
<context>
    <name>SubBestOrder</name>
    <message>
<<<<<<< HEAD
        <location filename="../../qml/Exchange/Trade/SimpleView/SubBestOrder.qml" line="63"/>
=======
        <location filename="../../qml/Exchange/Trade/SimpleView/SubBestOrder.qml" line="51"/>
>>>>>>> e63bead3
        <source>Token</source>
        <translation>Token</translation>
    </message>
    <message>
<<<<<<< HEAD
        <location filename="../../qml/Exchange/Trade/SimpleView/SubBestOrder.qml" line="72"/>
=======
        <location filename="../../qml/Exchange/Trade/SimpleView/SubBestOrder.qml" line="60"/>
>>>>>>> e63bead3
        <source>Available Quantity</source>
        <translation>Mevcut Miktar</translation>
    </message>
    <message>
<<<<<<< HEAD
        <location filename="../../qml/Exchange/Trade/SimpleView/SubBestOrder.qml" line="81"/>
=======
        <location filename="../../qml/Exchange/Trade/SimpleView/SubBestOrder.qml" line="69"/>
>>>>>>> e63bead3
        <source>Available Quantity (in %1)</source>
        <translation>Mevcut Miktar (%1 olarak)</translation>
    </message>
    <message>
<<<<<<< HEAD
        <location filename="../../qml/Exchange/Trade/SimpleView/SubBestOrder.qml" line="90"/>
=======
        <location filename="../../qml/Exchange/Trade/SimpleView/SubBestOrder.qml" line="78"/>
>>>>>>> e63bead3
        <source>Fiat Volume</source>
        <translation>Fiat Hacmi</translation>
    </message>
    <message>
<<<<<<< HEAD
        <location filename="../../qml/Exchange/Trade/SimpleView/SubBestOrder.qml" line="99"/>
=======
        <location filename="../../qml/Exchange/Trade/SimpleView/SubBestOrder.qml" line="87"/>
>>>>>>> e63bead3
        <source>CEX Rate</source>
        <translation>CEX Oranı</translation>
    </message>
    <message>
<<<<<<< HEAD
        <location filename="../../qml/Exchange/Trade/SimpleView/SubBestOrder.qml" line="181"/>
=======
        <location filename="../../qml/Exchange/Trade/SimpleView/SubBestOrder.qml" line="159"/>
>>>>>>> e63bead3
        <source> %1 is not enabled - Do you want to enable it to be able to select %2 best orders ?&lt;br&gt;&lt;a href=&apos;#&apos;&gt;Yes&lt;/a&gt; - &lt;a href=&apos;#no&apos;&gt;No&lt;/a&gt;</source>
        <translation> %1 etkin değil - En iyi %2 siparişini seçebilmesi için etkinleştirmek istiyor musunuz ? &lt;br&gt;&lt;a href=&apos;#&apos;&gt;Evet&lt;/a&gt; - &lt;a href=&apos;#no&apos;&gt;Hayır&lt;/a&gt;</translation>
    </message>
    <message>
<<<<<<< HEAD
        <location filename="../../qml/Exchange/Trade/SimpleView/SubBestOrder.qml" line="246"/>
=======
        <location filename="../../qml/Exchange/Trade/SimpleView/SubBestOrder.qml" line="196"/>
>>>>>>> e63bead3
        <source>No best order.</source>
        <translation>En iyi emir yok</translation>
    </message>
</context>
<context>
    <name>SubCoinSelector</name>
    <message>
        <location filename="../../qml/Exchange/Trade/SimpleView/SubCoinSelector.qml" line="55"/>
        <source>Token</source>
        <translation>Token</translation>
    </message>
    <message>
        <location filename="../../qml/Exchange/Trade/SimpleView/SubCoinSelector.qml" line="74"/>
        <source>Balance</source>
        <translation>Bakiye</translation>
    </message>
    <message>
        <location filename="../../qml/Exchange/Trade/SimpleView/SubCoinSelector.qml" line="92"/>
        <source>Balance Fiat</source>
        <translation>Fiat Bakiye</translation>
    </message>
    <message>
        <location filename="../../qml/Exchange/Trade/SimpleView/SubCoinSelector.qml" line="181"/>
        <source>No Selectable coin.</source>
        <translation>Seçilebilir Koin Yok</translation>
    </message>
</context>
<context>
    <name>SubHistory</name>
    <message>
<<<<<<< HEAD
        <location filename="../../qml/Exchange/Trade/SimpleView/SubHistory.qml" line="72"/>
        <source>History</source>
        <translation type="unfinished"></translation>
    </message>
    <message>
        <location filename="../../qml/Exchange/Trade/SimpleView/SubHistory.qml" line="84"/>
        <source>Filter</source>
        <translation type="unfinished"></translation>
    </message>
    <message>
        <location filename="../../qml/Exchange/Trade/SimpleView/SubHistory.qml" line="87"/>
        <source>Date</source>
        <translation type="unfinished">Tarih</translation>
    </message>
    <message>
        <location filename="../../qml/Exchange/Trade/SimpleView/SubHistory.qml" line="107"/>
        <source>Close filtering options.</source>
        <translation type="unfinished"></translation>
    </message>
    <message>
        <location filename="../../qml/Exchange/Trade/SimpleView/SubHistory.qml" line="107"/>
        <source>Open filering options.</source>
        <translation type="unfinished"></translation>
    </message>
    <message>
        <location filename="../../qml/Exchange/Trade/SimpleView/SubHistory.qml" line="149"/>
=======
        <location filename="../../qml/Exchange/Trade/SimpleView/SubHistory.qml" line="79"/>
        <source>History</source>
        <translation>Tarihçe</translation>
    </message>
    <message>
        <location filename="../../qml/Exchange/Trade/SimpleView/SubHistory.qml" line="123"/>
>>>>>>> e63bead3
        <source>Filter settings</source>
        <translation>Ayarları filtrele</translation>
    </message>
    <message>
<<<<<<< HEAD
        <location filename="../../qml/Exchange/Trade/SimpleView/SubHistory.qml" line="160"/>
=======
        <location filename="../../qml/Exchange/Trade/SimpleView/SubHistory.qml" line="134"/>
>>>>>>> e63bead3
        <source>Base Ticker</source>
        <translation>Taban Para</translation>
    </message>
    <message>
<<<<<<< HEAD
        <location filename="../../qml/Exchange/Trade/SimpleView/SubHistory.qml" line="183"/>
=======
        <location filename="../../qml/Exchange/Trade/SimpleView/SubHistory.qml" line="157"/>
>>>>>>> e63bead3
        <source>Rel Ticker</source>
        <translation>Karşıdaki para</translation>
    </message>
    <message>
<<<<<<< HEAD
        <location filename="../../qml/Exchange/Trade/SimpleView/SubHistory.qml" line="204"/>
=======
        <location filename="../../qml/Exchange/Trade/SimpleView/SubHistory.qml" line="178"/>
>>>>>>> e63bead3
        <source>From</source>
        <translation>Gönderen</translation>
    </message>
    <message>
<<<<<<< HEAD
        <location filename="../../qml/Exchange/Trade/SimpleView/SubHistory.qml" line="218"/>
=======
        <location filename="../../qml/Exchange/Trade/SimpleView/SubHistory.qml" line="192"/>
>>>>>>> e63bead3
        <source>To</source>
        <translation>Alan</translation>
    </message>
    <message>
<<<<<<< HEAD
        <location filename="../../qml/Exchange/Trade/SimpleView/SubHistory.qml" line="242"/>
=======
        <location filename="../../qml/Exchange/Trade/SimpleView/SubHistory.qml" line="217"/>
>>>>>>> e63bead3
        <source>Cancel</source>
        <translation>İptal</translation>
    </message>
    <message>
<<<<<<< HEAD
        <location filename="../../qml/Exchange/Trade/SimpleView/SubHistory.qml" line="251"/>
=======
        <location filename="../../qml/Exchange/Trade/SimpleView/SubHistory.qml" line="227"/>
>>>>>>> e63bead3
        <source>Apply filter</source>
        <translation>Filtreyi uygula</translation>
    </message>
    <message>
<<<<<<< HEAD
        <location filename="../../qml/Exchange/Trade/SimpleView/SubHistory.qml" line="289"/>
=======
        <location filename="../../qml/Exchange/Trade/SimpleView/SubHistory.qml" line="265"/>
>>>>>>> e63bead3
        <source>Export</source>
        <translation>Dışarı al</translation>
    </message>
    <message>
<<<<<<< HEAD
        <location filename="../../qml/Exchange/Trade/SimpleView/SubHistory.qml" line="303"/>
=======
        <location filename="../../qml/Exchange/Trade/SimpleView/SubHistory.qml" line="279"/>
>>>>>>> e63bead3
        <source>Please choose the CSV export name and location</source>
        <translation>Lütfen CSV dışa aktarma adını ve konumunu seçin</translation>
    </message>
</context>
<context>
    <name>SubOrders</name>
    <message>
<<<<<<< HEAD
        <location filename="../../qml/Exchange/Trade/SimpleView/SubOrders.qml" line="72"/>
        <location filename="../../qml/Exchange/Trade/SimpleView/SubOrders.qml" line="274"/>
        <source>Orders</source>
        <translation type="unfinished">Emirler</translation>
    </message>
    <message>
        <location filename="../../qml/Exchange/Trade/SimpleView/SubOrders.qml" line="107"/>
        <source>Close filtering options.</source>
        <translation type="unfinished"></translation>
    </message>
    <message>
        <location filename="../../qml/Exchange/Trade/SimpleView/SubOrders.qml" line="84"/>
        <source>Filter</source>
        <translation type="unfinished"></translation>
    </message>
    <message>
        <location filename="../../qml/Exchange/Trade/SimpleView/SubOrders.qml" line="87"/>
        <source>Date</source>
        <translation type="unfinished">Tarih</translation>
    </message>
    <message>
        <location filename="../../qml/Exchange/Trade/SimpleView/SubOrders.qml" line="107"/>
        <source>Open filering options.</source>
        <translation type="unfinished"></translation>
    </message>
    <message>
        <location filename="../../qml/Exchange/Trade/SimpleView/SubOrders.qml" line="150"/>
=======
        <location filename="../../qml/Exchange/Trade/SimpleView/SubOrders.qml" line="78"/>
        <location filename="../../qml/Exchange/Trade/SimpleView/SubOrders.qml" line="255"/>
        <source>Orders</source>
        <translation>Emirler</translation>
    </message>
    <message>
        <location filename="../../qml/Exchange/Trade/SimpleView/SubOrders.qml" line="86"/>
        <source>Display all orders created</source>
        <translation>Tüm emirleri görüntüle</translation>
    </message>
    <message>
        <location filename="../../qml/Exchange/Trade/SimpleView/SubOrders.qml" line="129"/>
>>>>>>> e63bead3
        <source>Filter settings</source>
        <translation>Ayarları filtrele</translation>
    </message>
    <message>
<<<<<<< HEAD
        <location filename="../../qml/Exchange/Trade/SimpleView/SubOrders.qml" line="161"/>
=======
        <location filename="../../qml/Exchange/Trade/SimpleView/SubOrders.qml" line="140"/>
>>>>>>> e63bead3
        <source>Base Ticker</source>
        <translation>Taban Para</translation>
    </message>
    <message>
<<<<<<< HEAD
        <location filename="../../qml/Exchange/Trade/SimpleView/SubOrders.qml" line="184"/>
=======
        <location filename="../../qml/Exchange/Trade/SimpleView/SubOrders.qml" line="163"/>
>>>>>>> e63bead3
        <source>Rel Ticker</source>
        <translation>Karşıdaki para</translation>
    </message>
    <message>
<<<<<<< HEAD
        <location filename="../../qml/Exchange/Trade/SimpleView/SubOrders.qml" line="205"/>
=======
        <location filename="../../qml/Exchange/Trade/SimpleView/SubOrders.qml" line="184"/>
>>>>>>> e63bead3
        <source>From</source>
        <translation>Gönderen</translation>
    </message>
    <message>
<<<<<<< HEAD
        <location filename="../../qml/Exchange/Trade/SimpleView/SubOrders.qml" line="219"/>
=======
        <location filename="../../qml/Exchange/Trade/SimpleView/SubOrders.qml" line="198"/>
>>>>>>> e63bead3
        <source>To</source>
        <translation>Alan</translation>
    </message>
    <message>
<<<<<<< HEAD
        <location filename="../../qml/Exchange/Trade/SimpleView/SubOrders.qml" line="243"/>
=======
        <location filename="../../qml/Exchange/Trade/SimpleView/SubOrders.qml" line="223"/>
>>>>>>> e63bead3
        <source>Cancel</source>
        <translation>İptal</translation>
    </message>
    <message>
<<<<<<< HEAD
        <location filename="../../qml/Exchange/Trade/SimpleView/SubOrders.qml" line="252"/>
=======
        <location filename="../../qml/Exchange/Trade/SimpleView/SubOrders.qml" line="233"/>
>>>>>>> e63bead3
        <source>Apply filter</source>
        <translation>Filtreyi uygula</translation>
    </message>
</context>
<context>
    <name>Support</name>
    <message>
        <location filename="../../qml/Support/Support.qml" line="61"/>
        <source>Update available</source>
        <translation>Güncelleme mevcut</translation>
    </message>
    <message>
        <location filename="../../qml/Support/Support.qml" line="61"/>
        <source>Up to date</source>
        <translation>Güncel</translation>
    </message>
    <message>
        <location filename="../../qml/Support/Support.qml" line="76"/>
        <source>Changelog</source>
        <translation>Değişim günlüğü</translation>
    </message>
    <message>
        <location filename="../../qml/Support/Support.qml" line="88"/>
        <source>Open Logs Folder</source>
        <translation>Günlük Kaydı Klasörünü Aç</translation>
    </message>
    <message>
        <location filename="../../qml/Support/Support.qml" line="99"/>
        <source>Frequently Asked Questions</source>
        <translation>Sıkça Sorulan Sorular</translation>
    </message>
    <message>
        <location filename="../../qml/Support/Support.qml" line="115"/>
        <source>Do you store my private keys?</source>
        <translation>Özel anahtarlarımızı depoluyor musunuz?</translation>
    </message>
    <message>
        <location filename="../../qml/Support/Support.qml" line="116"/>
        <source>No! %1 is non-custodial. We never store any sensitive data, including your private keys, seed phrases, or PIN. This data is  only stored on the user’s device and never leaves it. You are in full control of your assets.</source>
        <translation>Hayır! %1 gözetlenmiyor. Özel anahtarlarınız, seed veya PIN&apos;iniz dahil olmak üzere hiçbir hassas veriyi asla depolamayız. Bu veriler yalnızca kullanıcının cihazında depolanır ve asla oradan çıkmaz. Varlıklarınızın tam kontrolü sizdedir.</translation>
    </message>
    <message>
        <location filename="../../qml/Support/Support.qml" line="120"/>
        <source>How is trading on %1 different from trading on other DEXs?</source>
        <translation>%1&apos;de işlem yapmanın diğer DEX&apos;lerde işlem yapmaktan farkı nedir?</translation>
    </message>
    <message>
        <location filename="../../qml/Support/Support.qml" line="121"/>
        <source>Other DEXs generally only allow you to trade assets that are based on a single blockchain network, use proxy tokens, and only allow placing a single order with the same funds.

%1 enables you to natively trade across two different blockchain networks without proxy tokens. You can also place multiple orders with the same funds. For example, you can sell 0.1 BTC for KMD, QTUM, or VRSC — the first order that fills automatically cancels all other orders.</source>
        <translation>Diğer DEX&apos;ler genellikle yalnızca tek bir blok zinciri ağına dayalı varlıklarla ticaret yapmanıza izin verir, ve aracı token kullanmanızı ister ve yalnızca aynı fonlarla tek bir sipariş vermenize izin verir.

%1, aracı token olmadan iki farklı blok zinciri ağında yerel olarak ticaret yapmanızı sağlar. Aynı parayla birden fazla sipariş verebilirsiniz. Örneğin, KMD, QTUM veya VRSC için 0,1 BTC satabilirsiniz - otomatik olarak doldurulan ilk sipariş diğer tüm siparişleri iptal eder. </translation>
    </message>
    <message>
        <location filename="../../qml/Support/Support.qml" line="128"/>
        <source>Several factors determine the processing time for each swap. The block time of the traded assets depends on each network (Bitcoin typically being the slowest) Additionally, the user can customize security preferences. For example,  (you can ask %1 to consider a KMD transaction as final after just 3 confirmations which makes the swap time shorter compared to waiting for a &lt;a href=&quot;https://komodoplatform.com/security-delayed-proof-of-work-dpow/&quot;&gt;notarization&lt;/a&gt;.</source>
        <translation>Her takas için işlem süresini birkaç faktör belirler. İşlem gören varlıkların blok süresi her bir ağa bağlıdır (Bitcoin tipik olarak en yavaş olanıdır) Ek olarak, kullanıcı güvenlik tercihlerini özelleştirebilir.   (Örneğin; %1 in KMD işlemini sadece 3 onayla gerçekleştirmesini seçerek takas süresini &lt;a href=&quot;https://komodoplatform.com/security-delayed-proof-of-work-dpow/&quot;&gt;notarizasyon&lt;/a&gt; süresinden daha öncesine kısaltabilirsiniz. </translation>
    </message>
    <message>
        <location filename="../../qml/Support/Support.qml" line="133"/>
        <source>Yes. You must remain connected to the internet and have your app running to successfully complete each atomic swap (very short breaks in connectivity are usually fine). Otherwise, there is risk of trade cancellation if you are a maker, and risk of loss of funds if you are a taker.
The atomic swap protocol requires both participants to stay online and monitor the involved blockchains for the process to stay atomic.
If you go offline, so will your orders, and any that are in progress will fail, leading to potential loss of trade / transaction fees, and a wait for the swap to timeout and issue a refund. It may also negatively affect your wallet&apos;s reputation score for future trade matching.
When you come back online, your orders will begin to broadcast again at the price you set before you went offline. If there has been significant price movement in the meantime, you might unintentionally offer someone a bargain!
For this reason, we recommend cancelling orders before closing %1, or reviewing and revising your prices when restarting %1.</source>
        <translation>Evet. Her atomik takası başarıyla tamamlamak için internete bağlı kalmalı ve uygulamanızın çalışır durumda olmasını sağlamalısınız (bağlantıda çok kısa kesintilerde sorun yoktur). Aksi takdirde, eğer satıcıysanız işlemin iptali ve alıcı iseniz fon kaybı riski vardır.
Atomik takas protokolü, her iki katılımcının da çevrimiçi kalmasını ve sürecin atomik kalması için ilgili blok zincirlerini izlemesini gerektirir.
Çevrimdışı olursanız, siparişleriniz ve devam eden siparişleriniz de başarısız olur, bu da potansiyel ticaret / işlem ücretleri kaybına ve takasın zaman aşımına uğraması ve geri ödeme yapılması için beklemeye neden olur. Ayrıca gelecekteki ticaret eşleşmeleri için cüzdanınızın itibar puanını da olumsuz etkileyebilir.
Tekrar çevrimiçi olduğunuzda, siparişleriniz çevrimdışı olmadan önce belirlediğiniz fiyat üzerinden tekrar yayınlanmaya başlayacaktır. Bu arada önemli bir fiyat hareketi olduysa, istemeden birine pazarlık teklif edebilirsiniz!
Bu nedenle, %1 &apos;i kapatmadan önce siparişleri iptal etmenizi veya %1 &apos;i yeniden başlatırken fiyatlarınızı gözden geçirmenizi ve revize etmenizi öneririz. </translation>
    </message>
    <message>
        <location filename="../../qml/Support/Support.qml" line="141"/>
        <source>How are the fees on %1 calculated?</source>
        <translation>%1 üzerinde işlem ücretleri nasıl hesaplanır?</translation>
    </message>
    <message>
        <location filename="../../qml/Support/Support.qml" line="142"/>
        <source>There are two fee categories to consider when trading on %1.

1. %1 charges approximately 0.13% (1/777 of trading volume but not lower than 0.0001) as the trading fee for taker orders, and maker orders have zero fees.
2. Both makers and takers will need to pay normal network fees to the involved blockchains when making atomic swap transactions.

Network fees can vary greatly depending on your selected trading pair.</source>
        <translation>%1 üzerinde alım satım yaparken iki işlem ücreti kategorisi vardır.

1. %1, alıcı emirler için işlem ücreti olarak yaklaşık %0.13&apos;ünü (0,0001&apos;den düşük olmayacak şekilde alım satım hacminin 1/777&apos;si) alır ve satıcı emirleri sıfır ücrete sahiptir.
2. Hem satıcılar hem de alıcılar, atomik takas işlemleri yaparken ilgili blok zincirlerine normal ağ ücretleri ödemek zorundadırlar.

Ağ ücretleri, seçtiğiniz işlem çiftine bağlı olarak büyük ölçüde değişebilir. </translation>
    </message>
    <message>
        <location filename="../../qml/Support/Support.qml" line="152"/>
<<<<<<< HEAD
        <source>Yes! %1 offers support through the &lt;a href=&quot;%2&quot;&gt;%1 Discord server&lt;/a&gt;. The team and the community are always happy to help!</source>
        <translation type="unfinished"></translation>
    </message>
    <message>
        <location filename="../../qml/Support/Support.qml" line="167"/>
        <source>%1 is available for mobile on both &lt;a href=&quot;%2&quot;&gt;Android and iPhone, and for desktop on Windows, Mac, and Linux&lt;/a&gt; operating systems.</source>
        <translation type="unfinished"></translation>
=======
        <source>Yes! %1 offers support through the &lt;a href=&quot;https://komodoplatform.com/discord&quot;&gt;Komodo Discord server&lt;/a&gt;. The team and the community are always happy to help!</source>
        <translation>Evet! %1, &lt;a href=&quot;https://komodoplatform.com/discord&quot;&gt;Komodo Discord sunucusu&lt;/a&gt; aracılığıyla destek sunar. Ekip ve topluluk yardımcı olmaktan her zaman mutluluk duyar! </translation>
>>>>>>> e63bead3
    </message>
    <message>
        <location filename="../../qml/Support/Support.qml" line="156"/>
        <source>Who is behind %1?</source>
        <translation>%1 arkasında kim var?</translation>
    </message>
    <message>
        <location filename="../../qml/Support/Support.qml" line="157"/>
        <source>%1 is developed by the Komodo team. Komodo is one of the most established blockchain projects working on innovative solutions like atomic swaps, Delayed Proof of Work, and an interoperable multi-chain architecture.</source>
        <translation>%1, Komodo ekibi tarafından geliştirilmiştir. Komodo, atomik takaslar, Gecikmeli Çalışma Kanıtı ve birlikte çalışabilir bir çok zincirli mimari gibi yenilikçi çözümler üzerinde çalışan en köklü blok zinciri projelerinden biridir. </translation>
    </message>
    <message>
        <location filename="../../qml/Support/Support.qml" line="161"/>
        <source>Is it possible to develop my own white-label exchange on %1?</source>
        <translation>%1 üzerinde kendi markamla borsamı geliştirmem mümkün mü? </translation>
    </message>
    <message>
        <location filename="../../qml/Support/Support.qml" line="162"/>
        <source>Absolutely! You can read our developer documentation for more details or contact us with your partnership inquiries. Have a specific technical question? The %1 developer community is always ready to help!</source>
        <translation>Kesinlikle! Daha fazla ayrıntı için geliştirici belgelerimizi okuyabilir veya ortaklık sorularınız için bizimle iletişime geçebilirsiniz. Belirli bir teknik sorunuz mu var? %1 geliştirici topluluğu her zaman yardıma hazır! </translation>
    </message>
    <message>
        <location filename="../../qml/Support/Support.qml" line="166"/>
        <source>Which devices can I use %1 on?</source>
        <translation>%1 &apos;i hangi cihazlarda kullanabilirim? </translation>
    </message>
    <message>
<<<<<<< HEAD
=======
        <location filename="../../qml/Support/Support.qml" line="167"/>
        <source>%1 is available for mobile on both &lt;a href=&quot;https://%1.io/&quot;&gt;Android and iPhone, and for desktop on Windows, Mac, and Linux&lt;/a&gt; operating systems.</source>
        <translation>%1, hem &lt;a href=&quot;https://%1.io/&quot;&gt;Android ve iPhone&apos;da mobil hem de Windows, Mac ve Linux&lt;/a&gt; işletim sistemlerinde masaüstü için kullanılabilir. </translation>
    </message>
    <message>
>>>>>>> e63bead3
        <location filename="../../qml/Support/Support.qml" line="171"/>
        <source>Compliance Info</source>
        <translation>Uyumluluk Bilgisi </translation>
    </message>
    <message>
        <location filename="../../qml/Support/Support.qml" line="172"/>
        <source>Due to regulatory and legal circumstances the citizens of certain jurisdictions including, but not limited to, the United States of America, Canada, Hong Kong, Israel, Singapore, Sudan, Austria, Iran and any other state, country or other jurisdiction that is embargoed by the United States of America or the European Union are not allowed to use this application.</source>
        <translation>Düzenleyici ve yasal koşullar nedeniyle, Amerika Birleşik Devletleri, Kanada, Hong Kong, İsrail, Singapur, Sudan, Avusturya, İran ve Amerika Birleşik Devletleri veya Avrupa Birliği tarafından ambargo uygulanan diğer herhangi bir eyalet, ülke veya diğer bölge vatandaşlarının bu uygulamayı kullanmasına izin verilmez. </translation>
    </message>
    <message>
        <location filename="../../qml/Support/Support.qml" line="127"/>
        <source>How long does each atomic swap take?</source>
        <translation>Her bir atomik takas ne kadar sürer? </translation>
    </message>
    <message>
        <location filename="../../qml/Support/Support.qml" line="132"/>
        <source>Do I need to be online for the duration of the swap?</source>
        <translation>Takas süresi boyunca çevrimiçi olmam gerekir mi? </translation>
    </message>
    <message>
        <location filename="../../qml/Support/Support.qml" line="151"/>
        <source>Do you provide user support?</source>
        <translation>Kullanıcı desteği sağlıyor musunuz? </translation>
    </message>
</context>
<context>
    <name>SwapProgress</name>
    <message>
        <location filename="../../qml/Exchange/Trade/Orders/SwapProgress.qml" line="100"/>
        <source>act</source>
        <comment>SHORT FOR ACTUAL TIME</comment>
        <translation>gerçek</translation>
    </message>
    <message>
        <location filename="../../qml/Exchange/Trade/Orders/SwapProgress.qml" line="102"/>
        <source>est</source>
        <comment>SHORT FOR ESTIMATED</comment>
        <translation>tahmini</translation>
    </message>
    <message>
        <location filename="../../qml/Exchange/Trade/Orders/SwapProgress.qml" line="110"/>
        <source>Progress details</source>
        <translation>İlerleme ayrıntıları</translation>
    </message>
</context>
<context>
    <name>SweetDexComboBox</name>
    <message>
        <location filename="../../qml/Exchange/Trade/SweetDexComboBox.qml" line="110"/>
        <source>Search</source>
        <translation>Ara</translation>
    </message>
</context>
<context>
    <name>TableDex</name>
    <message>
        <location filename="../../qml/Portfolio/TableDex.qml" line="42"/>
        <source>Asset</source>
        <translation>Varlık</translation>
    </message>
    <message>
        <location filename="../../qml/Portfolio/TableDex.qml" line="64"/>
        <source>Balance</source>
        <translation>Bakiye</translation>
    </message>
    <message>
        <location filename="../../qml/Portfolio/TableDex.qml" line="83"/>
        <source>Change 24h</source>
        <translation>Değişim 24sa</translation>
    </message>
    <message>
        <location filename="../../qml/Portfolio/TableDex.qml" line="108"/>
        <source>Trend 7d</source>
        <translation>Trend 7g</translation>
    </message>
    <message>
        <location filename="../../qml/Portfolio/TableDex.qml" line="123"/>
        <source>Price</source>
        <translation>Fiyat</translation>
    </message>
</context>
<context>
    <name>TextAreaWithTitle</name>
    <message>
        <location filename="../../qml/Components/TextAreaWithTitle.qml" line="37"/>
        <source>Save</source>
        <translation>Kaydet</translation>
    </message>
    <message>
        <location filename="../../qml/Components/TextAreaWithTitle.qml" line="37"/>
        <source>Edit</source>
        <translation>Düzenle</translation>
    </message>
</context>
<context>
    <name>TextFieldWithTitle</name>
    <message>
        <location filename="../../qml/Components/TextFieldWithTitle.qml" line="33"/>
        <source>Required</source>
        <translation>Gerekli</translation>
    </message>
</context>
<context>
    <name>Toast</name>
    <message>
        <location filename="../../qml/Components/Toast.qml" line="51"/>
        <source>Click here to see the details</source>
        <translation>Detayları görmek için buraya tıklayın</translation>
    </message>
</context>
<context>
    <name>Trade</name>
    <message>
<<<<<<< HEAD
        <location filename="../../qml/Exchange/Trade/SimpleView/Trade.qml" line="144"/>
=======
        <location filename="../../qml/Exchange/Trade/SimpleView/Trade.qml" line="140"/>
>>>>>>> e63bead3
        <source>Swap</source>
        <translation>Takasla</translation>
    </message>
    <message>
<<<<<<< HEAD
        <location filename="../../qml/Exchange/Trade/SimpleView/Trade.qml" line="152"/>
=======
        <location filename="../../qml/Exchange/Trade/SimpleView/Trade.qml" line="148"/>
>>>>>>> e63bead3
        <source>Instant trading with best orders</source>
        <translation>En iyi emirlerle anında alım satım</translation>
    </message>
    <message>
<<<<<<< HEAD
        <location filename="../../qml/Exchange/Trade/SimpleView/Trade.qml" line="214"/>
=======
        <location filename="../../qml/Exchange/Trade/SimpleView/Trade.qml" line="209"/>
>>>>>>> e63bead3
        <source>From</source>
        <translation>Gönderen</translation>
    </message>
    <message>
<<<<<<< HEAD
        <location filename="../../qml/Exchange/Trade/SimpleView/Trade.qml" line="274"/>
=======
        <location filename="../../qml/Exchange/Trade/SimpleView/Trade.qml" line="270"/>
>>>>>>> e63bead3
        <source>Minimum: %1</source>
        <translation>Minimum: %1</translation>
    </message>
    <message>
<<<<<<< HEAD
        <location filename="../../qml/Exchange/Trade/SimpleView/Trade.qml" line="274"/>
=======
        <location filename="../../qml/Exchange/Trade/SimpleView/Trade.qml" line="270"/>
>>>>>>> e63bead3
        <source>Enter an amount</source>
        <translation>Bir miktar gir</translation>
    </message>
    <message>
<<<<<<< HEAD
        <location filename="../../qml/Exchange/Trade/SimpleView/Trade.qml" line="429"/>
=======
        <location filename="../../qml/Exchange/Trade/SimpleView/Trade.qml" line="401"/>
>>>>>>> e63bead3
        <source>MAX</source>
        <translation>MAKS</translation>
    </message>
    <message>
<<<<<<< HEAD
        <location filename="../../qml/Exchange/Trade/SimpleView/Trade.qml" line="448"/>
=======
        <location filename="../../qml/Exchange/Trade/SimpleView/Trade.qml" line="420"/>
>>>>>>> e63bead3
        <source>To</source>
        <translation>Alan</translation>
    </message>
    <message>
<<<<<<< HEAD
        <location filename="../../qml/Exchange/Trade/SimpleView/Trade.qml" line="523"/>
=======
        <location filename="../../qml/Exchange/Trade/SimpleView/Trade.qml" line="510"/>
>>>>>>> e63bead3
        <source>Pick an order</source>
        <translation>Emri seç</translation>
    </message>
    <message>
<<<<<<< HEAD
        <location filename="../../qml/Exchange/Trade/SimpleView/Trade.qml" line="612"/>
=======
        <location filename="../../qml/Exchange/Trade/SimpleView/Trade.qml" line="545"/>
>>>>>>> e63bead3
        <source>Price</source>
        <translation>Fiyat</translation>
    </message>
    <message>
<<<<<<< HEAD
        <location filename="../../qml/Exchange/Trade/SimpleView/Trade.qml" line="87"/>
=======
        <location filename="../../qml/Exchange/Trade/SimpleView/Trade.qml" line="85"/>
>>>>>>> e63bead3
        <source>Better price found: %1. Updating forms.</source>
        <translation>Daha iyi fiyat bulundu: %1. Formları güncelliyor. </translation>
    </message>
    <message>
<<<<<<< HEAD
        <location filename="../../qml/Exchange/Trade/SimpleView/Trade.qml" line="100"/>
=======
        <location filename="../../qml/Exchange/Trade/SimpleView/Trade.qml" line="98"/>
>>>>>>> e63bead3
        <source>Better price (%1) found but received quantity (%2) is lower than your current one (%3). Click here to update the selected order.</source>
        <translation>Daha iyi fiyat (%1) bulundu, ancak alınan miktar (%2) mevcut fiyattan (%3) daha düşük. Seçilen emri güncellemek için buraya tıklayın. </translation>
    </message>
    <message>
<<<<<<< HEAD
        <location filename="../../qml/Exchange/Trade/SimpleView/Trade.qml" line="172"/>
=======
        <location filename="../../qml/Exchange/Trade/SimpleView/Trade.qml" line="178"/>
>>>>>>> e63bead3
        <source>Reset form.</source>
        <translation>Formu sıfırla</translation>
    </message>
    <message>
<<<<<<< HEAD
        <location filename="../../qml/Exchange/Trade/SimpleView/Trade.qml" line="227"/>
=======
        <location filename="../../qml/Exchange/Trade/SimpleView/Trade.qml" line="223"/>
>>>>>>> e63bead3
        <source>%1</source>
        <translation>%1</translation>
    </message>
    <message>
<<<<<<< HEAD
        <location filename="../../qml/Exchange/Trade/SimpleView/Trade.qml" line="254"/>
=======
        <location filename="../../qml/Exchange/Trade/SimpleView/Trade.qml" line="250"/>
>>>>>>> e63bead3
        <source>Tradable: </source>
        <translation>Al sat yapılabilir: </translation>
    </message>
    <message>
<<<<<<< HEAD
        <location filename="../../qml/Exchange/Trade/SimpleView/Trade.qml" line="639"/>
=======
        <location filename="../../qml/Exchange/Trade/SimpleView/Trade.qml" line="572"/>
>>>>>>> e63bead3
        <source>Swap Now</source>
        <translation>Şimdi Takasla</translation>
    </message>
    <message>
<<<<<<< HEAD
        <location filename="../../qml/Exchange/Trade/SimpleView/Trade.qml" line="662"/>
=======
        <location filename="../../qml/Exchange/Trade/SimpleView/Trade.qml" line="595"/>
>>>>>>> e63bead3
        <source>Failed to place the order</source>
        <translation>Emir başarısız oldu</translation>
    </message>
    <message>
<<<<<<< HEAD
        <location filename="../../qml/Exchange/Trade/SimpleView/Trade.qml" line="677"/>
=======
        <location filename="../../qml/Exchange/Trade/SimpleView/Trade.qml" line="610"/>
>>>>>>> e63bead3
        <source>Placed the order</source>
        <translation>Emir başarılı</translation>
    </message>
    <message>
<<<<<<< HEAD
        <location filename="../../qml/Exchange/Trade/SimpleView/Trade.qml" line="695"/>
=======
        <location filename="../../qml/Exchange/Trade/SimpleView/Trade.qml" line="626"/>
>>>>>>> e63bead3
        <source>Entered amount must be superior than 0.</source>
        <translation>Girilen tutar 0&apos;dan büyük olmalıdır. </translation>
    </message>
    <message>
<<<<<<< HEAD
        <location filename="../../qml/Exchange/Trade/SimpleView/Trade.qml" line="697"/>
=======
        <location filename="../../qml/Exchange/Trade/SimpleView/Trade.qml" line="628"/>
>>>>>>> e63bead3
        <source>You must select an order.</source>
        <translation>Bir emir seçmelisiniz.</translation>
    </message>
    <message>
<<<<<<< HEAD
        <location filename="../../qml/Exchange/Trade/SimpleView/Trade.qml" line="699"/>
=======
        <location filename="../../qml/Exchange/Trade/SimpleView/Trade.qml" line="630"/>
>>>>>>> e63bead3
        <source>Entered amount is below the minimum required by this order: %1</source>
        <translation>Girilen miktar, bu emrin gerektirdiği minimum %1 tutarının altında</translation>
    </message>
    <message>
<<<<<<< HEAD
        <location filename="../../qml/Exchange/Trade/SimpleView/Trade.qml" line="701"/>
        <location filename="../../qml/Exchange/Trade/SimpleView/Trade.qml" line="705"/>
        <source>%1 needs to be enabled in order to use %2</source>
        <translation type="unfinished"></translation>
    </message>
    <message>
        <location filename="../../qml/Exchange/Trade/SimpleView/Trade.qml" line="703"/>
        <location filename="../../qml/Exchange/Trade/SimpleView/Trade.qml" line="707"/>
        <source>%1 balance needs to be funded, a non-zero balance is required to pay the gas of %2 transactions</source>
        <translation type="unfinished"></translation>
    </message>
    <message>
        <location filename="../../qml/Exchange/Trade/SimpleView/Trade.qml" line="762"/>
        <location filename="../../qml/Exchange/Trade/SimpleView/Trade.qml" line="824"/>
=======
        <location filename="../../qml/Exchange/Trade/SimpleView/Trade.qml" line="632"/>
        <source>Parent chain of left ticker is not enabled.</source>
        <translation>Soldaki paranın ana zinciri etkin değil. </translation>
    </message>
    <message>
        <location filename="../../qml/Exchange/Trade/SimpleView/Trade.qml" line="634"/>
        <source>Left ticker parent chain balance needs to be funded</source>
        <translation>Soldaki para için ana zincir bakiyesi yetersiz, yükleme yapılması gerekiyor </translation>
    </message>
    <message>
        <location filename="../../qml/Exchange/Trade/SimpleView/Trade.qml" line="636"/>
        <source>Parent chain of right ticker is not enabled.</source>
        <translation>Sağdaki paranın ana zinciri etkin değil. </translation>
    </message>
    <message>
        <location filename="../../qml/Exchange/Trade/SimpleView/Trade.qml" line="638"/>
        <source>Right ticker parent chain balance needs to be funded</source>
        <translation>Sağdaki para için ana zincir bakiyesi yetersiz, yükleme yapılması gerekiyor </translation>
    </message>
    <message>
        <location filename="../../qml/Exchange/Trade/SimpleView/Trade.qml" line="693"/>
        <location filename="../../qml/Exchange/Trade/SimpleView/Trade.qml" line="746"/>
>>>>>>> e63bead3
        <source>Search</source>
        <translation>Ara</translation>
    </message>
    <message>
<<<<<<< HEAD
        <location filename="../../qml/Exchange/Trade/SimpleView/Trade.qml" line="919"/>
=======
        <location filename="../../qml/Exchange/Trade/SimpleView/Trade.qml" line="831"/>
>>>>>>> e63bead3
        <source>Total %1 fees: </source>
        <translation>Toplam %1 işlem giderleri: </translation>
    </message>
    <message>
<<<<<<< HEAD
        <location filename="../../qml/Exchange/Trade/SimpleView/Trade.qml" line="926"/>
=======
        <location filename="../../qml/Exchange/Trade/SimpleView/Trade.qml" line="838"/>
>>>>>>> e63bead3
        <source>%2 (%3)</source>
        <translation>%2 (%3)</translation>
    </message>
</context>
<context>
    <name>TradeViewHeader</name>
    <message>
        <location filename="../../qml/Exchange/Trade/Trading/TradeViewHeader.qml" line="123"/>
        <source>How to trade</source>
        <translation>Nasıl al sat yapılır</translation>
    </message>
    <message>
        <location filename="../../qml/Exchange/Trade/Trading/TradeViewHeader.qml" line="149"/>
        <source>FAQ</source>
        <translation>SSS</translation>
    </message>
</context>
<context>
    <name>TransactionDetailsModal</name>
    <message>
        <location filename="../../qml/Wallet/TransactionDetailsModal.qml" line="24"/>
        <source>Transaction Details</source>
        <translation>İşlem Detayları</translation>
    </message>
    <message>
        <location filename="../../qml/Wallet/TransactionDetailsModal.qml" line="28"/>
        <source>Amount</source>
        <translation>Miktar</translation>
    </message>
    <message>
        <location filename="../../qml/Wallet/TransactionDetailsModal.qml" line="38"/>
        <source>Fees</source>
        <translation>İşlem Ücreti</translation>
    </message>
    <message>
        <location filename="../../qml/Wallet/TransactionDetailsModal.qml" line="48"/>
        <source>Date</source>
        <translation>Tarih</translation>
    </message>
    <message>
        <location filename="../../qml/Wallet/TransactionDetailsModal.qml" line="50"/>
        <source>Unconfirmed</source>
        <translation>Onaylanmamış</translation>
    </message>
    <message>
        <location filename="../../qml/Wallet/TransactionDetailsModal.qml" line="55"/>
        <source>Transaction Hash</source>
        <translation>İşlem Hash&apos;i</translation>
    </message>
    <message>
        <location filename="../../qml/Wallet/TransactionDetailsModal.qml" line="63"/>
        <source>Confirmations</source>
        <translation>Onay Sayısı</translation>
    </message>
    <message>
        <location filename="../../qml/Wallet/TransactionDetailsModal.qml" line="70"/>
        <source>Block Height</source>
        <translation>Blok Uzunluğu</translation>
    </message>
    <message>
        <location filename="../../qml/Wallet/TransactionDetailsModal.qml" line="76"/>
        <source>From</source>
        <translation>Gönderen</translation>
    </message>
    <message>
        <location filename="../../qml/Wallet/TransactionDetailsModal.qml" line="82"/>
        <source>To</source>
        <translation>Alan</translation>
    </message>
    <message>
        <location filename="../../qml/Wallet/TransactionDetailsModal.qml" line="90"/>
        <source>Notes</source>
        <translation>Notlar</translation>
    </message>
    <message>
        <location filename="../../qml/Wallet/TransactionDetailsModal.qml" line="110"/>
        <source>Close</source>
        <translation>Kapat</translation>
    </message>
    <message>
        <location filename="../../qml/Wallet/TransactionDetailsModal.qml" line="119"/>
        <source>Refund</source>
        <translation>Geri Ödeme</translation>
    </message>
    <message>
        <location filename="../../qml/Wallet/TransactionDetailsModal.qml" line="132"/>
        <source>View on Explorer</source>
        <translation>Explorer&apos;da göster</translation>
    </message>
</context>
<context>
    <name>Transactions</name>
    <message>
        <location filename="../../qml/Wallet/Transactions.qml" line="58"/>
        <source>Received</source>
        <translation>Alınan</translation>
    </message>
    <message>
        <location filename="../../qml/Wallet/Transactions.qml" line="58"/>
        <source>Sent</source>
        <translation>Gönderilen</translation>
    </message>
    <message>
        <location filename="../../qml/Wallet/Transactions.qml" line="91"/>
        <source>fees</source>
        <translation>işlem ücretleri</translation>
    </message>
    <message>
        <location filename="../../qml/Wallet/Transactions.qml" line="102"/>
        <source>Unconfirmed</source>
        <translation>Onaylanmamış</translation>
    </message>
</context>
<context>
    <name>UpdateInvalidChecksum</name>
    <message>
        <location filename="../../qml/Dashboard/UpdateInvalidChecksum.qml" line="7"/>
        <source>The downloaded update archive is corrupted !</source>
        <translation>İndirilen güncelleme arşivi bozulmuş !</translation>
    </message>
</context>
<context>
    <name>WalletNameField</name>
    <message>
        <location filename="../../qml/Components/WalletNameField.qml" line="5"/>
        <source>Wallet Name</source>
        <translation>Cüzdan Adı</translation>
    </message>
    <message>
        <location filename="../../qml/Components/WalletNameField.qml" line="6"/>
        <source>Enter the name of your wallet here</source>
        <translation>Cüzdanınızın adını giriniz</translation>
    </message>
</context>
<context>
    <name>atomic_dex::wallet_page</name>
    <message>
        <location filename="../../../src/core/atomicdex/pages/qt.wallet.page.cpp" line="70"/>
        <source>You do not have enough funds.</source>
        <translation>Bakiye yetersiz.</translation>
    </message>
    <message>
        <location filename="../../../src/core/atomicdex/pages/qt.wallet.page.cpp" line="81"/>
        <source>%1 is not activated: click on the button to enable it or enable it manually</source>
        <translation>%1 etkinleştirilmedi: etkinleştirmek için düğmeye tıklayın veya manuel olarak etkinleştirin</translation>
    </message>
    <message>
        <location filename="../../../src/core/atomicdex/pages/qt.wallet.page.cpp" line="87"/>
        <source>You need to have %1 to pay the gas for %2 transactions.</source>
        <translation>%2 işlemi için gaz ödemek üzere %1&apos;e sahip olmanız gerekir. </translation>
    </message>
    <message>
        <location filename="../../../src/core/atomicdex/pages/qt.wallet.page.cpp" line="317"/>
        <source>Checksum verification failed for %1.</source>
        <translation>%1 için sağlama toplamı doğrulaması başarısız oldu. </translation>
    </message>
    <message>
        <location filename="../../../src/core/atomicdex/pages/qt.wallet.page.cpp" line="322"/>
        <source>Invalid checksum for %1. Click on the convert button to turn it into a mixed case address</source>
        <translation>%1 için geçersiz sağlama toplamı. Karışık bir durum adresine dönüştürmek için dönüştür düğmesine tıklayın </translation>
    </message>
    <message>
        <location filename="../../../src/core/atomicdex/pages/qt.wallet.page.cpp" line="328"/>
        <source>Legacy address used for %1, click on the convert button to convert it to a Cashaddress.</source>
        <translation>%1 için kullanılan eski adres, onu bir Cashaddress&apos;e dönüştürmek için dönüştür düğmesine tıklayın. </translation>
    </message>
    <message>
        <location filename="../../../src/core/atomicdex/pages/qt.wallet.page.cpp" line="334"/>
        <source>%1 address must be prefixed with 0x</source>
        <translation>%1 adresinin önüne 0x konulmalı </translation>
    </message>
    <message>
        <location filename="../../../src/core/atomicdex/pages/qt.wallet.page.cpp" line="339"/>
        <source>%1 address length is invalid, please use a valid address.</source>
        <translation>%1 adres uzunluğu geçersiz, lütfen geçerli bir adres kullanın. </translation>
    </message>
</context>
<context>
    <name>main</name>
    <message>
        <location filename="../../qml/main.qml" line="87"/>
        <source>Logout</source>
        <translation>Çıkış</translation>
    </message>
    <message>
        <location filename="../../qml/main.qml" line="223"/>
        <source>Balance</source>
        <translation>Bakiye</translation>
    </message>
</context>
</TS><|MERGE_RESOLUTION|>--- conflicted
+++ resolved
@@ -217,42 +217,47 @@
 <context>
     <name>AddressBookAddContactAddressModal</name>
     <message>
-        <location filename="../../qml/Wallet/AddressBookAddContactAddressModal.qml" line="33"/>
+        <location filename="../../qml/Wallet/AddressBookAddContactAddressModal.qml" line="34"/>
         <source>Create a new address</source>
         <translation>Yeni bir adres oluştur</translation>
     </message>
     <message>
-        <location filename="../../qml/Wallet/AddressBookAddContactAddressModal.qml" line="33"/>
+        <location filename="../../qml/Wallet/AddressBookAddContactAddressModal.qml" line="34"/>
         <source>Edit address entry</source>
         <translation>Adres girdisini düzenleyin</translation>
     </message>
     <message>
-        <location filename="../../qml/Wallet/AddressBookAddContactAddressModal.qml" line="39"/>
-        <source>Choose a wallet type, current: %1</source>
-        <translation>Cüzdan türünü seçin, mevcut: %1</translation>
-    </message>
-    <message>
-        <location filename="../../qml/Wallet/AddressBookAddContactAddressModal.qml" line="51"/>
+        <location filename="../../qml/Wallet/AddressBookAddContactAddressModal.qml" line="54"/>
+        <source>Selected wallet: %1</source>
+        <translation type="unfinished"></translation>
+    </message>
+    <message>
+        <location filename="../../qml/Wallet/AddressBookAddContactAddressModal.qml" line="54"/>
+        <source>NONE</source>
+        <translation type="unfinished"></translation>
+    </message>
+    <message>
+        <location filename="../../qml/Wallet/AddressBookAddContactAddressModal.qml" line="68"/>
         <source>Enter a name</source>
         <translation>Bir ad girin</translation>
     </message>
     <message>
-        <location filename="../../qml/Wallet/AddressBookAddContactAddressModal.qml" line="64"/>
+        <location filename="../../qml/Wallet/AddressBookAddContactAddressModal.qml" line="81"/>
         <source>This key already exists.</source>
         <translation>Bu anahtar zaten mevcut.</translation>
     </message>
     <message>
-        <location filename="../../qml/Wallet/AddressBookAddContactAddressModal.qml" line="76"/>
+        <location filename="../../qml/Wallet/AddressBookAddContactAddressModal.qml" line="93"/>
         <source>Enter the address</source>
         <translation>Adresi girin</translation>
     </message>
     <message>
-        <location filename="../../qml/Wallet/AddressBookAddContactAddressModal.qml" line="91"/>
+        <location filename="../../qml/Wallet/AddressBookAddContactAddressModal.qml" line="108"/>
         <source>Validate</source>
-        <translation>Geçerle</translation>
-    </message>
-    <message>
-        <location filename="../../qml/Wallet/AddressBookAddContactAddressModal.qml" line="117"/>
+        <translation>Doğrula</translation>
+    </message>
+    <message>
+        <location filename="../../qml/Wallet/AddressBookAddContactAddressModal.qml" line="134"/>
         <source>Cancel</source>
         <translation>İptal</translation>
     </message>
@@ -428,12 +433,12 @@
 <context>
     <name>AddressBookWalletTypeListModal</name>
     <message>
-        <location filename="../../qml/Wallet/AddressBookWalletTypeListModal.qml" line="48"/>
+        <location filename="../../qml/Wallet/AddressBookWalletTypeListModal.qml" line="52"/>
         <source>Select wallet type</source>
         <translation>Cüzdan türünü seçin</translation>
     </message>
     <message>
-        <location filename="../../qml/Wallet/AddressBookWalletTypeListModal.qml" line="56"/>
+        <location filename="../../qml/Wallet/AddressBookWalletTypeListModal.qml" line="61"/>
         <source>Search</source>
         <translation>Ara</translation>
     </message>
@@ -443,13 +448,13 @@
     <message>
         <location filename="../../qml/Portfolio/AmountChart.qml" line="335"/>
         <source>Work in progress</source>
-        <translation>İş devam ediyor</translation>
+        <translation type="unfinished"></translation>
     </message>
 </context>
 <context>
     <name>AssetPieChart</name>
     <message>
-        <location filename="../../qml/Portfolio/AssetPieChart.qml" line="126"/>
+        <location filename="../../qml/Portfolio/AssetPieChart.qml" line="134"/>
         <source>Assets</source>
         <translation>Varlıklar</translation>
     </message>
@@ -459,47 +464,47 @@
     <message>
         <location filename="../../qml/Exchange/Trade/SimpleView/BestOrdersModal.qml" line="28"/>
         <source>Best Orders</source>
-        <translation>En İyi Emirler</translation>
+        <translation type="unfinished">En İyi Emirler</translation>
     </message>
     <message>
         <location filename="../../qml/Exchange/Trade/SimpleView/BestOrdersModal.qml" line="46"/>
         <source>Token</source>
-        <translation>Token</translation>
+        <translation type="unfinished"></translation>
     </message>
     <message>
         <location filename="../../qml/Exchange/Trade/SimpleView/BestOrdersModal.qml" line="54"/>
         <source>Available Quantity</source>
-        <translation>Mevcut Miktar</translation>
+        <translation type="unfinished"></translation>
     </message>
     <message>
         <location filename="../../qml/Exchange/Trade/SimpleView/BestOrdersModal.qml" line="62"/>
         <source>Available Quantity (in %1)</source>
-        <translation>Mevcut miktar (%1 olarak)</translation>
+        <translation type="unfinished"></translation>
     </message>
     <message>
         <location filename="../../qml/Exchange/Trade/SimpleView/BestOrdersModal.qml" line="70"/>
         <source>Fiat Volume</source>
-        <translation>Fiat Hacmi</translation>
+        <translation type="unfinished"></translation>
     </message>
     <message>
         <location filename="../../qml/Exchange/Trade/SimpleView/BestOrdersModal.qml" line="78"/>
         <source>CEX Rate</source>
-        <translation>CEX Oranı</translation>
+        <translation type="unfinished"></translation>
     </message>
     <message>
         <location filename="../../qml/Exchange/Trade/SimpleView/BestOrdersModal.qml" line="148"/>
         <source> %1 is not enabled - Do you want to enable it to be able to select %2 best orders ?&lt;br&gt;&lt;a href=&apos;#&apos;&gt;Yes&lt;/a&gt; - &lt;a href=&apos;#no&apos;&gt;No&lt;/a&gt;</source>
-        <translation> %1 etkin değil - En iyi %2 siparişini seçebilmesi için etkinleştirmek istiyor musunuz ? &lt;br&gt;&lt;a href=&apos;#&apos;&gt;Evet&lt;/a&gt; - &lt;a href=&apos;#no&apos;&gt;Hayır&lt;/a&gt;</translation>
+        <translation type="unfinished"> %1 etkin değil - En iyi %2 siparişini seçebilmesi için etkinleştirmek istiyor musunuz ? &lt;br&gt;&lt;a href=&apos;#&apos;&gt;Evet&lt;/a&gt; - &lt;a href=&apos;#no&apos;&gt;Hayır&lt;/a&gt;</translation>
     </message>
     <message>
         <location filename="../../qml/Exchange/Trade/SimpleView/BestOrdersModal.qml" line="192"/>
         <source>Cancel</source>
-        <translation>İptal</translation>
+        <translation type="unfinished">İptal</translation>
     </message>
     <message>
         <location filename="../../qml/Exchange/Trade/SimpleView/BestOrdersModal.qml" line="199"/>
         <source>Refresh</source>
-        <translation>Yenile</translation>
+        <translation type="unfinished">Yenile</translation>
     </message>
 </context>
 <context>
@@ -755,12 +760,12 @@
     <message>
         <location filename="../../qml/Exchange/Trade/SimpleView/CoinsListModal.qml" line="21"/>
         <source>Select a ticker</source>
-        <translation>Simge seç</translation>
+        <translation type="unfinished"></translation>
     </message>
     <message>
         <location filename="../../qml/Exchange/Trade/SimpleView/CoinsListModal.qml" line="61"/>
         <source>Token name</source>
-        <translation>Token ismi</translation>
+        <translation type="unfinished"></translation>
     </message>
 </context>
 <context>
@@ -822,74 +827,74 @@
 <context>
     <name>ConfirmTradeModal</name>
     <message>
-        <location filename="../../qml/Exchange/Trade/ConfirmTradeModal.qml" line="49"/>
+        <location filename="../../qml/Exchange/Trade/ConfirmTradeModal.qml" line="51"/>
         <source>Confirm Exchange Details</source>
         <translation>Al-Sat Detaylarını Onayla</translation>
     </message>
     <message>
-        <location filename="../../qml/Exchange/Trade/ConfirmTradeModal.qml" line="97"/>
+        <location filename="../../qml/Exchange/Trade/ConfirmTradeModal.qml" line="99"/>
         <source>This swap request can not be undone and is a final event!</source>
         <translation>Bu takas isteği geri döndürülemez!</translation>
     </message>
     <message>
-        <location filename="../../qml/Exchange/Trade/ConfirmTradeModal.qml" line="127"/>
+        <location filename="../../qml/Exchange/Trade/ConfirmTradeModal.qml" line="129"/>
         <source>Total %1 fees: %2 (%3)</source>
         <translation>Toplam %1 ücreti: %2 (%3)</translation>
     </message>
     <message>
-        <location filename="../../qml/Exchange/Trade/ConfirmTradeModal.qml" line="171"/>
+        <location filename="../../qml/Exchange/Trade/ConfirmTradeModal.qml" line="173"/>
         <source>Security configuration</source>
         <translation>Güvenlik yapılandırması</translation>
     </message>
     <message>
-        <location filename="../../qml/Exchange/Trade/ConfirmTradeModal.qml" line="178"/>
+        <location filename="../../qml/Exchange/Trade/ConfirmTradeModal.qml" line="180"/>
         <source>dPoW protected</source>
         <translation>dPoW korumalı</translation>
     </message>
     <message>
-        <location filename="../../qml/Exchange/Trade/ConfirmTradeModal.qml" line="185"/>
-        <location filename="../../qml/Exchange/Trade/ConfirmTradeModal.qml" line="218"/>
+        <location filename="../../qml/Exchange/Trade/ConfirmTradeModal.qml" line="187"/>
+        <location filename="../../qml/Exchange/Trade/ConfirmTradeModal.qml" line="220"/>
         <source>Read more about dPoW</source>
         <translation>dPoW hakkında daha fazla bilgi</translation>
     </message>
     <message>
-        <location filename="../../qml/Exchange/Trade/ConfirmTradeModal.qml" line="195"/>
+        <location filename="../../qml/Exchange/Trade/ConfirmTradeModal.qml" line="197"/>
         <source>Use custom protection settings for incoming %1 transactions</source>
         <comment>TICKER</comment>
         <translation>%1 işlemleri için özel güvenlik ayarları kullan</translation>
     </message>
     <message>
-        <location filename="../../qml/Exchange/Trade/ConfirmTradeModal.qml" line="212"/>
+        <location filename="../../qml/Exchange/Trade/ConfirmTradeModal.qml" line="214"/>
         <source>Enable Komodo dPoW security</source>
         <translation>Komodo dPoW güvenliğini etkinleştir</translation>
     </message>
     <message>
-        <location filename="../../qml/Exchange/Trade/ConfirmTradeModal.qml" line="179"/>
+        <location filename="../../qml/Exchange/Trade/ConfirmTradeModal.qml" line="181"/>
         <source>%1 confirmations for incoming %2 transactions</source>
         <translation>Gelen %2 işlemleri için %1 onay</translation>
     </message>
     <message>
-        <location filename="../../qml/Exchange/Trade/ConfirmTradeModal.qml" line="103"/>
+        <location filename="../../qml/Exchange/Trade/ConfirmTradeModal.qml" line="105"/>
         <source>This transaction can take up to 60 mins - DO NOT close this application!</source>
         <translation>Bu işlem 60 dakikayı bulabilir - Programı KAPATMAYINIZ!</translation>
     </message>
     <message>
-        <location filename="../../qml/Exchange/Trade/ConfirmTradeModal.qml" line="236"/>
+        <location filename="../../qml/Exchange/Trade/ConfirmTradeModal.qml" line="238"/>
         <source>Required Confirmations</source>
         <translation>Gereken Onaylar</translation>
     </message>
     <message>
-        <location filename="../../qml/Exchange/Trade/ConfirmTradeModal.qml" line="272"/>
+        <location filename="../../qml/Exchange/Trade/ConfirmTradeModal.qml" line="274"/>
         <source>Warning, this atomic swap is not dPoW protected!</source>
         <translation>Uyarı, bu atomik takas dPoW korumalı değil!</translation>
     </message>
     <message>
-        <location filename="../../qml/Exchange/Trade/ConfirmTradeModal.qml" line="285"/>
+        <location filename="../../qml/Exchange/Trade/ConfirmTradeModal.qml" line="287"/>
         <source>Cancel</source>
         <translation>İptal</translation>
     </message>
     <message>
-        <location filename="../../qml/Exchange/Trade/ConfirmTradeModal.qml" line="294"/>
+        <location filename="../../qml/Exchange/Trade/ConfirmTradeModal.qml" line="296"/>
         <source>Confirm</source>
         <translation>Onayla</translation>
     </message>
@@ -905,188 +910,188 @@
 <context>
     <name>Dashboard</name>
     <message>
-        <location filename="../../qml/Screens/Dashboard.qml" line="90"/>
+        <location filename="../../qml/Screens/Dashboard.qml" line="89"/>
         <source>The current number of enabled coins does not match your configuration specification. Your assets configuration will be reset.</source>
         <translation>Etkinleştirilmiş koinlerin mevcut sayısı yapılandırma ayarlarınızla eşleşmiyor. Varlık yapılandırmanız sıfırlanacak.</translation>
     </message>
     <message>
-        <location filename="../../qml/Screens/Dashboard.qml" line="147"/>
-        <location filename="../../qml/Screens/Dashboard.qml" line="160"/>
+        <location filename="../../qml/Screens/Dashboard.qml" line="148"/>
+        <location filename="../../qml/Screens/Dashboard.qml" line="161"/>
         <source>Content for this section will be added later. Stay tuned!</source>
         <translation>Bu kısmın içeriği daha sonra eklenecektir. Takipte kalın!</translation>
     </message>
     <message>
-        <location filename="../../qml/Screens/Dashboard.qml" line="327"/>
+        <location filename="../../qml/Screens/Dashboard.qml" line="282"/>
         <source>Matching</source>
         <translation>Eşleşiyor</translation>
     </message>
     <message>
-        <location filename="../../qml/Screens/Dashboard.qml" line="327"/>
+        <location filename="../../qml/Screens/Dashboard.qml" line="282"/>
         <source>Order Matching</source>
         <translation>Emir Eşleşiyor</translation>
     </message>
     <message>
-        <location filename="../../qml/Screens/Dashboard.qml" line="329"/>
+        <location filename="../../qml/Screens/Dashboard.qml" line="284"/>
         <source>Matched</source>
         <translation>Eşleşti</translation>
     </message>
     <message>
-        <location filename="../../qml/Screens/Dashboard.qml" line="329"/>
+        <location filename="../../qml/Screens/Dashboard.qml" line="284"/>
         <source>Order Matched</source>
         <translation>Emir Eşleşti</translation>
     </message>
     <message>
-        <location filename="../../qml/Screens/Dashboard.qml" line="331"/>
+        <location filename="../../qml/Screens/Dashboard.qml" line="286"/>
         <source>Ongoing</source>
         <translation>Devam ediyor</translation>
     </message>
     <message>
-        <location filename="../../qml/Screens/Dashboard.qml" line="331"/>
+        <location filename="../../qml/Screens/Dashboard.qml" line="286"/>
         <source>Swap Ongoing</source>
         <translation>Takas Devam Ediyor</translation>
     </message>
     <message>
-        <location filename="../../qml/Screens/Dashboard.qml" line="333"/>
+        <location filename="../../qml/Screens/Dashboard.qml" line="288"/>
         <source>Successful</source>
         <translation>Başarılı</translation>
     </message>
     <message>
-        <location filename="../../qml/Screens/Dashboard.qml" line="333"/>
+        <location filename="../../qml/Screens/Dashboard.qml" line="288"/>
         <source>Swap Successful</source>
         <translation>Takas Başarılı</translation>
     </message>
     <message>
-        <location filename="../../qml/Screens/Dashboard.qml" line="335"/>
+        <location filename="../../qml/Screens/Dashboard.qml" line="290"/>
         <source>Refunding</source>
         <translation>Geri ödeniyor</translation>
     </message>
     <message>
-        <location filename="../../qml/Screens/Dashboard.qml" line="337"/>
+        <location filename="../../qml/Screens/Dashboard.qml" line="292"/>
         <source>Failed</source>
         <translation>Başarısız</translation>
     </message>
     <message>
-        <location filename="../../qml/Screens/Dashboard.qml" line="337"/>
+        <location filename="../../qml/Screens/Dashboard.qml" line="292"/>
         <source>Swap Failed</source>
         <translation>Takas Başarısız</translation>
     </message>
     <message>
-        <location filename="../../qml/Screens/Dashboard.qml" line="339"/>
+        <location filename="../../qml/Screens/Dashboard.qml" line="294"/>
         <source>Unknown</source>
         <translation>Bilinmiyor</translation>
     </message>
     <message>
-        <location filename="../../qml/Screens/Dashboard.qml" line="339"/>
+        <location filename="../../qml/Screens/Dashboard.qml" line="294"/>
         <source>Unknown State</source>
         <translation>Bilinmeyen durum</translation>
     </message>
     <message>
-        <location filename="../../qml/Screens/Dashboard.qml" line="383"/>
+        <location filename="../../qml/Screens/Dashboard.qml" line="338"/>
         <source>Started</source>
         <translation>Başlatıldı</translation>
     </message>
     <message>
-        <location filename="../../qml/Screens/Dashboard.qml" line="385"/>
+        <location filename="../../qml/Screens/Dashboard.qml" line="340"/>
         <source>Negotiated</source>
         <translation>Pazarlık yapıldı</translation>
     </message>
     <message>
-        <location filename="../../qml/Screens/Dashboard.qml" line="387"/>
+        <location filename="../../qml/Screens/Dashboard.qml" line="342"/>
         <source>Taker fee sent</source>
         <translation>Alıcı ücreti gönderildi</translation>
     </message>
     <message>
-        <location filename="../../qml/Screens/Dashboard.qml" line="389"/>
+        <location filename="../../qml/Screens/Dashboard.qml" line="344"/>
         <source>Maker payment received</source>
         <translation>Yapıcı ödemesi alındı</translation>
     </message>
     <message>
-        <location filename="../../qml/Screens/Dashboard.qml" line="391"/>
+        <location filename="../../qml/Screens/Dashboard.qml" line="346"/>
         <source>Maker payment wait confirm started</source>
         <translation>Yapıcı ödemesi bekleme onayı başladı</translation>
     </message>
     <message>
-        <location filename="../../qml/Screens/Dashboard.qml" line="393"/>
+        <location filename="../../qml/Screens/Dashboard.qml" line="348"/>
         <source>Maker payment validated and confirmed</source>
         <translation>Yapıcı ödemesi doğrulandı ve onaylandı</translation>
     </message>
     <message>
-        <location filename="../../qml/Screens/Dashboard.qml" line="395"/>
+        <location filename="../../qml/Screens/Dashboard.qml" line="350"/>
         <source>Taker payment sent</source>
         <translation>Alıcı ödemesi gönderildi</translation>
     </message>
     <message>
-        <location filename="../../qml/Screens/Dashboard.qml" line="397"/>
+        <location filename="../../qml/Screens/Dashboard.qml" line="352"/>
         <source>Taker payment spent</source>
         <translation>Alıcı ödemesi harcandı</translation>
     </message>
     <message>
-        <location filename="../../qml/Screens/Dashboard.qml" line="399"/>
+        <location filename="../../qml/Screens/Dashboard.qml" line="354"/>
         <source>Maker payment spent</source>
         <translation>Yapıcı ödemesi harcandı</translation>
     </message>
     <message>
-        <location filename="../../qml/Screens/Dashboard.qml" line="401"/>
+        <location filename="../../qml/Screens/Dashboard.qml" line="356"/>
         <source>Finished</source>
         <translation>Tamamlandı</translation>
     </message>
     <message>
-        <location filename="../../qml/Screens/Dashboard.qml" line="403"/>
+        <location filename="../../qml/Screens/Dashboard.qml" line="358"/>
         <source>Start failed</source>
         <translation>Başlatılamadı</translation>
     </message>
     <message>
-        <location filename="../../qml/Screens/Dashboard.qml" line="405"/>
+        <location filename="../../qml/Screens/Dashboard.qml" line="360"/>
         <source>Negotiate failed</source>
         <translation>Pazarlık başarısız</translation>
     </message>
     <message>
-        <location filename="../../qml/Screens/Dashboard.qml" line="407"/>
+        <location filename="../../qml/Screens/Dashboard.qml" line="362"/>
         <source>Taker fee validate failed</source>
         <translation>Alıcı ücreti doğrulanamadı</translation>
     </message>
     <message>
-        <location filename="../../qml/Screens/Dashboard.qml" line="409"/>
+        <location filename="../../qml/Screens/Dashboard.qml" line="364"/>
         <source>Maker payment transaction failed</source>
         <translation>Yapıcı ödeme işlemi başarısız</translation>
     </message>
     <message>
-        <location filename="../../qml/Screens/Dashboard.qml" line="411"/>
+        <location filename="../../qml/Screens/Dashboard.qml" line="366"/>
         <source>Maker payment Data send failed</source>
         <translation>Yapıcı ödeme verileri gönderilemedi</translation>
     </message>
     <message>
-        <location filename="../../qml/Screens/Dashboard.qml" line="413"/>
+        <location filename="../../qml/Screens/Dashboard.qml" line="368"/>
         <source>Maker payment wait confirm failed</source>
         <translation>Yapıcı ödemesi bekleme onayı başarısız</translation>
     </message>
     <message>
-        <location filename="../../qml/Screens/Dashboard.qml" line="415"/>
+        <location filename="../../qml/Screens/Dashboard.qml" line="370"/>
         <source>Taker payment validate failed</source>
         <translation>Alıcı ödemesi doğrulanamadı</translation>
     </message>
     <message>
-        <location filename="../../qml/Screens/Dashboard.qml" line="417"/>
+        <location filename="../../qml/Screens/Dashboard.qml" line="372"/>
         <source>Taker payment wait confirm failed</source>
         <translation>Alıcı ödemesi bekleme onayı başarısız oldu</translation>
     </message>
     <message>
-        <location filename="../../qml/Screens/Dashboard.qml" line="419"/>
+        <location filename="../../qml/Screens/Dashboard.qml" line="374"/>
         <source>Taker payment spend failed</source>
         <translation>Alıcı ödeme harcaması başarısız oldu</translation>
     </message>
     <message>
-        <location filename="../../qml/Screens/Dashboard.qml" line="421"/>
+        <location filename="../../qml/Screens/Dashboard.qml" line="376"/>
         <source>Maker payment wait refund started</source>
         <translation>Yapıcı ödemesi bekleme iadesi başladı</translation>
     </message>
     <message>
-        <location filename="../../qml/Screens/Dashboard.qml" line="423"/>
+        <location filename="../../qml/Screens/Dashboard.qml" line="378"/>
         <source>Maker payment refunded</source>
         <translation>Yapıcı ödemesi iade edildi</translation>
     </message>
     <message>
-        <location filename="../../qml/Screens/Dashboard.qml" line="425"/>
+        <location filename="../../qml/Screens/Dashboard.qml" line="380"/>
         <source>Maker payment refund failed</source>
         <translation>Yapıcı ödeme iadesi başarısız</translation>
     </message>
@@ -1094,17 +1099,17 @@
 <context>
     <name>DefaultRangeSlider</name>
     <message>
-        <location filename="../../qml/Components/DefaultRangeSlider.qml" line="98"/>
+        <location filename="../../qml/Components/DefaultRangeSlider.qml" line="111"/>
         <source>Min</source>
         <translation>Min</translation>
     </message>
     <message>
-        <location filename="../../qml/Components/DefaultRangeSlider.qml" line="105"/>
+        <location filename="../../qml/Components/DefaultRangeSlider.qml" line="120"/>
         <source>Half</source>
         <translation>Yarısı</translation>
     </message>
     <message>
-        <location filename="../../qml/Components/DefaultRangeSlider.qml" line="112"/>
+        <location filename="../../qml/Components/DefaultRangeSlider.qml" line="129"/>
         <source>Max</source>
         <translation>Maks</translation>
     </message>
@@ -1157,6 +1162,41 @@
     </message>
 </context>
 <context>
+    <name>DexKeyChecker</name>
+    <message>
+        <location filename="../../qml/Components/DexKeyChecker.qml" line="64"/>
+        <source>At least 1 lowercase alphabetical character</source>
+        <translation type="unfinished">En az 1 küçük harf</translation>
+    </message>
+    <message>
+        <location filename="../../qml/Components/DexKeyChecker.qml" line="70"/>
+        <source>At least 1 uppercase alphabetical character</source>
+        <translation type="unfinished">En az 1 büyük harf</translation>
+    </message>
+    <message>
+        <location filename="../../qml/Components/DexKeyChecker.qml" line="76"/>
+        <source>At least 1 numeric character</source>
+        <translation type="unfinished">En az 1 sayı</translation>
+    </message>
+    <message>
+        <location filename="../../qml/Components/DexKeyChecker.qml" line="82"/>
+        <source>At least 1 special character (eg. !@#$%)</source>
+        <translation type="unfinished">En az 1 özel karakter (ör. !@#$%)</translation>
+    </message>
+    <message numerus="yes">
+        <location filename="../../qml/Components/DexKeyChecker.qml" line="87"/>
+        <source>At least %n character(s)</source>
+        <translation type="unfinished">
+            <numerusform>En az %n karakter</numerusform>
+        </translation>
+    </message>
+    <message>
+        <location filename="../../qml/Components/DexKeyChecker.qml" line="92"/>
+        <source>Password and Confirm Password have to be same</source>
+        <translation type="unfinished">Parola ve Parola Doğrulaması aynı olmalıdır</translation>
+    </message>
+</context>
+<context>
     <name>DexPaginator</name>
     <message>
         <location filename="../../qml/Components/DexPaginator.qml" line="61"/>
@@ -1167,17 +1207,17 @@
 <context>
     <name>DexRangeSlider</name>
     <message>
-        <location filename="../../qml/Components/DexRangeSlider.qml" line="98"/>
+        <location filename="../../qml/Components/DexRangeSlider.qml" line="107"/>
         <source>Min</source>
         <translation>Min</translation>
     </message>
     <message>
-        <location filename="../../qml/Components/DexRangeSlider.qml" line="105"/>
+        <location filename="../../qml/Components/DexRangeSlider.qml" line="114"/>
         <source>Half</source>
         <translation>Yarısı</translation>
     </message>
     <message>
-        <location filename="../../qml/Components/DexRangeSlider.qml" line="112"/>
+        <location filename="../../qml/Components/DexRangeSlider.qml" line="121"/>
         <source>Max</source>
         <translation>Maks</translation>
     </message>
@@ -1306,40 +1346,7 @@
 &lt;p&gt;This EULA agreement, and any dispute arising out of or in connection with this EULA agreement, shall be governed by and construed in accordance with the laws of Vietnam.&lt;/p&gt;
 
 &lt;p&gt;&lt;b&gt;This document was last updated on January 31st, 2020&lt;/b&gt;&lt;/p&gt;</source>
-        <translation>&lt;h2&gt;Bu Son Kullanıcı Lisans Sözleşmesi (&apos;EULA&apos;) sizinle Komodo Platformu arasındaki yasal bir sözleşmedir.&lt;/h2&gt;
-
-&lt;p&gt;Bu EULA sözleşmesi, %1 yazılımımızı (&apos;Yazılım&apos;, &apos;Mobil Uygulama&apos;, &apos;Uygulama&apos;, veya &apos;Uyg&apos;) doğrudan Komodo Platformundan veya bir Komodo yetkili kuruluşu, satıcısı veya distribütörü (bir &apos;Distribütör&apos;) aracılığıyla dolaylı olarak satın almanızı ve kullanmanızı düzenler &lt;/p&gt;
-&lt;p&gt;Yükleme işlemini tamamlamadan ve %1 yazılımını kullanmadan önce lütfen bu EULA sözleşmesini dikkatlice okuyun.Sözleşme, %1 yazılımını kullanmak için bir lisans sağlar ve garanti bilgileri ile sorumluluk reddi beyanlarını içerir.&lt;/p&gt;
-&lt;p&gt;%1 yazılımının beta programına kaydolursanız, bu EULA sözleşmesi bu deneme için de geçerli olacaktır. &apos;Kabul et&apos;i tıklayarak veya %1 yazılımını yükleyerek ve/veya kullanarak, Yazılımı kabul ettiğinizi ve bu EULA sözleşmesinin şartlarına bağlı kalmayı onaylıyorsunuz. .&lt;/p&gt;
-&lt;p&gt;Bu EULA sözleşmesini bir şirket veya başka bir tüzel kişilik adına yapıyorsanız, söz konusu kuruluşu ve bağlı kuruluşlarını bu hüküm ve koşullara bağlama yetkiniz olduğunu beyan edersiniz. Böyle bir yetkiniz yoksa veya bu EULA sözleşmesinin hüküm ve koşullarını kabul etmiyorsanız, Yazılımı kurmayın veya kullanmayın ve bu EULA sözleşmesini kabul etmemelisiniz.&lt;/p&gt;
-&lt;p&gt;Bu EULA sözleşmesi, burada başka bir yazılıma atıfta bulunulup bulunulmadığına veya burada açıklandığına bakılmaksızın, yalnızca burada Komodo Platformu tarafından sağlanan Yazılım için geçerli olacaktır. Koşullar, teslimat sırasında bu öğelere başka koşullar eklenmedikçe, Komodo Platformu güncellemeleri, ekleri, İnternet tabanlı hizmetler ve Yazılım için destek hizmetleri için de geçerlidir. Değilse, belirtilen şartlar geçerlidir.&lt;/p&gt;
-
-&lt;h3&gt;Lisanslama&lt;/h3&gt;
-&lt;p&gt;Komodo Platformu işbu belge ile size %1 yazılımını bu EULA sözleşmesinin şartlarına uygun olarak cihazlarınızda kullanmanız için kişisel, devredilemez, münhasır olmayan bir lisans verir.&lt;/p&gt;
-
-&lt;p&gt;%1 yazılımını (örneğin bir PC, dizüstü bilgisayar, cep telefonu veya tablet) kontrolünüz altında yüklemenize izin verilir. Cihazınızın %1 yazılımının minimum güvenlik ve kaynak gereksinimlerini karşılamasını sağlamaktan siz sorumlusunuz.&lt;/p&gt;
-
-&lt;p&gt;&lt;b&gt;İzin verimeyenler:&lt;/b&gt;&lt;/p&gt;
-&lt;ul&gt;
-&lt;li&gt;Yazılımın tamamını veya herhangi bir bölümünü düzenlemek, değiştirmek, değiştirmek, uyarlamak, uyarlamak, tercüme etmek veya başka bir şekilde değiştirmek veya Yazılımın tamamının veya herhangi bir bölümünün başka bir yazılımla birleştirilmesine veya başka bir yazılıma dahil edilmesine veya kaynak koda dönüştürülmesine, ayrıştırılmasına veya Yazılımda tersine mühendislik veya bu tür şeyler yapmaya çalışma&lt;/li&gt;
-&lt;li&gt;Yazılımı herhangi bir ticari amaç için çoğaltma, kopyalama, dağıtma, yeniden satma veya başka bir şekilde kullanma&lt;/li&gt;
-&lt;li&gt;Yazılımı, geçerli yerel, ulusal veya uluslararası yasaları ihlal edecek şekilde kullanma&lt;/li&gt;
-&lt;li&gt;Yazılımı, Komodo Platformunun bu EULA sözleşmesinin ihlali olarak değerlendirdiği herhangi bir amaç için kullanma&lt;/li&gt;
-&lt;/ul&gt;
-
-&lt;h3&gt;Fikri Mülkiyet ve Sahiplik&lt;/h3&gt;
-&lt;p&gt;Komodo Platformu, Yazılımın ilk olarak sizin tarafınızdan indirildiği şekliyle ve Yazılımın sizin tarafınızdan sonraki tüm indirmelerinin mülkiyetini her zaman elinde tutacaktır. Yazılım (ve üzerinde yapılan her türlü değişiklik dahil olmak üzere Yazılımın içeriği ne olursa olsun telif hakkı ve diğer fikri mülkiyet hakları) Komodo Platformu&apos;nun mülkiyetindedir ve öyle kalacaktır.&lt;/p&gt;
-
-&lt;p&gt;Komodo Platformu, Yazılımı üçüncü taraflara kullanma lisansları verme hakkını saklı tutar.&lt;/p&gt;
-
-&lt;h3&gt;Fesih&lt;/h3&gt;
-&lt;p&gt;Bu EULA sözleşmesi, Yazılımı ilk kullandığınız tarihten itibaren geçerlidir ve feshedilene kadar devam edecektir. Komodo Platformu&apos;na yazılı bildirimde bulunarak istediğiniz zaman feshedebilirsiniz.&lt;/p&gt;
-&lt;p&gt;Ayrıca, bu EULA sözleşmesinin herhangi bir şartına uymamanız durumunda da derhal feshedilecektir. Böyle bir fesih üzerine, bu EULA sözleşmesi tarafından verilen lisanslar derhal feshedilecektir ve siz Yazılımın tüm erişimini ve kullanımını durdurmayı kabul etmektesiniz. Doğaları gereği devam eden ve geçerliliğini koruyan hükümler, bu EULA sözleşmesinin herhangi bir şekilde feshedilmesi durumunda geçerliliğini koruyacaktır.&lt;/p&gt;
-
-&lt;h3&gt;Geçerli Yasa&lt;/h3&gt;
-&lt;p&gt;Bu EULA sözleşmesi ve bu EULA sözleşmesinden kaynaklanan veya bu sözleşmeyle bağlantılı olarak ortaya çıkan tüm anlaşmazlıklar, Vietnam yasalarına göre yönetilecek ve yorumlanacaktır.&lt;/p&gt;
-
-&lt;p&gt;&lt;b&gt;&lt;b&gt;Bu belge en son 31 Ocak 2020&apos;de güncellenmiştir&lt;/b&gt;&lt;/p&gt;</translation>
+        <translation type="unfinished"></translation>
     </message>
 </context>
 <context>
@@ -1376,22 +1383,32 @@
 <context>
     <name>FirstLaunch</name>
     <message>
-        <location filename="../../qml/Screens/FirstLaunch.qml" line="31"/>
+        <location filename="../../qml/Screens/FirstLaunch.qml" line="84"/>
+        <source>Type password</source>
+        <translation type="unfinished"></translation>
+    </message>
+    <message>
+        <location filename="../../qml/Screens/FirstLaunch.qml" line="136"/>
+        <source>connect</source>
+        <translation type="unfinished"></translation>
+    </message>
+    <message>
+        <location filename="../../qml/Screens/FirstLaunch.qml" line="172"/>
         <source>Welcome</source>
         <translation>Hoşgeldiniz</translation>
     </message>
     <message>
-        <location filename="../../qml/Screens/FirstLaunch.qml" line="44"/>
+        <location filename="../../qml/Screens/FirstLaunch.qml" line="191"/>
         <source>New Wallet</source>
         <translation>Yeni Cüzdan</translation>
     </message>
     <message>
-        <location filename="../../qml/Screens/FirstLaunch.qml" line="51"/>
+        <location filename="../../qml/Screens/FirstLaunch.qml" line="199"/>
         <source>Recover Wallet</source>
         <translation>Cüzdan Kurtar</translation>
     </message>
     <message>
-        <location filename="../../qml/Screens/FirstLaunch.qml" line="65"/>
+        <location filename="../../qml/Screens/FirstLaunch.qml" line="217"/>
         <source>My Wallets</source>
         <translation>Cüzdanlarım</translation>
     </message>
@@ -1495,14 +1512,14 @@
     <message>
         <location filename="../../qml/Constants/General.qml" line="453"/>
         <location filename="../../qml/Constants/General.qml" line="457"/>
-        <source>%1 parent chain is not enabled</source>
-        <translation>%1 üst zincir etkinleştirilmedi</translation>
+        <source>%1 needs to be enabled in order to use %2</source>
+        <translation type="unfinished"></translation>
     </message>
     <message>
         <location filename="../../qml/Constants/General.qml" line="455"/>
         <location filename="../../qml/Constants/General.qml" line="459"/>
-        <source>%1 parent chain balance is 0, a non-zero balance is required to pay the gas</source>
-        <translation>%1 ana zincir bakiyesi 0, gas ücretini ödemek için sıfır olmayan bir bakiye gerekiyor</translation>
+        <source>%1 balance needs to be funded, a non-zero balance is required to pay the gas of %2 transactions</source>
+        <translation type="unfinished"></translation>
     </message>
     <message>
         <location filename="../../qml/Constants/General.qml" line="461"/>
@@ -1559,22 +1576,22 @@
 <context>
     <name>InitialLoading</name>
     <message>
-        <location filename="../../qml/Screens/InitialLoading.qml" line="26"/>
+        <location filename="../../qml/Screens/InitialLoading.qml" line="38"/>
         <source>Loading, please wait</source>
         <translation>Yükleniyor, lütfen bekleyiniz</translation>
     </message>
     <message>
-        <location filename="../../qml/Screens/InitialLoading.qml" line="39"/>
+        <location filename="../../qml/Screens/InitialLoading.qml" line="44"/>
         <source>Initializing MM2</source>
         <translation>MM2 başlatılıyor</translation>
     </message>
     <message>
-        <location filename="../../qml/Screens/InitialLoading.qml" line="40"/>
+        <location filename="../../qml/Screens/InitialLoading.qml" line="45"/>
         <source>Enabling assets</source>
         <translation>Varlıklar etkinleştiriliyor</translation>
     </message>
     <message>
-        <location filename="../../qml/Screens/InitialLoading.qml" line="40"/>
+        <location filename="../../qml/Screens/InitialLoading.qml" line="45"/>
         <source>Getting ready</source>
         <translation>Hazırlanıyor</translation>
     </message>
@@ -1610,7 +1627,7 @@
     <message>
         <location filename="../../qml/Exchange/Trade/SimpleView/List.qml" line="227"/>
         <source>Funds are recoverable</source>
-        <translation>Fonlar kurtarılabilir</translation>
+        <translation type="unfinished">Fonlar kurtarılabilir</translation>
     </message>
 </context>
 <context>
@@ -1637,176 +1654,153 @@
 <context>
     <name>Login</name>
     <message>
-        <location filename="../../qml/Screens/Login.qml" line="29"/>
+        <location filename="../../qml/Screens/Login.qml" line="31"/>
         <source>Incorrect Password</source>
         <translation>Yanlış Parola</translation>
     </message>
     <message>
-        <location filename="../../qml/Screens/Login.qml" line="57"/>
-        <source>Wallet Name</source>
-        <translation>Cüzdan Adı</translation>
-    </message>
-    <message>
-        <location filename="../../qml/Screens/Login.qml" line="87"/>
+        <location filename="../../qml/Screens/Login.qml" line="72"/>
+        <location filename="../../qml/Screens/Login.qml" line="195"/>
         <source>Login</source>
         <translation>Giriş</translation>
     </message>
     <message>
-        <location filename="../../qml/Screens/Login.qml" line="75"/>
+        <location filename="../../qml/Screens/Login.qml" line="131"/>
+        <source>Type password</source>
+        <translation type="unfinished"></translation>
+    </message>
+    <message>
+        <location filename="../../qml/Screens/Login.qml" line="188"/>
         <source>Back</source>
         <translation>Geri</translation>
     </message>
+    <message>
+        <location filename="../../qml/Screens/Login.qml" line="209"/>
+        <source>Connect</source>
+        <translation type="unfinished"></translation>
+    </message>
 </context>
 <context>
     <name>Main</name>
     <message>
         <location filename="../../qml/Wallet/Main.qml" line="91"/>
-        <source>Segwit</source>
-        <translation type="unfinished"></translation>
-    </message>
-    <message>
-        <location filename="../../qml/Wallet/Main.qml" line="102"/>
-        <source>Confirmation</source>
-        <translation type="unfinished"></translation>
-    </message>
-    <message>
-        <location filename="../../qml/Wallet/Main.qml" line="103"/>
-        <source>You have the possibility to sends the funds before switching, do you want to procede</source>
-        <translation type="unfinished"></translation>
-    </message>
-    <message>
-        <location filename="../../qml/Wallet/Main.qml" line="119"/>
-        <source>Success</source>
-        <translation type="unfinished"></translation>
-    </message>
-    <message>
-        <location filename="../../qml/Wallet/Main.qml" line="120"/>
-        <source>Your transaction is send, may take some time to arrive</source>
-        <translation type="unfinished"></translation>
-    </message>
-    <message>
-        <location filename="../../qml/Wallet/Main.qml" line="143"/>
         <source>Wallet Balance</source>
         <translation>Cüzdan Bakiyesi</translation>
     </message>
     <message>
-        <location filename="../../qml/Wallet/Main.qml" line="170"/>
+        <location filename="../../qml/Wallet/Main.qml" line="118"/>
         <source>Price</source>
         <translation>Fiyat</translation>
     </message>
     <message>
-        <location filename="../../qml/Wallet/Main.qml" line="188"/>
+        <location filename="../../qml/Wallet/Main.qml" line="136"/>
         <source>Change 24h</source>
         <translation>Değişim 24sa</translation>
     </message>
     <message>
-        <location filename="../../qml/Wallet/Main.qml" line="210"/>
+        <location filename="../../qml/Wallet/Main.qml" line="158"/>
         <source>Portfolio %</source>
         <translation>Portföy %</translation>
     </message>
     <message>
-        <location filename="../../qml/Wallet/Main.qml" line="246"/>
+        <location filename="../../qml/Wallet/Main.qml" line="194"/>
         <source>Send</source>
         <translation>Gönder</translation>
     </message>
     <message>
-        <location filename="../../qml/Wallet/Main.qml" line="297"/>
+        <location filename="../../qml/Wallet/Main.qml" line="245"/>
         <source>Enable %1 ?</source>
         <translation>%1 Etkinleştirilsin mi ?</translation>
     </message>
     <message>
-        <location filename="../../qml/Wallet/Main.qml" line="302"/>
+        <location filename="../../qml/Wallet/Main.qml" line="250"/>
         <source>Yes</source>
         <translation>Evet</translation>
     </message>
     <message>
-        <location filename="../../qml/Wallet/Main.qml" line="313"/>
+        <location filename="../../qml/Wallet/Main.qml" line="261"/>
         <source>No</source>
         <translation>Hayır</translation>
     </message>
     <message>
-        <location filename="../../qml/Wallet/Main.qml" line="333"/>
+        <location filename="../../qml/Wallet/Main.qml" line="281"/>
         <source>Receive</source>
         <translation>Al</translation>
     </message>
     <message>
-        <location filename="../../qml/Wallet/Main.qml" line="354"/>
+        <location filename="../../qml/Wallet/Main.qml" line="302"/>
         <source>Swap</source>
         <translation>Takasla</translation>
     </message>
     <message>
-        <location filename="../../qml/Wallet/Main.qml" line="377"/>
+        <location filename="../../qml/Wallet/Main.qml" line="325"/>
         <source>Claim Rewards</source>
         <translation>Ödülleri Al</translation>
     </message>
     <message>
-        <location filename="../../qml/Wallet/Main.qml" line="397"/>
+        <location filename="../../qml/Wallet/Main.qml" line="345"/>
         <source>Faucet</source>
         <translation>Musluk</translation>
     </message>
     <message>
-        <location filename="../../qml/Wallet/Main.qml" line="528"/>
+        <location filename="../../qml/Wallet/Main.qml" line="476"/>
         <source>Loading market data</source>
         <translation>Piyasa bilgisi yükleniyor</translation>
     </message>
     <message>
-        <location filename="../../qml/Wallet/Main.qml" line="534"/>
+        <location filename="../../qml/Wallet/Main.qml" line="482"/>
         <source>There is no chart data for this ticker yet</source>
         <translation>Henüz bu hisse senedi için grafik verisi yok</translation>
     </message>
     <message>
-        <location filename="../../qml/Wallet/Main.qml" line="559"/>
+        <location filename="../../qml/Wallet/Main.qml" line="507"/>
         <source>Loading</source>
         <translation>Yükleniyor</translation>
     </message>
     <message>
-        <location filename="../../qml/Wallet/Main.qml" line="570"/>
+        <location filename="../../qml/Wallet/Main.qml" line="518"/>
         <source>Scanning blocks for TX History...</source>
         <translation>TX Geçmişi için bloklar taranıyor ...</translation>
     </message>
     <message>
-        <location filename="../../qml/Wallet/Main.qml" line="571"/>
+        <location filename="../../qml/Wallet/Main.qml" line="519"/>
         <source>Syncing TX History...</source>
         <translation>TX Geçmişi senkronize ediliyor ...</translation>
     </message>
     <message>
-        <location filename="../../qml/Wallet/Main.qml" line="602"/>
+        <location filename="../../qml/Wallet/Main.qml" line="550"/>
         <source>No transactions</source>
         <translation>İşlem yok</translation>
     </message>
     <message>
-        <location filename="../../qml/Wallet/Main.qml" line="602"/>
+        <location filename="../../qml/Wallet/Main.qml" line="550"/>
         <source>Refreshing</source>
         <translation>Yenileniyor</translation>
     </message>
     <message>
-        <location filename="../../qml/Wallet/Main.qml" line="634"/>
+        <location filename="../../qml/Wallet/Main.qml" line="582"/>
         <source>Fetching transactions</source>
         <translation>İşlemler alınıyor</translation>
     </message>
     <message>
-        <source>Cancel</source>
-        <translation type="obsolete">İptal</translation>
-    </message>
-    <message>
-        <location filename="../../qml/Exchange/Trade/SimpleView/Main.qml" line="101"/>
+        <location filename="../../qml/Exchange/Trade/SimpleView/Main.qml" line="103"/>
         <source>Trade</source>
-        <translation>Al Sat</translation>
-    </message>
-    <message>
-        <location filename="../../qml/Exchange/Trade/SimpleView/Main.qml" line="119"/>
+        <translation type="unfinished"></translation>
+    </message>
+    <message>
+        <location filename="../../qml/Exchange/Trade/SimpleView/Main.qml" line="121"/>
         <source>Orders</source>
-        <translation>Emirler</translation>
-    </message>
-    <message>
-        <location filename="../../qml/Exchange/Trade/SimpleView/Main.qml" line="137"/>
+        <translation type="unfinished">Emirler</translation>
+    </message>
+    <message>
+        <location filename="../../qml/Exchange/Trade/SimpleView/Main.qml" line="139"/>
         <source>History</source>
-        <translation>Tarihçe</translation>
-    </message>
-    <message>
-        <location filename="../../qml/Exchange/Trade/SimpleView/Main.qml" line="212"/>
+        <translation type="unfinished"></translation>
+    </message>
+    <message>
+        <location filename="../../qml/Exchange/Trade/SimpleView/Main.qml" line="215"/>
         <source>Recover Funds Result</source>
-        <translation>Fon Kurtarma Sonucu</translation>
+        <translation type="unfinished">Fon Kurtarma Sonucu</translation>
     </message>
 </context>
 <context>
@@ -1924,85 +1918,92 @@
 <context>
     <name>NewUser</name>
     <message>
-        <location filename="../../qml/Screens/NewUser.qml" line="58"/>
+        <location filename="../../qml/Screens/NewUser.qml" line="60"/>
         <source>Wrong word, please check again</source>
         <translation>Hatalı kelime, lütfen kontrol ediniz</translation>
     </message>
     <message>
-        <location filename="../../qml/Screens/NewUser.qml" line="88"/>
+        <location filename="../../qml/Screens/NewUser.qml" line="130"/>
         <source>Failed to create a wallet</source>
         <translation>Cüzdan oluşturulamadı</translation>
     </message>
     <message>
-        <location filename="../../qml/Screens/NewUser.qml" line="186"/>
+        <location filename="../../qml/Screens/NewUser.qml" line="173"/>
+        <source>Choose Password</source>
+        <translation type="unfinished"></translation>
+    </message>
+    <message>
+        <location filename="../../qml/Screens/NewUser.qml" line="288"/>
         <source>Important: Back up your seed phrase before proceeding!</source>
         <translation>Önemli: Devam etmeden önce seed kelimelerinizi yedekleyin!</translation>
     </message>
     <message>
-        <location filename="../../qml/Screens/NewUser.qml" line="193"/>
+        <location filename="../../qml/Screens/NewUser.qml" line="295"/>
         <source>We recommend storing it offline.</source>
         <translation>Çevrimdışı saklamanızı öneririz.</translation>
     </message>
     <message>
-        <location filename="../../qml/Screens/NewUser.qml" line="160"/>
+        <location filename="../../qml/Screens/NewUser.qml" line="312"/>
         <source>Generated Seed</source>
         <translation>Seed Oluştur</translation>
     </message>
     <message>
-        <location filename="../../qml/Screens/NewUser.qml" line="102"/>
+        <location filename="../../qml/Screens/NewUser.qml" line="542"/>
+        <source>Check</source>
+        <translation type="unfinished"></translation>
+    </message>
+    <message>
+        <location filename="../../qml/Screens/NewUser.qml" line="578"/>
+        <source>Type password</source>
+        <translation type="unfinished"></translation>
+    </message>
+    <message>
+        <location filename="../../qml/Screens/NewUser.qml" line="636"/>
+        <source>Cofirm password</source>
+        <translation type="unfinished"></translation>
+    </message>
+    <message>
+        <location filename="../../qml/Screens/NewUser.qml" line="169"/>
         <source>New Wallet</source>
         <translation>Yeni Cüzdan</translation>
     </message>
     <message>
-        <location filename="../../qml/Screens/NewUser.qml" line="202"/>
+        <location filename="../../qml/Screens/NewUser.qml" line="171"/>
         <source>Confirm Seed</source>
         <translation>Seed&apos;i Onayla</translation>
     </message>
     <message>
-        <location filename="../../qml/Screens/NewUser.qml" line="203"/>
-        <source>Enter the generated seed here</source>
-        <translation>Oluşturulan Seed&apos;i buraya giriniz</translation>
-    </message>
-    <message>
-        <location filename="../../qml/Screens/NewUser.qml" line="219"/>
-        <source>Back</source>
-        <translation>Geri</translation>
-    </message>
-    <message>
-        <location filename="../../qml/Screens/NewUser.qml" line="229"/>
-        <location filename="../../qml/Screens/NewUser.qml" line="300"/>
+        <location filename="../../qml/Screens/NewUser.qml" line="700"/>
         <source>Continue</source>
         <translation>Devam</translation>
     </message>
     <message>
-        <location filename="../../qml/Screens/NewUser.qml" line="268"/>
+        <location filename="../../qml/Screens/NewUser.qml" line="428"/>
         <source>Let&apos;s double check your seed phrase</source>
         <translation>Seed kelimelerinizi tekrar kontrol edelim</translation>
     </message>
     <message>
-        <location filename="../../qml/Screens/NewUser.qml" line="274"/>
+        <location filename="../../qml/Screens/NewUser.qml" line="323"/>
+        <source>Copied to Clipboard</source>
+        <translation type="unfinished">Panoya Kopyalandı</translation>
+    </message>
+    <message>
+        <location filename="../../qml/Screens/NewUser.qml" line="386"/>
+        <source>Next</source>
+        <translation type="unfinished">İleri</translation>
+    </message>
+    <message>
+        <location filename="../../qml/Screens/NewUser.qml" line="433"/>
         <source>Your seed phrase is important - that&apos;s why we like to make sure it&apos;s correct. We&apos;ll ask you three different questions about your seed phrase to make sure you&apos;ll be able to easily restore your wallet whenever you want.</source>
         <translation>Seed kelimeleriniz önemlidir - bu yüzden doğru olduğundan emin olmak istiyoruz. Cüzdanınızı istediğiniz zaman kolayca kurtarabileceğinizden emin olmak için seed kelimeleriniz hakkında üç farklı soru soracağız.</translation>
     </message>
     <message numerus="yes">
-        <location filename="../../qml/Screens/NewUser.qml" line="284"/>
-        <source>What&apos;s the %n. word in your seed phrase?</source>
-        <translation>
-            <numerusform>Seed kelimelerinizden %n. kelime nedir?</numerusform>
-        </translation>
-    </message>
-    <message numerus="yes">
-        <location filename="../../qml/Screens/NewUser.qml" line="285"/>
+        <location filename="../../qml/Screens/NewUser.qml" line="494"/>
         <source>Enter the %n. word</source>
         <translation>
             <numerusform>%n. kelimeyi giriniz</numerusform>
         </translation>
     </message>
-    <message>
-        <location filename="../../qml/Screens/NewUser.qml" line="293"/>
-        <source>Go back and check again</source>
-        <translation>Geri dönüp tekrar kontrol et</translation>
-    </message>
 </context>
 <context>
     <name>NoConnection</name>
@@ -2030,80 +2031,80 @@
 <context>
     <name>NotificationsModal</name>
     <message>
-        <location filename="../../qml/Dashboard/NotificationsModal.qml" line="113"/>
+        <location filename="../../qml/Dashboard/NotificationsModal.qml" line="110"/>
         <source>Swap status updated</source>
         <translation>Takas durumu güncellendi</translation>
     </message>
     <message>
-        <location filename="../../qml/Dashboard/NotificationsModal.qml" line="124"/>
+        <location filename="../../qml/Dashboard/NotificationsModal.qml" line="121"/>
         <source>You sent %1</source>
         <translation>%1 gönderdiniz</translation>
     </message>
     <message>
-        <location filename="../../qml/Dashboard/NotificationsModal.qml" line="124"/>
+        <location filename="../../qml/Dashboard/NotificationsModal.qml" line="121"/>
         <source>You received %1</source>
         <translation>%1 aldınız</translation>
     </message>
     <message>
-        <location filename="../../qml/Dashboard/NotificationsModal.qml" line="125"/>
+        <location filename="../../qml/Dashboard/NotificationsModal.qml" line="122"/>
         <source>Your wallet balance changed</source>
         <translation>Cüzdan bakiyeniz değişti</translation>
     </message>
     <message>
-        <location filename="../../qml/Dashboard/NotificationsModal.qml" line="130"/>
+        <location filename="../../qml/Dashboard/NotificationsModal.qml" line="127"/>
         <source>Please check your internet connection (e.g. VPN service or firewall might block it).</source>
         <translation>Lütfen internet bağlantınızı kontrol edin (ör. VPN hizmeti veya güvenlik duvarı bağlantıyı engelliyor olabilir).</translation>
     </message>
     <message>
-        <location filename="../../qml/Dashboard/NotificationsModal.qml" line="141"/>
+        <location filename="../../qml/Dashboard/NotificationsModal.qml" line="138"/>
         <source>Failed to enable %1</source>
         <comment>TICKER</comment>
         <translation>%1 etkinleştirilemedi</translation>
     </message>
     <message>
-        <location filename="../../qml/Dashboard/NotificationsModal.qml" line="158"/>
+        <location filename="../../qml/Dashboard/NotificationsModal.qml" line="155"/>
         <source>Endpoint not reachable</source>
         <translation>Uç nokta ulaşılabilir değil</translation>
     </message>
     <message>
-        <location filename="../../qml/Dashboard/NotificationsModal.qml" line="160"/>
+        <location filename="../../qml/Dashboard/NotificationsModal.qml" line="157"/>
         <source>Could not reach to endpoint</source>
         <translation>Uç noktaya ulaşılamadı</translation>
     </message>
     <message>
-        <location filename="../../qml/Dashboard/NotificationsModal.qml" line="175"/>
+        <location filename="../../qml/Dashboard/NotificationsModal.qml" line="172"/>
         <source>Mismatch at %1 custom asset configuration</source>
         <comment>TICKER</comment>
         <translation>%1 özel varlık yapılandırmasında uyuşmazlık</translation>
     </message>
     <message>
-        <location filename="../../qml/Dashboard/NotificationsModal.qml" line="181"/>
+        <location filename="../../qml/Dashboard/NotificationsModal.qml" line="178"/>
         <source>Application needs to be restarted for %1 custom asset.</source>
         <comment>TICKER</comment>
         <translation>%1 özel varlığı için uygulamanın yeniden başlatılması gerekiyor.</translation>
     </message>
     <message>
-        <location filename="../../qml/Dashboard/NotificationsModal.qml" line="188"/>
+        <location filename="../../qml/Dashboard/NotificationsModal.qml" line="185"/>
         <source>Batch %1 failed. Reason: %2</source>
         <translation>%1 toplu işlemi başarısız oldu. Sebep: %2</translation>
     </message>
     <message>
-        <location filename="../../qml/Dashboard/NotificationsModal.qml" line="235"/>
+        <location filename="../../qml/Dashboard/NotificationsModal.qml" line="232"/>
         <source>Show</source>
         <translation>Göster</translation>
     </message>
     <message>
-        <location filename="../../qml/Dashboard/NotificationsModal.qml" line="240"/>
+        <location filename="../../qml/Dashboard/NotificationsModal.qml" line="237"/>
         <source>Restart</source>
         <translation>Yeniden Başlat</translation>
     </message>
     <message>
-        <location filename="../../qml/Dashboard/NotificationsModal.qml" line="245"/>
+        <location filename="../../qml/Dashboard/NotificationsModal.qml" line="242"/>
         <source>Quit</source>
         <translation>Çık</translation>
     </message>
     <message>
-        <location filename="../../qml/Dashboard/NotificationsModal.qml" line="289"/>
+        <location filename="../../qml/Dashboard/NotificationsModal.qml" line="286"/>
         <source>There isn&apos;t any notification</source>
         <translation>Bildirim yok</translation>
     </message>
@@ -2149,7 +2150,6 @@
         <translation>Alınacak miktar</translation>
     </message>
     <message>
-<<<<<<< HEAD
         <location filename="../../qml/Exchange/Trade/TradeBox/OrderForm.qml" line="177"/>
         <source>Minimum volume: %1</source>
         <translation type="unfinished"></translation>
@@ -2182,8 +2182,6 @@
         <translation type="unfinished"></translation>
     </message>
     <message>
-=======
->>>>>>> e63bead3
         <location filename="../../qml/Exchange/Trade/TradeBox/OrderForm.qml" line="79"/>
         <source>Price</source>
         <translation>Fiyat</translation>
@@ -2197,7 +2195,7 @@
 <context>
     <name>OrderLine</name>
     <message>
-        <location filename="../../qml/Exchange/Trade/Orders/OrderLine.qml" line="157"/>
+        <location filename="../../qml/Exchange/Trade/Orders/OrderLine.qml" line="149"/>
         <source>Funds are recoverable</source>
         <translation>Fonlar kurtarılabilir</translation>
     </message>
@@ -2300,17 +2298,17 @@
     <message>
         <location filename="../../qml/Exchange/Trade/SimpleView/OrderRemovedModal.qml" line="10"/>
         <source>Selected Order Removed</source>
-        <translation>Seçilen Emir Kaldırıldı</translation>
+        <translation type="unfinished"></translation>
     </message>
     <message>
         <location filename="../../qml/Exchange/Trade/SimpleView/OrderRemovedModal.qml" line="14"/>
         <source>The selected order does not exist anymore, it might have been matched or canceled, and no order with a better price is available. Please select a new order.</source>
-        <translation>Seçilen emir artık mevcut değil, eşleşmiş veya iptal edilmiş olabilir, ve daha iyi fiyatlı bir emir bulunmamakta. Lütfen yeni bir emir seçin.</translation>
+        <translation type="unfinished"></translation>
     </message>
     <message>
         <location filename="../../qml/Exchange/Trade/SimpleView/OrderRemovedModal.qml" line="21"/>
         <source>OK</source>
-        <translation>TAMAM</translation>
+        <translation type="unfinished"></translation>
     </message>
 </context>
 <context>
@@ -2434,22 +2432,22 @@
 <context>
     <name>Portfolio</name>
     <message>
-        <location filename="../../qml/Portfolio/Portfolio.qml" line="185"/>
+        <location filename="../../qml/Portfolio/Portfolio.qml" line="186"/>
         <source>Search</source>
         <translation>Ara</translation>
     </message>
     <message>
-        <location filename="../../qml/Portfolio/Portfolio.qml" line="166"/>
+        <location filename="../../qml/Portfolio/Portfolio.qml" line="167"/>
         <source>Show only coins with balance</source>
         <translation>Sadece bakiyesi olan koinleri göster</translation>
     </message>
     <message>
-        <location filename="../../qml/Portfolio/Portfolio.qml" line="218"/>
+        <location filename="../../qml/Portfolio/Portfolio.qml" line="219"/>
         <source>Portfolio</source>
         <translation>Portföy</translation>
     </message>
     <message>
-        <location filename="../../qml/Portfolio/Portfolio.qml" line="239"/>
+        <location filename="../../qml/Portfolio/Portfolio.qml" line="240"/>
         <source>Add asset</source>
         <translation>Varlık ekle</translation>
     </message>
@@ -2508,12 +2506,12 @@
     <message>
         <location filename="../../qml/Exchange/Trade/ProView.qml" line="143"/>
         <source>Chart</source>
-        <translation>Grafik</translation>
+        <translation type="unfinished"></translation>
     </message>
     <message>
         <location filename="../../qml/Exchange/Trade/ProView.qml" line="243"/>
         <source>Trading Information</source>
-        <translation>Al Sat Bilgisi</translation>
+        <translation type="unfinished"></translation>
     </message>
     <message>
         <location filename="../../qml/Exchange/Trade/ProView.qml" line="269"/>
@@ -2528,12 +2526,12 @@
     <message>
         <location filename="../../qml/Exchange/Trade/ProView.qml" line="283"/>
         <source>History</source>
-        <translation>Tarihçe</translation>
+        <translation type="unfinished"></translation>
     </message>
     <message>
         <location filename="../../qml/Exchange/Trade/ProView.qml" line="354"/>
         <source>Order Book</source>
-        <translation>Emir Defteri</translation>
+        <translation type="unfinished"></translation>
     </message>
     <message>
         <location filename="../../qml/Exchange/Trade/ProView.qml" line="373"/>
@@ -2543,7 +2541,7 @@
     <message>
         <location filename="../../qml/Exchange/Trade/ProView.qml" line="399"/>
         <source>Place Order</source>
-        <translation>Emir Ver</translation>
+        <translation type="unfinished"></translation>
     </message>
     <message>
         <location filename="../../qml/Exchange/Trade/ProView.qml" line="442"/>
@@ -2588,41 +2586,59 @@
 <context>
     <name>RecoverSeed</name>
     <message>
-        <location filename="../../qml/Screens/RecoverSeed.qml" line="28"/>
+        <location filename="../../qml/Screens/RecoverSeed.qml" line="30"/>
         <source>Failed to recover the seed</source>
         <translation>Seed kurtarılamadı</translation>
     </message>
     <message>
-        <location filename="../../qml/Screens/RecoverSeed.qml" line="45"/>
-        <source>Recover Wallet</source>
-        <translation>Cüzdan Kurtar</translation>
-    </message>
-    <message>
-        <location filename="../../qml/Screens/RecoverSeed.qml" line="89"/>
-        <location filename="../../qml/Screens/RecoverSeed.qml" line="108"/>
-        <source>Seed</source>
-        <translation>Seed</translation>
-    </message>
-    <message>
-        <location filename="../../qml/Screens/RecoverSeed.qml" line="90"/>
-        <location filename="../../qml/Screens/RecoverSeed.qml" line="109"/>
-        <source>Enter the seed</source>
-        <translation>Seed&apos;i giriniz</translation>
-    </message>
-    <message>
-        <location filename="../../qml/Screens/RecoverSeed.qml" line="126"/>
+        <location filename="../../qml/Screens/RecoverSeed.qml" line="69"/>
+        <source>Recover wallet - Setup</source>
+        <translation type="unfinished"></translation>
+    </message>
+    <message>
+        <location filename="../../qml/Screens/RecoverSeed.qml" line="71"/>
+        <source>Recover wallet - Choose password</source>
+        <translation type="unfinished"></translation>
+    </message>
+    <message>
+        <location filename="../../qml/Screens/RecoverSeed.qml" line="132"/>
+        <source>Wallet Name</source>
+        <translation type="unfinished">Cüzdan Adı</translation>
+    </message>
+    <message>
+        <location filename="../../qml/Screens/RecoverSeed.qml" line="154"/>
+        <source>Enter seed</source>
+        <translation type="unfinished"></translation>
+    </message>
+    <message>
+        <location filename="../../qml/Screens/RecoverSeed.qml" line="179"/>
+        <source>BIP39 seed validation failed, try again or select &apos;Allow custom seed&apos;</source>
+        <translation type="unfinished"></translation>
+    </message>
+    <message>
+        <location filename="../../qml/Screens/RecoverSeed.qml" line="219"/>
+        <source>Next</source>
+        <translation type="unfinished">İleri</translation>
+    </message>
+    <message>
+        <location filename="../../qml/Screens/RecoverSeed.qml" line="257"/>
+        <source>Type password</source>
+        <translation type="unfinished"></translation>
+    </message>
+    <message>
+        <location filename="../../qml/Screens/RecoverSeed.qml" line="315"/>
+        <source>Cofirm password</source>
+        <translation type="unfinished"></translation>
+    </message>
+    <message>
+        <location filename="../../qml/Screens/RecoverSeed.qml" line="381"/>
+        <source>Continue</source>
+        <translation type="unfinished">Devam</translation>
+    </message>
+    <message>
+        <location filename="../../qml/Screens/RecoverSeed.qml" line="188"/>
         <source>Allow custom seed</source>
         <translation>Özel Seed&apos;e izin ver</translation>
-    </message>
-    <message>
-        <location filename="../../qml/Screens/RecoverSeed.qml" line="141"/>
-        <source>Back</source>
-        <translation>Geri</translation>
-    </message>
-    <message>
-        <location filename="../../qml/Screens/RecoverSeed.qml" line="151"/>
-        <source>Confirm</source>
-        <translation>Onayla</translation>
     </message>
 </context>
 <context>
@@ -2687,19 +2703,19 @@
 <context>
     <name>RestartModal</name>
     <message>
-        <location filename="../../qml/Components/RestartModal.qml" line="44"/>
+        <location filename="../../qml/Components/RestartModal.qml" line="38"/>
         <source>Applying the changes...</source>
         <translation>Değişiklikler uygulanıyor...</translation>
     </message>
     <message>
-        <location filename="../../qml/Components/RestartModal.qml" line="48"/>
+        <location filename="../../qml/Components/RestartModal.qml" line="55"/>
         <source>Restarting the application...</source>
         <translation>Uygulama yeniden başlatılıyor...</translation>
     </message>
     <message>
-        <location filename="../../qml/Components/RestartModal.qml" line="48"/>
-        <source>Restarting the applications. %1</source>
-        <translation>Uygulama yeniden başlatılıyor. %1</translation>
+        <location filename="../../qml/Components/RestartModal.qml" line="55"/>
+        <source>Restarting the application. %1</source>
+        <translation type="unfinished"></translation>
     </message>
 </context>
 <context>
@@ -2731,150 +2747,150 @@
 <context>
     <name>SendModal</name>
     <message>
-        <location filename="../../qml/Wallet/SendModal.qml" line="90"/>
+        <location filename="../../qml/Wallet/SendModal.qml" line="80"/>
         <source>Failed to send</source>
         <translation>Gönderilemedi</translation>
     </message>
     <message>
-        <location filename="../../qml/Wallet/SendModal.qml" line="127"/>
+        <location filename="../../qml/Wallet/SendModal.qml" line="117"/>
         <source>Failed to Send</source>
         <translation>Gönderilemedi</translation>
     </message>
     <message>
-        <location filename="../../qml/Wallet/SendModal.qml" line="260"/>
+        <location filename="../../qml/Wallet/SendModal.qml" line="248"/>
         <source>Prepare to send </source>
         <translation>Göndermeye hazırlanıyor </translation>
     </message>
     <message>
-        <location filename="../../qml/Wallet/SendModal.qml" line="269"/>
-        <location filename="../../qml/Wallet/SendModal.qml" line="448"/>
+        <location filename="../../qml/Wallet/SendModal.qml" line="257"/>
+        <location filename="../../qml/Wallet/SendModal.qml" line="436"/>
         <source>Recipient&apos;s address</source>
         <translation>Alıcı adresi</translation>
     </message>
     <message>
-        <location filename="../../qml/Wallet/SendModal.qml" line="270"/>
+        <location filename="../../qml/Wallet/SendModal.qml" line="258"/>
         <source>Enter address of the recipient</source>
         <translation>Alıcının adresini giriniz</translation>
     </message>
     <message>
-        <location filename="../../qml/Wallet/SendModal.qml" line="279"/>
+        <location filename="../../qml/Wallet/SendModal.qml" line="267"/>
         <source>Address Book</source>
         <translation>Adres Defteri</translation>
     </message>
     <message>
-        <location filename="../../qml/Wallet/SendModal.qml" line="295"/>
+        <location filename="../../qml/Wallet/SendModal.qml" line="283"/>
         <source>The address has to be mixed case.</source>
         <translation>Adres, büyük-küçük harf karışık olmalıdır.</translation>
     </message>
     <message>
-        <location filename="../../qml/Wallet/SendModal.qml" line="302"/>
+        <location filename="../../qml/Wallet/SendModal.qml" line="290"/>
         <source>Fix</source>
         <translation>Düzelt</translation>
     </message>
     <message>
-        <location filename="../../qml/Wallet/SendModal.qml" line="318"/>
+        <location filename="../../qml/Wallet/SendModal.qml" line="306"/>
         <source>Amount to send</source>
         <translation>Gönderilecek miktar</translation>
     </message>
     <message>
-        <location filename="../../qml/Wallet/SendModal.qml" line="319"/>
+        <location filename="../../qml/Wallet/SendModal.qml" line="307"/>
         <source>Enter the amount to send</source>
         <translation>Gönderilecek miktarı giriniz</translation>
     </message>
     <message>
-        <location filename="../../qml/Wallet/SendModal.qml" line="326"/>
+        <location filename="../../qml/Wallet/SendModal.qml" line="314"/>
         <source>MAX</source>
         <translation>MAKS</translation>
     </message>
     <message>
-        <location filename="../../qml/Wallet/SendModal.qml" line="335"/>
+        <location filename="../../qml/Wallet/SendModal.qml" line="323"/>
         <source>Enable Custom Fees</source>
         <translation>Özel İşlem Ücretlerini Etkinleştir</translation>
     </message>
     <message>
-        <location filename="../../qml/Wallet/SendModal.qml" line="347"/>
+        <location filename="../../qml/Wallet/SendModal.qml" line="335"/>
         <source>Only use custom fees if you know what you are doing!</source>
         <translation>Özel işlem ücretleri hakkında bilginiz yoksa kullanmayınız!</translation>
     </message>
     <message>
-        <location filename="../../qml/Wallet/SendModal.qml" line="355"/>
+        <location filename="../../qml/Wallet/SendModal.qml" line="343"/>
         <source>Custom Fee</source>
         <translation>Özel İşelm Ücreti</translation>
     </message>
     <message>
-        <location filename="../../qml/Wallet/SendModal.qml" line="356"/>
+        <location filename="../../qml/Wallet/SendModal.qml" line="344"/>
         <source>Enter the custom fee</source>
         <translation>Özel ücreti giriniz</translation>
     </message>
     <message>
-        <location filename="../../qml/Wallet/SendModal.qml" line="367"/>
+        <location filename="../../qml/Wallet/SendModal.qml" line="355"/>
         <source>Gas Limit</source>
         <translation>Gas Limiti</translation>
     </message>
     <message>
-        <location filename="../../qml/Wallet/SendModal.qml" line="368"/>
+        <location filename="../../qml/Wallet/SendModal.qml" line="356"/>
         <source>Enter the gas limit</source>
         <translation>Gas limitini giriniz</translation>
     </message>
     <message>
-        <location filename="../../qml/Wallet/SendModal.qml" line="375"/>
+        <location filename="../../qml/Wallet/SendModal.qml" line="363"/>
         <source>Gas Price</source>
         <translation>Gas Fiyatı</translation>
     </message>
     <message>
-        <location filename="../../qml/Wallet/SendModal.qml" line="376"/>
+        <location filename="../../qml/Wallet/SendModal.qml" line="364"/>
         <source>Enter the gas price</source>
         <translation>Gas fiyatını giriniz</translation>
     </message>
     <message>
-        <location filename="../../qml/Wallet/SendModal.qml" line="391"/>
+        <location filename="../../qml/Wallet/SendModal.qml" line="379"/>
         <source>Custom Fee can&apos;t be higher than the amount</source>
         <translation>Özel İşlem Ücreti takas miktarından daha yüksek olamaz</translation>
     </message>
     <message>
-        <location filename="../../qml/Wallet/SendModal.qml" line="401"/>
+        <location filename="../../qml/Wallet/SendModal.qml" line="389"/>
         <source>Not enough funds.</source>
         <translation>Yetersiz bakiye.</translation>
     </message>
     <message>
-        <location filename="../../qml/Wallet/SendModal.qml" line="401"/>
+        <location filename="../../qml/Wallet/SendModal.qml" line="389"/>
         <source>You have %1</source>
         <comment>AMT TICKER</comment>
         <translation>%1&apos;niz var</translation>
     </message>
     <message>
-        <location filename="../../qml/Wallet/SendModal.qml" line="411"/>
+        <location filename="../../qml/Wallet/SendModal.qml" line="399"/>
         <source>Close</source>
         <translation>Kapat</translation>
     </message>
     <message>
-        <location filename="../../qml/Wallet/SendModal.qml" line="417"/>
+        <location filename="../../qml/Wallet/SendModal.qml" line="405"/>
         <source>Prepare</source>
         <translation>Hazırla</translation>
     </message>
     <message>
-        <location filename="../../qml/Wallet/SendModal.qml" line="444"/>
-        <location filename="../../qml/Wallet/SendModal.qml" line="487"/>
+        <location filename="../../qml/Wallet/SendModal.qml" line="432"/>
+        <location filename="../../qml/Wallet/SendModal.qml" line="475"/>
         <source>Send</source>
         <translation>Gönder</translation>
     </message>
     <message>
-        <location filename="../../qml/Wallet/SendModal.qml" line="454"/>
+        <location filename="../../qml/Wallet/SendModal.qml" line="442"/>
         <source>Amount</source>
         <translation>Miktar</translation>
     </message>
     <message>
-        <location filename="../../qml/Wallet/SendModal.qml" line="461"/>
+        <location filename="../../qml/Wallet/SendModal.qml" line="449"/>
         <source>Fees</source>
         <translation>İşlem Ücreti</translation>
     </message>
     <message>
-        <location filename="../../qml/Wallet/SendModal.qml" line="468"/>
+        <location filename="../../qml/Wallet/SendModal.qml" line="456"/>
         <source>Date</source>
         <translation>Tarih</translation>
     </message>
     <message>
-        <location filename="../../qml/Wallet/SendModal.qml" line="480"/>
+        <location filename="../../qml/Wallet/SendModal.qml" line="468"/>
         <source>Back</source>
         <translation>Geri</translation>
     </message>
@@ -2969,113 +2985,123 @@
 <context>
     <name>SettingModal</name>
     <message>
-        <location filename="../../qml/Settings/SettingModal.qml" line="108"/>
-        <location filename="../../qml/Settings/SettingModal.qml" line="237"/>
+        <location filename="../../qml/Settings/SettingModal.qml" line="22"/>
+        <source>Confirm Logout</source>
+        <translation type="unfinished"></translation>
+    </message>
+    <message>
+        <location filename="../../qml/Settings/SettingModal.qml" line="22"/>
+        <source>Are you sure you want to log out?</source>
+        <translation type="unfinished"></translation>
+    </message>
+    <message>
+        <location filename="../../qml/Settings/SettingModal.qml" line="113"/>
+        <location filename="../../qml/Settings/SettingModal.qml" line="242"/>
         <source>Language</source>
         <translation>Dil</translation>
     </message>
     <message>
-        <location filename="../../qml/Settings/SettingModal.qml" line="108"/>
+        <location filename="../../qml/Settings/SettingModal.qml" line="113"/>
         <source>User Interface</source>
         <translation>Kullanıcı Arayüzü</translation>
     </message>
     <message>
-        <location filename="../../qml/Settings/SettingModal.qml" line="108"/>
+        <location filename="../../qml/Settings/SettingModal.qml" line="113"/>
         <source>Security</source>
         <translation>Güvenlik</translation>
     </message>
     <message>
-        <location filename="../../qml/Settings/SettingModal.qml" line="108"/>
+        <location filename="../../qml/Settings/SettingModal.qml" line="113"/>
         <source>About</source>
         <translation>Hakkında</translation>
     </message>
     <message>
-        <location filename="../../qml/Settings/SettingModal.qml" line="108"/>
+        <location filename="../../qml/Settings/SettingModal.qml" line="113"/>
         <source>General</source>
         <translation>Genel</translation>
     </message>
     <message>
-        <location filename="../../qml/Settings/SettingModal.qml" line="108"/>
+        <location filename="../../qml/Settings/SettingModal.qml" line="113"/>
         <source>Version</source>
         <translation>Versiyon</translation>
     </message>
     <message>
-        <location filename="../../qml/Settings/SettingModal.qml" line="153"/>
+        <location filename="../../qml/Settings/SettingModal.qml" line="158"/>
         <source>Enable Desktop Notifications</source>
         <translation>Masaüstü Bildirimlerini Aktif Et</translation>
     </message>
     <message>
-        <location filename="../../qml/Settings/SettingModal.qml" line="168"/>
+        <location filename="../../qml/Settings/SettingModal.qml" line="173"/>
         <source>Maximum number of enabled coins</source>
         <translation>Maksimum etkin koin sayısı</translation>
     </message>
     <message>
-        <location filename="../../qml/Settings/SettingModal.qml" line="194"/>
+        <location filename="../../qml/Settings/SettingModal.qml" line="199"/>
         <source>Logs</source>
         <translation>Günlük Kaydı</translation>
     </message>
     <message>
-        <location filename="../../qml/Settings/SettingModal.qml" line="197"/>
+        <location filename="../../qml/Settings/SettingModal.qml" line="202"/>
         <source>Open Folder</source>
         <translation>Klasörü Aç</translation>
     </message>
     <message>
-        <location filename="../../qml/Settings/SettingModal.qml" line="211"/>
+        <location filename="../../qml/Settings/SettingModal.qml" line="216"/>
         <source>Reset assets configuration</source>
         <translation>Varlık yapılandırmasını sıfırla</translation>
     </message>
     <message>
-        <location filename="../../qml/Settings/SettingModal.qml" line="214"/>
+        <location filename="../../qml/Settings/SettingModal.qml" line="219"/>
         <source>Reset</source>
         <translation>Sıfırla</translation>
     </message>
     <message>
-        <location filename="../../qml/Settings/SettingModal.qml" line="263"/>
+        <location filename="../../qml/Settings/SettingModal.qml" line="268"/>
         <source>Use QtTextRendering Or NativeTextRendering</source>
         <translation>QtTextRendering veya NativeTextRendering Kullan</translation>
     </message>
     <message>
-        <location filename="../../qml/Settings/SettingModal.qml" line="281"/>
+        <location filename="../../qml/Settings/SettingModal.qml" line="286"/>
         <source>Current Font</source>
         <translation>Geçerli Yazı Tipi</translation>
     </message>
     <message>
-        <location filename="../../qml/Settings/SettingModal.qml" line="302"/>
+        <location filename="../../qml/Settings/SettingModal.qml" line="307"/>
         <source>Theme</source>
         <translation>Tema</translation>
     </message>
     <message>
-        <location filename="../../qml/Settings/SettingModal.qml" line="325"/>
+        <location filename="../../qml/Settings/SettingModal.qml" line="330"/>
         <source>Apply Changes</source>
         <translation>Değişiklikleri Uygula</translation>
     </message>
     <message>
-        <location filename="../../qml/Settings/SettingModal.qml" line="375"/>
+        <location filename="../../qml/Settings/SettingModal.qml" line="380"/>
         <source>Ask system&apos;s password before sending coins ? (2FA)</source>
         <translation>Para göndermeden önce sistem parolası sorulsun mu ? (2FA)</translation>
     </message>
     <message>
-        <location filename="../../qml/Settings/SettingModal.qml" line="481"/>
+        <location filename="../../qml/Settings/SettingModal.qml" line="486"/>
         <source>Application version</source>
         <translation>Uygulama sürümü</translation>
     </message>
     <message>
-        <location filename="../../qml/Settings/SettingModal.qml" line="495"/>
+        <location filename="../../qml/Settings/SettingModal.qml" line="500"/>
         <source>MM2 version</source>
         <translation>MM2 sürümü</translation>
     </message>
     <message>
-        <location filename="../../qml/Settings/SettingModal.qml" line="509"/>
+        <location filename="../../qml/Settings/SettingModal.qml" line="514"/>
         <source>Qt version</source>
         <translation>Qt sürümü</translation>
     </message>
     <message>
-        <location filename="../../qml/Settings/SettingModal.qml" line="549"/>
+        <location filename="../../qml/Settings/SettingModal.qml" line="554"/>
         <source>Search Update</source>
         <translation>Güncelleme Ara</translation>
     </message>
     <message>
-        <location filename="../../qml/Settings/SettingModal.qml" line="577"/>
+        <location filename="../../qml/Settings/SettingModal.qml" line="582"/>
         <source>Logout</source>
         <translation>Çıkış</translation>
     </message>
@@ -3085,33 +3111,33 @@
         <translation></translation>
     </message>
     <message>
-        <location filename="../../qml/Settings/SettingModal.qml" line="397"/>
+        <location filename="../../qml/Settings/SettingModal.qml" line="402"/>
         <source>View seed and private keys</source>
         <translation>Seed ve özel anahtarları görüntüle</translation>
     </message>
     <message>
-        <location filename="../../qml/Settings/SettingModal.qml" line="400"/>
-        <location filename="../../qml/Settings/SettingModal.qml" line="462"/>
+        <location filename="../../qml/Settings/SettingModal.qml" line="405"/>
+        <location filename="../../qml/Settings/SettingModal.qml" line="467"/>
         <source>Show</source>
         <translation>Göster</translation>
     </message>
     <message>
-        <location filename="../../qml/Settings/SettingModal.qml" line="413"/>
+        <location filename="../../qml/Settings/SettingModal.qml" line="418"/>
         <source>Setup Camouflage Password</source>
         <translation>Kamuflaj Parolasını Ayarla</translation>
     </message>
     <message>
-        <location filename="../../qml/Settings/SettingModal.qml" line="416"/>
+        <location filename="../../qml/Settings/SettingModal.qml" line="421"/>
         <source>Open</source>
         <translation>Aç</translation>
     </message>
     <message>
-        <location filename="../../qml/Settings/SettingModal.qml" line="434"/>
+        <location filename="../../qml/Settings/SettingModal.qml" line="439"/>
         <source>Delete Wallet</source>
         <translation>Cüzdanı Sil</translation>
     </message>
     <message>
-        <location filename="../../qml/Settings/SettingModal.qml" line="459"/>
+        <location filename="../../qml/Settings/SettingModal.qml" line="464"/>
         <source>Disclaimer and ToS</source>
         <translation>Sorumluluk Reddi ve K.Ş.</translation>
     </message>
@@ -3257,96 +3283,67 @@
 <context>
     <name>SubBestOrder</name>
     <message>
-<<<<<<< HEAD
         <location filename="../../qml/Exchange/Trade/SimpleView/SubBestOrder.qml" line="63"/>
-=======
-        <location filename="../../qml/Exchange/Trade/SimpleView/SubBestOrder.qml" line="51"/>
->>>>>>> e63bead3
         <source>Token</source>
-        <translation>Token</translation>
-    </message>
-    <message>
-<<<<<<< HEAD
+        <translation type="unfinished"></translation>
+    </message>
+    <message>
         <location filename="../../qml/Exchange/Trade/SimpleView/SubBestOrder.qml" line="72"/>
-=======
-        <location filename="../../qml/Exchange/Trade/SimpleView/SubBestOrder.qml" line="60"/>
->>>>>>> e63bead3
         <source>Available Quantity</source>
-        <translation>Mevcut Miktar</translation>
-    </message>
-    <message>
-<<<<<<< HEAD
+        <translation type="unfinished"></translation>
+    </message>
+    <message>
         <location filename="../../qml/Exchange/Trade/SimpleView/SubBestOrder.qml" line="81"/>
-=======
-        <location filename="../../qml/Exchange/Trade/SimpleView/SubBestOrder.qml" line="69"/>
->>>>>>> e63bead3
         <source>Available Quantity (in %1)</source>
-        <translation>Mevcut Miktar (%1 olarak)</translation>
-    </message>
-    <message>
-<<<<<<< HEAD
+        <translation type="unfinished"></translation>
+    </message>
+    <message>
         <location filename="../../qml/Exchange/Trade/SimpleView/SubBestOrder.qml" line="90"/>
-=======
-        <location filename="../../qml/Exchange/Trade/SimpleView/SubBestOrder.qml" line="78"/>
->>>>>>> e63bead3
         <source>Fiat Volume</source>
-        <translation>Fiat Hacmi</translation>
-    </message>
-    <message>
-<<<<<<< HEAD
+        <translation type="unfinished"></translation>
+    </message>
+    <message>
         <location filename="../../qml/Exchange/Trade/SimpleView/SubBestOrder.qml" line="99"/>
-=======
-        <location filename="../../qml/Exchange/Trade/SimpleView/SubBestOrder.qml" line="87"/>
->>>>>>> e63bead3
         <source>CEX Rate</source>
-        <translation>CEX Oranı</translation>
-    </message>
-    <message>
-<<<<<<< HEAD
+        <translation type="unfinished"></translation>
+    </message>
+    <message>
         <location filename="../../qml/Exchange/Trade/SimpleView/SubBestOrder.qml" line="181"/>
-=======
-        <location filename="../../qml/Exchange/Trade/SimpleView/SubBestOrder.qml" line="159"/>
->>>>>>> e63bead3
         <source> %1 is not enabled - Do you want to enable it to be able to select %2 best orders ?&lt;br&gt;&lt;a href=&apos;#&apos;&gt;Yes&lt;/a&gt; - &lt;a href=&apos;#no&apos;&gt;No&lt;/a&gt;</source>
-        <translation> %1 etkin değil - En iyi %2 siparişini seçebilmesi için etkinleştirmek istiyor musunuz ? &lt;br&gt;&lt;a href=&apos;#&apos;&gt;Evet&lt;/a&gt; - &lt;a href=&apos;#no&apos;&gt;Hayır&lt;/a&gt;</translation>
-    </message>
-    <message>
-<<<<<<< HEAD
+        <translation type="unfinished"> %1 etkin değil - En iyi %2 siparişini seçebilmesi için etkinleştirmek istiyor musunuz ? &lt;br&gt;&lt;a href=&apos;#&apos;&gt;Evet&lt;/a&gt; - &lt;a href=&apos;#no&apos;&gt;Hayır&lt;/a&gt;</translation>
+    </message>
+    <message>
         <location filename="../../qml/Exchange/Trade/SimpleView/SubBestOrder.qml" line="246"/>
-=======
-        <location filename="../../qml/Exchange/Trade/SimpleView/SubBestOrder.qml" line="196"/>
->>>>>>> e63bead3
         <source>No best order.</source>
-        <translation>En iyi emir yok</translation>
+        <translation type="unfinished"></translation>
     </message>
 </context>
 <context>
     <name>SubCoinSelector</name>
     <message>
-        <location filename="../../qml/Exchange/Trade/SimpleView/SubCoinSelector.qml" line="55"/>
+        <location filename="../../qml/Exchange/Trade/SimpleView/SubCoinSelector.qml" line="47"/>
         <source>Token</source>
-        <translation>Token</translation>
-    </message>
-    <message>
-        <location filename="../../qml/Exchange/Trade/SimpleView/SubCoinSelector.qml" line="74"/>
+        <translation type="unfinished"></translation>
+    </message>
+    <message>
+        <location filename="../../qml/Exchange/Trade/SimpleView/SubCoinSelector.qml" line="69"/>
         <source>Balance</source>
-        <translation>Bakiye</translation>
-    </message>
-    <message>
-        <location filename="../../qml/Exchange/Trade/SimpleView/SubCoinSelector.qml" line="92"/>
+        <translation type="unfinished">Bakiye</translation>
+    </message>
+    <message>
+        <location filename="../../qml/Exchange/Trade/SimpleView/SubCoinSelector.qml" line="91"/>
         <source>Balance Fiat</source>
-        <translation>Fiat Bakiye</translation>
-    </message>
-    <message>
-        <location filename="../../qml/Exchange/Trade/SimpleView/SubCoinSelector.qml" line="181"/>
+        <translation type="unfinished"></translation>
+    </message>
+    <message>
+        <location filename="../../qml/Exchange/Trade/SimpleView/SubCoinSelector.qml" line="188"/>
         <source>No Selectable coin.</source>
-        <translation>Seçilebilir Koin Yok</translation>
+        <translation type="unfinished"></translation>
     </message>
 </context>
 <context>
     <name>SubHistory</name>
     <message>
-<<<<<<< HEAD
         <location filename="../../qml/Exchange/Trade/SimpleView/SubHistory.qml" line="72"/>
         <source>History</source>
         <translation type="unfinished"></translation>
@@ -3373,94 +3370,53 @@
     </message>
     <message>
         <location filename="../../qml/Exchange/Trade/SimpleView/SubHistory.qml" line="149"/>
-=======
-        <location filename="../../qml/Exchange/Trade/SimpleView/SubHistory.qml" line="79"/>
-        <source>History</source>
-        <translation>Tarihçe</translation>
-    </message>
-    <message>
-        <location filename="../../qml/Exchange/Trade/SimpleView/SubHistory.qml" line="123"/>
->>>>>>> e63bead3
         <source>Filter settings</source>
-        <translation>Ayarları filtrele</translation>
-    </message>
-    <message>
-<<<<<<< HEAD
+        <translation type="unfinished"></translation>
+    </message>
+    <message>
         <location filename="../../qml/Exchange/Trade/SimpleView/SubHistory.qml" line="160"/>
-=======
-        <location filename="../../qml/Exchange/Trade/SimpleView/SubHistory.qml" line="134"/>
->>>>>>> e63bead3
         <source>Base Ticker</source>
-        <translation>Taban Para</translation>
-    </message>
-    <message>
-<<<<<<< HEAD
+        <translation type="unfinished"></translation>
+    </message>
+    <message>
         <location filename="../../qml/Exchange/Trade/SimpleView/SubHistory.qml" line="183"/>
-=======
-        <location filename="../../qml/Exchange/Trade/SimpleView/SubHistory.qml" line="157"/>
->>>>>>> e63bead3
         <source>Rel Ticker</source>
-        <translation>Karşıdaki para</translation>
-    </message>
-    <message>
-<<<<<<< HEAD
+        <translation type="unfinished"></translation>
+    </message>
+    <message>
         <location filename="../../qml/Exchange/Trade/SimpleView/SubHistory.qml" line="204"/>
-=======
-        <location filename="../../qml/Exchange/Trade/SimpleView/SubHistory.qml" line="178"/>
->>>>>>> e63bead3
         <source>From</source>
-        <translation>Gönderen</translation>
-    </message>
-    <message>
-<<<<<<< HEAD
+        <translation type="unfinished">Gönderen</translation>
+    </message>
+    <message>
         <location filename="../../qml/Exchange/Trade/SimpleView/SubHistory.qml" line="218"/>
-=======
-        <location filename="../../qml/Exchange/Trade/SimpleView/SubHistory.qml" line="192"/>
->>>>>>> e63bead3
         <source>To</source>
-        <translation>Alan</translation>
-    </message>
-    <message>
-<<<<<<< HEAD
+        <translation type="unfinished">Alan</translation>
+    </message>
+    <message>
         <location filename="../../qml/Exchange/Trade/SimpleView/SubHistory.qml" line="242"/>
-=======
-        <location filename="../../qml/Exchange/Trade/SimpleView/SubHistory.qml" line="217"/>
->>>>>>> e63bead3
         <source>Cancel</source>
-        <translation>İptal</translation>
-    </message>
-    <message>
-<<<<<<< HEAD
+        <translation type="unfinished">İptal</translation>
+    </message>
+    <message>
         <location filename="../../qml/Exchange/Trade/SimpleView/SubHistory.qml" line="251"/>
-=======
-        <location filename="../../qml/Exchange/Trade/SimpleView/SubHistory.qml" line="227"/>
->>>>>>> e63bead3
         <source>Apply filter</source>
-        <translation>Filtreyi uygula</translation>
-    </message>
-    <message>
-<<<<<<< HEAD
+        <translation type="unfinished"></translation>
+    </message>
+    <message>
         <location filename="../../qml/Exchange/Trade/SimpleView/SubHistory.qml" line="289"/>
-=======
-        <location filename="../../qml/Exchange/Trade/SimpleView/SubHistory.qml" line="265"/>
->>>>>>> e63bead3
         <source>Export</source>
-        <translation>Dışarı al</translation>
-    </message>
-    <message>
-<<<<<<< HEAD
+        <translation type="unfinished"></translation>
+    </message>
+    <message>
         <location filename="../../qml/Exchange/Trade/SimpleView/SubHistory.qml" line="303"/>
-=======
-        <location filename="../../qml/Exchange/Trade/SimpleView/SubHistory.qml" line="279"/>
->>>>>>> e63bead3
         <source>Please choose the CSV export name and location</source>
-        <translation>Lütfen CSV dışa aktarma adını ve konumunu seçin</translation>
+        <translation type="unfinished">Lütfen CSV dışa aktarma adını ve konumunu seçin</translation>
     </message>
 </context>
 <context>
     <name>SubOrders</name>
     <message>
-<<<<<<< HEAD
         <location filename="../../qml/Exchange/Trade/SimpleView/SubOrders.qml" line="72"/>
         <location filename="../../qml/Exchange/Trade/SimpleView/SubOrders.qml" line="274"/>
         <source>Orders</source>
@@ -3488,76 +3444,38 @@
     </message>
     <message>
         <location filename="../../qml/Exchange/Trade/SimpleView/SubOrders.qml" line="150"/>
-=======
-        <location filename="../../qml/Exchange/Trade/SimpleView/SubOrders.qml" line="78"/>
-        <location filename="../../qml/Exchange/Trade/SimpleView/SubOrders.qml" line="255"/>
-        <source>Orders</source>
-        <translation>Emirler</translation>
-    </message>
-    <message>
-        <location filename="../../qml/Exchange/Trade/SimpleView/SubOrders.qml" line="86"/>
-        <source>Display all orders created</source>
-        <translation>Tüm emirleri görüntüle</translation>
-    </message>
-    <message>
-        <location filename="../../qml/Exchange/Trade/SimpleView/SubOrders.qml" line="129"/>
->>>>>>> e63bead3
         <source>Filter settings</source>
-        <translation>Ayarları filtrele</translation>
-    </message>
-    <message>
-<<<<<<< HEAD
+        <translation type="unfinished"></translation>
+    </message>
+    <message>
         <location filename="../../qml/Exchange/Trade/SimpleView/SubOrders.qml" line="161"/>
-=======
-        <location filename="../../qml/Exchange/Trade/SimpleView/SubOrders.qml" line="140"/>
->>>>>>> e63bead3
         <source>Base Ticker</source>
-        <translation>Taban Para</translation>
-    </message>
-    <message>
-<<<<<<< HEAD
+        <translation type="unfinished"></translation>
+    </message>
+    <message>
         <location filename="../../qml/Exchange/Trade/SimpleView/SubOrders.qml" line="184"/>
-=======
-        <location filename="../../qml/Exchange/Trade/SimpleView/SubOrders.qml" line="163"/>
->>>>>>> e63bead3
         <source>Rel Ticker</source>
-        <translation>Karşıdaki para</translation>
-    </message>
-    <message>
-<<<<<<< HEAD
+        <translation type="unfinished"></translation>
+    </message>
+    <message>
         <location filename="../../qml/Exchange/Trade/SimpleView/SubOrders.qml" line="205"/>
-=======
-        <location filename="../../qml/Exchange/Trade/SimpleView/SubOrders.qml" line="184"/>
->>>>>>> e63bead3
         <source>From</source>
-        <translation>Gönderen</translation>
-    </message>
-    <message>
-<<<<<<< HEAD
+        <translation type="unfinished">Gönderen</translation>
+    </message>
+    <message>
         <location filename="../../qml/Exchange/Trade/SimpleView/SubOrders.qml" line="219"/>
-=======
-        <location filename="../../qml/Exchange/Trade/SimpleView/SubOrders.qml" line="198"/>
->>>>>>> e63bead3
         <source>To</source>
-        <translation>Alan</translation>
-    </message>
-    <message>
-<<<<<<< HEAD
+        <translation type="unfinished">Alan</translation>
+    </message>
+    <message>
         <location filename="../../qml/Exchange/Trade/SimpleView/SubOrders.qml" line="243"/>
-=======
-        <location filename="../../qml/Exchange/Trade/SimpleView/SubOrders.qml" line="223"/>
->>>>>>> e63bead3
         <source>Cancel</source>
-        <translation>İptal</translation>
-    </message>
-    <message>
-<<<<<<< HEAD
+        <translation type="unfinished">İptal</translation>
+    </message>
+    <message>
         <location filename="../../qml/Exchange/Trade/SimpleView/SubOrders.qml" line="252"/>
-=======
-        <location filename="../../qml/Exchange/Trade/SimpleView/SubOrders.qml" line="233"/>
->>>>>>> e63bead3
         <source>Apply filter</source>
-        <translation>Filtreyi uygula</translation>
+        <translation type="unfinished"></translation>
     </message>
 </context>
 <context>
@@ -3607,14 +3525,12 @@
         <source>Other DEXs generally only allow you to trade assets that are based on a single blockchain network, use proxy tokens, and only allow placing a single order with the same funds.
 
 %1 enables you to natively trade across two different blockchain networks without proxy tokens. You can also place multiple orders with the same funds. For example, you can sell 0.1 BTC for KMD, QTUM, or VRSC — the first order that fills automatically cancels all other orders.</source>
-        <translation>Diğer DEX&apos;ler genellikle yalnızca tek bir blok zinciri ağına dayalı varlıklarla ticaret yapmanıza izin verir, ve aracı token kullanmanızı ister ve yalnızca aynı fonlarla tek bir sipariş vermenize izin verir.
-
-%1, aracı token olmadan iki farklı blok zinciri ağında yerel olarak ticaret yapmanızı sağlar. Aynı parayla birden fazla sipariş verebilirsiniz. Örneğin, KMD, QTUM veya VRSC için 0,1 BTC satabilirsiniz - otomatik olarak doldurulan ilk sipariş diğer tüm siparişleri iptal eder. </translation>
+        <translation type="unfinished"></translation>
     </message>
     <message>
         <location filename="../../qml/Support/Support.qml" line="128"/>
         <source>Several factors determine the processing time for each swap. The block time of the traded assets depends on each network (Bitcoin typically being the slowest) Additionally, the user can customize security preferences. For example,  (you can ask %1 to consider a KMD transaction as final after just 3 confirmations which makes the swap time shorter compared to waiting for a &lt;a href=&quot;https://komodoplatform.com/security-delayed-proof-of-work-dpow/&quot;&gt;notarization&lt;/a&gt;.</source>
-        <translation>Her takas için işlem süresini birkaç faktör belirler. İşlem gören varlıkların blok süresi her bir ağa bağlıdır (Bitcoin tipik olarak en yavaş olanıdır) Ek olarak, kullanıcı güvenlik tercihlerini özelleştirebilir.   (Örneğin; %1 in KMD işlemini sadece 3 onayla gerçekleştirmesini seçerek takas süresini &lt;a href=&quot;https://komodoplatform.com/security-delayed-proof-of-work-dpow/&quot;&gt;notarizasyon&lt;/a&gt; süresinden daha öncesine kısaltabilirsiniz. </translation>
+        <translation type="unfinished"></translation>
     </message>
     <message>
         <location filename="../../qml/Support/Support.qml" line="133"/>
@@ -3623,16 +3539,12 @@
 If you go offline, so will your orders, and any that are in progress will fail, leading to potential loss of trade / transaction fees, and a wait for the swap to timeout and issue a refund. It may also negatively affect your wallet&apos;s reputation score for future trade matching.
 When you come back online, your orders will begin to broadcast again at the price you set before you went offline. If there has been significant price movement in the meantime, you might unintentionally offer someone a bargain!
 For this reason, we recommend cancelling orders before closing %1, or reviewing and revising your prices when restarting %1.</source>
-        <translation>Evet. Her atomik takası başarıyla tamamlamak için internete bağlı kalmalı ve uygulamanızın çalışır durumda olmasını sağlamalısınız (bağlantıda çok kısa kesintilerde sorun yoktur). Aksi takdirde, eğer satıcıysanız işlemin iptali ve alıcı iseniz fon kaybı riski vardır.
-Atomik takas protokolü, her iki katılımcının da çevrimiçi kalmasını ve sürecin atomik kalması için ilgili blok zincirlerini izlemesini gerektirir.
-Çevrimdışı olursanız, siparişleriniz ve devam eden siparişleriniz de başarısız olur, bu da potansiyel ticaret / işlem ücretleri kaybına ve takasın zaman aşımına uğraması ve geri ödeme yapılması için beklemeye neden olur. Ayrıca gelecekteki ticaret eşleşmeleri için cüzdanınızın itibar puanını da olumsuz etkileyebilir.
-Tekrar çevrimiçi olduğunuzda, siparişleriniz çevrimdışı olmadan önce belirlediğiniz fiyat üzerinden tekrar yayınlanmaya başlayacaktır. Bu arada önemli bir fiyat hareketi olduysa, istemeden birine pazarlık teklif edebilirsiniz!
-Bu nedenle, %1 &apos;i kapatmadan önce siparişleri iptal etmenizi veya %1 &apos;i yeniden başlatırken fiyatlarınızı gözden geçirmenizi ve revize etmenizi öneririz. </translation>
+        <translation type="unfinished"></translation>
     </message>
     <message>
         <location filename="../../qml/Support/Support.qml" line="141"/>
         <source>How are the fees on %1 calculated?</source>
-        <translation>%1 üzerinde işlem ücretleri nasıl hesaplanır?</translation>
+        <translation type="unfinished"></translation>
     </message>
     <message>
         <location filename="../../qml/Support/Support.qml" line="142"/>
@@ -3642,16 +3554,10 @@
 2. Both makers and takers will need to pay normal network fees to the involved blockchains when making atomic swap transactions.
 
 Network fees can vary greatly depending on your selected trading pair.</source>
-        <translation>%1 üzerinde alım satım yaparken iki işlem ücreti kategorisi vardır.
-
-1. %1, alıcı emirler için işlem ücreti olarak yaklaşık %0.13&apos;ünü (0,0001&apos;den düşük olmayacak şekilde alım satım hacminin 1/777&apos;si) alır ve satıcı emirleri sıfır ücrete sahiptir.
-2. Hem satıcılar hem de alıcılar, atomik takas işlemleri yaparken ilgili blok zincirlerine normal ağ ücretleri ödemek zorundadırlar.
-
-Ağ ücretleri, seçtiğiniz işlem çiftine bağlı olarak büyük ölçüde değişebilir. </translation>
+        <translation type="unfinished"></translation>
     </message>
     <message>
         <location filename="../../qml/Support/Support.qml" line="152"/>
-<<<<<<< HEAD
         <source>Yes! %1 offers support through the &lt;a href=&quot;%2&quot;&gt;%1 Discord server&lt;/a&gt;. The team and the community are always happy to help!</source>
         <translation type="unfinished"></translation>
     </message>
@@ -3659,68 +3565,56 @@
         <location filename="../../qml/Support/Support.qml" line="167"/>
         <source>%1 is available for mobile on both &lt;a href=&quot;%2&quot;&gt;Android and iPhone, and for desktop on Windows, Mac, and Linux&lt;/a&gt; operating systems.</source>
         <translation type="unfinished"></translation>
-=======
-        <source>Yes! %1 offers support through the &lt;a href=&quot;https://komodoplatform.com/discord&quot;&gt;Komodo Discord server&lt;/a&gt;. The team and the community are always happy to help!</source>
-        <translation>Evet! %1, &lt;a href=&quot;https://komodoplatform.com/discord&quot;&gt;Komodo Discord sunucusu&lt;/a&gt; aracılığıyla destek sunar. Ekip ve topluluk yardımcı olmaktan her zaman mutluluk duyar! </translation>
->>>>>>> e63bead3
     </message>
     <message>
         <location filename="../../qml/Support/Support.qml" line="156"/>
         <source>Who is behind %1?</source>
-        <translation>%1 arkasında kim var?</translation>
+        <translation type="unfinished"></translation>
     </message>
     <message>
         <location filename="../../qml/Support/Support.qml" line="157"/>
         <source>%1 is developed by the Komodo team. Komodo is one of the most established blockchain projects working on innovative solutions like atomic swaps, Delayed Proof of Work, and an interoperable multi-chain architecture.</source>
-        <translation>%1, Komodo ekibi tarafından geliştirilmiştir. Komodo, atomik takaslar, Gecikmeli Çalışma Kanıtı ve birlikte çalışabilir bir çok zincirli mimari gibi yenilikçi çözümler üzerinde çalışan en köklü blok zinciri projelerinden biridir. </translation>
+        <translation type="unfinished"></translation>
     </message>
     <message>
         <location filename="../../qml/Support/Support.qml" line="161"/>
         <source>Is it possible to develop my own white-label exchange on %1?</source>
-        <translation>%1 üzerinde kendi markamla borsamı geliştirmem mümkün mü? </translation>
+        <translation type="unfinished"></translation>
     </message>
     <message>
         <location filename="../../qml/Support/Support.qml" line="162"/>
         <source>Absolutely! You can read our developer documentation for more details or contact us with your partnership inquiries. Have a specific technical question? The %1 developer community is always ready to help!</source>
-        <translation>Kesinlikle! Daha fazla ayrıntı için geliştirici belgelerimizi okuyabilir veya ortaklık sorularınız için bizimle iletişime geçebilirsiniz. Belirli bir teknik sorunuz mu var? %1 geliştirici topluluğu her zaman yardıma hazır! </translation>
+        <translation type="unfinished"></translation>
     </message>
     <message>
         <location filename="../../qml/Support/Support.qml" line="166"/>
         <source>Which devices can I use %1 on?</source>
-        <translation>%1 &apos;i hangi cihazlarda kullanabilirim? </translation>
-    </message>
-    <message>
-<<<<<<< HEAD
-=======
-        <location filename="../../qml/Support/Support.qml" line="167"/>
-        <source>%1 is available for mobile on both &lt;a href=&quot;https://%1.io/&quot;&gt;Android and iPhone, and for desktop on Windows, Mac, and Linux&lt;/a&gt; operating systems.</source>
-        <translation>%1, hem &lt;a href=&quot;https://%1.io/&quot;&gt;Android ve iPhone&apos;da mobil hem de Windows, Mac ve Linux&lt;/a&gt; işletim sistemlerinde masaüstü için kullanılabilir. </translation>
-    </message>
-    <message>
->>>>>>> e63bead3
+        <translation type="unfinished"></translation>
+    </message>
+    <message>
         <location filename="../../qml/Support/Support.qml" line="171"/>
         <source>Compliance Info</source>
-        <translation>Uyumluluk Bilgisi </translation>
+        <translation type="unfinished"></translation>
     </message>
     <message>
         <location filename="../../qml/Support/Support.qml" line="172"/>
         <source>Due to regulatory and legal circumstances the citizens of certain jurisdictions including, but not limited to, the United States of America, Canada, Hong Kong, Israel, Singapore, Sudan, Austria, Iran and any other state, country or other jurisdiction that is embargoed by the United States of America or the European Union are not allowed to use this application.</source>
-        <translation>Düzenleyici ve yasal koşullar nedeniyle, Amerika Birleşik Devletleri, Kanada, Hong Kong, İsrail, Singapur, Sudan, Avusturya, İran ve Amerika Birleşik Devletleri veya Avrupa Birliği tarafından ambargo uygulanan diğer herhangi bir eyalet, ülke veya diğer bölge vatandaşlarının bu uygulamayı kullanmasına izin verilmez. </translation>
+        <translation type="unfinished"></translation>
     </message>
     <message>
         <location filename="../../qml/Support/Support.qml" line="127"/>
         <source>How long does each atomic swap take?</source>
-        <translation>Her bir atomik takas ne kadar sürer? </translation>
+        <translation type="unfinished"></translation>
     </message>
     <message>
         <location filename="../../qml/Support/Support.qml" line="132"/>
         <source>Do I need to be online for the duration of the swap?</source>
-        <translation>Takas süresi boyunca çevrimiçi olmam gerekir mi? </translation>
+        <translation type="unfinished"></translation>
     </message>
     <message>
         <location filename="../../qml/Support/Support.qml" line="151"/>
         <source>Do you provide user support?</source>
-        <translation>Kullanıcı desteği sağlıyor musunuz? </translation>
+        <translation type="unfinished"></translation>
     </message>
 </context>
 <context>
@@ -3811,187 +3705,106 @@
 <context>
     <name>Trade</name>
     <message>
-<<<<<<< HEAD
         <location filename="../../qml/Exchange/Trade/SimpleView/Trade.qml" line="144"/>
-=======
-        <location filename="../../qml/Exchange/Trade/SimpleView/Trade.qml" line="140"/>
->>>>>>> e63bead3
         <source>Swap</source>
-        <translation>Takasla</translation>
-    </message>
-    <message>
-<<<<<<< HEAD
+        <translation type="unfinished">Takasla</translation>
+    </message>
+    <message>
         <location filename="../../qml/Exchange/Trade/SimpleView/Trade.qml" line="152"/>
-=======
-        <location filename="../../qml/Exchange/Trade/SimpleView/Trade.qml" line="148"/>
->>>>>>> e63bead3
         <source>Instant trading with best orders</source>
-        <translation>En iyi emirlerle anında alım satım</translation>
-    </message>
-    <message>
-<<<<<<< HEAD
+        <translation type="unfinished"></translation>
+    </message>
+    <message>
         <location filename="../../qml/Exchange/Trade/SimpleView/Trade.qml" line="214"/>
-=======
-        <location filename="../../qml/Exchange/Trade/SimpleView/Trade.qml" line="209"/>
->>>>>>> e63bead3
         <source>From</source>
-        <translation>Gönderen</translation>
-    </message>
-    <message>
-<<<<<<< HEAD
+        <translation type="unfinished">Gönderen</translation>
+    </message>
+    <message>
         <location filename="../../qml/Exchange/Trade/SimpleView/Trade.qml" line="274"/>
-=======
-        <location filename="../../qml/Exchange/Trade/SimpleView/Trade.qml" line="270"/>
->>>>>>> e63bead3
         <source>Minimum: %1</source>
-        <translation>Minimum: %1</translation>
-    </message>
-    <message>
-<<<<<<< HEAD
+        <translation type="unfinished"></translation>
+    </message>
+    <message>
         <location filename="../../qml/Exchange/Trade/SimpleView/Trade.qml" line="274"/>
-=======
-        <location filename="../../qml/Exchange/Trade/SimpleView/Trade.qml" line="270"/>
->>>>>>> e63bead3
         <source>Enter an amount</source>
-        <translation>Bir miktar gir</translation>
-    </message>
-    <message>
-<<<<<<< HEAD
+        <translation type="unfinished"></translation>
+    </message>
+    <message>
         <location filename="../../qml/Exchange/Trade/SimpleView/Trade.qml" line="429"/>
-=======
-        <location filename="../../qml/Exchange/Trade/SimpleView/Trade.qml" line="401"/>
->>>>>>> e63bead3
         <source>MAX</source>
-        <translation>MAKS</translation>
-    </message>
-    <message>
-<<<<<<< HEAD
+        <translation type="unfinished">MAKS</translation>
+    </message>
+    <message>
         <location filename="../../qml/Exchange/Trade/SimpleView/Trade.qml" line="448"/>
-=======
-        <location filename="../../qml/Exchange/Trade/SimpleView/Trade.qml" line="420"/>
->>>>>>> e63bead3
         <source>To</source>
-        <translation>Alan</translation>
-    </message>
-    <message>
-<<<<<<< HEAD
+        <translation type="unfinished">Alan</translation>
+    </message>
+    <message>
         <location filename="../../qml/Exchange/Trade/SimpleView/Trade.qml" line="523"/>
-=======
-        <location filename="../../qml/Exchange/Trade/SimpleView/Trade.qml" line="510"/>
->>>>>>> e63bead3
         <source>Pick an order</source>
-        <translation>Emri seç</translation>
-    </message>
-    <message>
-<<<<<<< HEAD
+        <translation type="unfinished"></translation>
+    </message>
+    <message>
         <location filename="../../qml/Exchange/Trade/SimpleView/Trade.qml" line="612"/>
-=======
-        <location filename="../../qml/Exchange/Trade/SimpleView/Trade.qml" line="545"/>
->>>>>>> e63bead3
         <source>Price</source>
-        <translation>Fiyat</translation>
-    </message>
-    <message>
-<<<<<<< HEAD
+        <translation type="unfinished">Fiyat</translation>
+    </message>
+    <message>
         <location filename="../../qml/Exchange/Trade/SimpleView/Trade.qml" line="87"/>
-=======
-        <location filename="../../qml/Exchange/Trade/SimpleView/Trade.qml" line="85"/>
->>>>>>> e63bead3
         <source>Better price found: %1. Updating forms.</source>
-        <translation>Daha iyi fiyat bulundu: %1. Formları güncelliyor. </translation>
-    </message>
-    <message>
-<<<<<<< HEAD
+        <translation type="unfinished"></translation>
+    </message>
+    <message>
         <location filename="../../qml/Exchange/Trade/SimpleView/Trade.qml" line="100"/>
-=======
-        <location filename="../../qml/Exchange/Trade/SimpleView/Trade.qml" line="98"/>
->>>>>>> e63bead3
         <source>Better price (%1) found but received quantity (%2) is lower than your current one (%3). Click here to update the selected order.</source>
-        <translation>Daha iyi fiyat (%1) bulundu, ancak alınan miktar (%2) mevcut fiyattan (%3) daha düşük. Seçilen emri güncellemek için buraya tıklayın. </translation>
-    </message>
-    <message>
-<<<<<<< HEAD
+        <translation type="unfinished"></translation>
+    </message>
+    <message>
         <location filename="../../qml/Exchange/Trade/SimpleView/Trade.qml" line="172"/>
-=======
-        <location filename="../../qml/Exchange/Trade/SimpleView/Trade.qml" line="178"/>
->>>>>>> e63bead3
         <source>Reset form.</source>
-        <translation>Formu sıfırla</translation>
-    </message>
-    <message>
-<<<<<<< HEAD
+        <translation type="unfinished"></translation>
+    </message>
+    <message>
         <location filename="../../qml/Exchange/Trade/SimpleView/Trade.qml" line="227"/>
-=======
-        <location filename="../../qml/Exchange/Trade/SimpleView/Trade.qml" line="223"/>
->>>>>>> e63bead3
         <source>%1</source>
-        <translation>%1</translation>
-    </message>
-    <message>
-<<<<<<< HEAD
+        <translation type="unfinished"></translation>
+    </message>
+    <message>
         <location filename="../../qml/Exchange/Trade/SimpleView/Trade.qml" line="254"/>
-=======
-        <location filename="../../qml/Exchange/Trade/SimpleView/Trade.qml" line="250"/>
->>>>>>> e63bead3
         <source>Tradable: </source>
-        <translation>Al sat yapılabilir: </translation>
-    </message>
-    <message>
-<<<<<<< HEAD
+        <translation type="unfinished"></translation>
+    </message>
+    <message>
         <location filename="../../qml/Exchange/Trade/SimpleView/Trade.qml" line="639"/>
-=======
-        <location filename="../../qml/Exchange/Trade/SimpleView/Trade.qml" line="572"/>
->>>>>>> e63bead3
         <source>Swap Now</source>
-        <translation>Şimdi Takasla</translation>
-    </message>
-    <message>
-<<<<<<< HEAD
+        <translation type="unfinished"></translation>
+    </message>
+    <message>
         <location filename="../../qml/Exchange/Trade/SimpleView/Trade.qml" line="662"/>
-=======
-        <location filename="../../qml/Exchange/Trade/SimpleView/Trade.qml" line="595"/>
->>>>>>> e63bead3
         <source>Failed to place the order</source>
-        <translation>Emir başarısız oldu</translation>
-    </message>
-    <message>
-<<<<<<< HEAD
+        <translation type="unfinished">Emir başarısız oldu</translation>
+    </message>
+    <message>
         <location filename="../../qml/Exchange/Trade/SimpleView/Trade.qml" line="677"/>
-=======
-        <location filename="../../qml/Exchange/Trade/SimpleView/Trade.qml" line="610"/>
->>>>>>> e63bead3
         <source>Placed the order</source>
-        <translation>Emir başarılı</translation>
-    </message>
-    <message>
-<<<<<<< HEAD
+        <translation type="unfinished">Emir başarılı</translation>
+    </message>
+    <message>
         <location filename="../../qml/Exchange/Trade/SimpleView/Trade.qml" line="695"/>
-=======
-        <location filename="../../qml/Exchange/Trade/SimpleView/Trade.qml" line="626"/>
->>>>>>> e63bead3
         <source>Entered amount must be superior than 0.</source>
-        <translation>Girilen tutar 0&apos;dan büyük olmalıdır. </translation>
-    </message>
-    <message>
-<<<<<<< HEAD
+        <translation type="unfinished"></translation>
+    </message>
+    <message>
         <location filename="../../qml/Exchange/Trade/SimpleView/Trade.qml" line="697"/>
-=======
-        <location filename="../../qml/Exchange/Trade/SimpleView/Trade.qml" line="628"/>
->>>>>>> e63bead3
         <source>You must select an order.</source>
-        <translation>Bir emir seçmelisiniz.</translation>
-    </message>
-    <message>
-<<<<<<< HEAD
+        <translation type="unfinished"></translation>
+    </message>
+    <message>
         <location filename="../../qml/Exchange/Trade/SimpleView/Trade.qml" line="699"/>
-=======
-        <location filename="../../qml/Exchange/Trade/SimpleView/Trade.qml" line="630"/>
->>>>>>> e63bead3
         <source>Entered amount is below the minimum required by this order: %1</source>
-        <translation>Girilen miktar, bu emrin gerektirdiği minimum %1 tutarının altında</translation>
-    </message>
-    <message>
-<<<<<<< HEAD
+        <translation type="unfinished"></translation>
+    </message>
+    <message>
         <location filename="../../qml/Exchange/Trade/SimpleView/Trade.qml" line="701"/>
         <location filename="../../qml/Exchange/Trade/SimpleView/Trade.qml" line="705"/>
         <source>%1 needs to be enabled in order to use %2</source>
@@ -4006,63 +3819,31 @@
     <message>
         <location filename="../../qml/Exchange/Trade/SimpleView/Trade.qml" line="762"/>
         <location filename="../../qml/Exchange/Trade/SimpleView/Trade.qml" line="824"/>
-=======
-        <location filename="../../qml/Exchange/Trade/SimpleView/Trade.qml" line="632"/>
-        <source>Parent chain of left ticker is not enabled.</source>
-        <translation>Soldaki paranın ana zinciri etkin değil. </translation>
-    </message>
-    <message>
-        <location filename="../../qml/Exchange/Trade/SimpleView/Trade.qml" line="634"/>
-        <source>Left ticker parent chain balance needs to be funded</source>
-        <translation>Soldaki para için ana zincir bakiyesi yetersiz, yükleme yapılması gerekiyor </translation>
-    </message>
-    <message>
-        <location filename="../../qml/Exchange/Trade/SimpleView/Trade.qml" line="636"/>
-        <source>Parent chain of right ticker is not enabled.</source>
-        <translation>Sağdaki paranın ana zinciri etkin değil. </translation>
-    </message>
-    <message>
-        <location filename="../../qml/Exchange/Trade/SimpleView/Trade.qml" line="638"/>
-        <source>Right ticker parent chain balance needs to be funded</source>
-        <translation>Sağdaki para için ana zincir bakiyesi yetersiz, yükleme yapılması gerekiyor </translation>
-    </message>
-    <message>
-        <location filename="../../qml/Exchange/Trade/SimpleView/Trade.qml" line="693"/>
-        <location filename="../../qml/Exchange/Trade/SimpleView/Trade.qml" line="746"/>
->>>>>>> e63bead3
         <source>Search</source>
-        <translation>Ara</translation>
-    </message>
-    <message>
-<<<<<<< HEAD
+        <translation type="unfinished">Ara</translation>
+    </message>
+    <message>
         <location filename="../../qml/Exchange/Trade/SimpleView/Trade.qml" line="919"/>
-=======
-        <location filename="../../qml/Exchange/Trade/SimpleView/Trade.qml" line="831"/>
->>>>>>> e63bead3
         <source>Total %1 fees: </source>
-        <translation>Toplam %1 işlem giderleri: </translation>
-    </message>
-    <message>
-<<<<<<< HEAD
+        <translation type="unfinished"></translation>
+    </message>
+    <message>
         <location filename="../../qml/Exchange/Trade/SimpleView/Trade.qml" line="926"/>
-=======
-        <location filename="../../qml/Exchange/Trade/SimpleView/Trade.qml" line="838"/>
->>>>>>> e63bead3
         <source>%2 (%3)</source>
-        <translation>%2 (%3)</translation>
+        <translation type="unfinished"></translation>
     </message>
 </context>
 <context>
     <name>TradeViewHeader</name>
     <message>
-        <location filename="../../qml/Exchange/Trade/Trading/TradeViewHeader.qml" line="123"/>
+        <location filename="../../qml/Exchange/Trade/Trading/TradeViewHeader.qml" line="57"/>
         <source>How to trade</source>
-        <translation>Nasıl al sat yapılır</translation>
-    </message>
-    <message>
-        <location filename="../../qml/Exchange/Trade/Trading/TradeViewHeader.qml" line="149"/>
+        <translation type="unfinished"></translation>
+    </message>
+    <message>
+        <location filename="../../qml/Exchange/Trade/Trading/TradeViewHeader.qml" line="85"/>
         <source>FAQ</source>
-        <translation>SSS</translation>
+        <translation type="unfinished"></translation>
     </message>
 </context>
 <context>
@@ -4185,57 +3966,67 @@
 <context>
     <name>atomic_dex::wallet_page</name>
     <message>
-        <location filename="../../../src/core/atomicdex/pages/qt.wallet.page.cpp" line="70"/>
+        <location filename="../../../src/core/atomicdex/pages/qt.wallet.page.cpp" line="68"/>
         <source>You do not have enough funds.</source>
-        <translation>Bakiye yetersiz.</translation>
-    </message>
-    <message>
-        <location filename="../../../src/core/atomicdex/pages/qt.wallet.page.cpp" line="81"/>
+        <translation type="unfinished"></translation>
+    </message>
+    <message>
+        <location filename="../../../src/core/atomicdex/pages/qt.wallet.page.cpp" line="79"/>
         <source>%1 is not activated: click on the button to enable it or enable it manually</source>
-        <translation>%1 etkinleştirilmedi: etkinleştirmek için düğmeye tıklayın veya manuel olarak etkinleştirin</translation>
-    </message>
-    <message>
-        <location filename="../../../src/core/atomicdex/pages/qt.wallet.page.cpp" line="87"/>
+        <translation type="unfinished"></translation>
+    </message>
+    <message>
+        <location filename="../../../src/core/atomicdex/pages/qt.wallet.page.cpp" line="85"/>
         <source>You need to have %1 to pay the gas for %2 transactions.</source>
-        <translation>%2 işlemi için gaz ödemek üzere %1&apos;e sahip olmanız gerekir. </translation>
-    </message>
-    <message>
-        <location filename="../../../src/core/atomicdex/pages/qt.wallet.page.cpp" line="317"/>
+        <translation type="unfinished"></translation>
+    </message>
+    <message>
+        <location filename="../../../src/core/atomicdex/pages/qt.wallet.page.cpp" line="309"/>
         <source>Checksum verification failed for %1.</source>
-        <translation>%1 için sağlama toplamı doğrulaması başarısız oldu. </translation>
-    </message>
-    <message>
-        <location filename="../../../src/core/atomicdex/pages/qt.wallet.page.cpp" line="322"/>
+        <translation type="unfinished"></translation>
+    </message>
+    <message>
+        <location filename="../../../src/core/atomicdex/pages/qt.wallet.page.cpp" line="314"/>
         <source>Invalid checksum for %1. Click on the convert button to turn it into a mixed case address</source>
-        <translation>%1 için geçersiz sağlama toplamı. Karışık bir durum adresine dönüştürmek için dönüştür düğmesine tıklayın </translation>
-    </message>
-    <message>
-        <location filename="../../../src/core/atomicdex/pages/qt.wallet.page.cpp" line="328"/>
+        <translation type="unfinished"></translation>
+    </message>
+    <message>
+        <location filename="../../../src/core/atomicdex/pages/qt.wallet.page.cpp" line="320"/>
         <source>Legacy address used for %1, click on the convert button to convert it to a Cashaddress.</source>
-        <translation>%1 için kullanılan eski adres, onu bir Cashaddress&apos;e dönüştürmek için dönüştür düğmesine tıklayın. </translation>
-    </message>
-    <message>
-        <location filename="../../../src/core/atomicdex/pages/qt.wallet.page.cpp" line="334"/>
+        <translation type="unfinished"></translation>
+    </message>
+    <message>
+        <location filename="../../../src/core/atomicdex/pages/qt.wallet.page.cpp" line="326"/>
         <source>%1 address must be prefixed with 0x</source>
-        <translation>%1 adresinin önüne 0x konulmalı </translation>
-    </message>
-    <message>
-        <location filename="../../../src/core/atomicdex/pages/qt.wallet.page.cpp" line="339"/>
+        <translation type="unfinished"></translation>
+    </message>
+    <message>
+        <location filename="../../../src/core/atomicdex/pages/qt.wallet.page.cpp" line="331"/>
         <source>%1 address length is invalid, please use a valid address.</source>
-        <translation>%1 adres uzunluğu geçersiz, lütfen geçerli bir adres kullanın. </translation>
+        <translation type="unfinished"></translation>
     </message>
 </context>
 <context>
     <name>main</name>
     <message>
-        <location filename="../../qml/main.qml" line="87"/>
+        <location filename="../../qml/main.qml" line="93"/>
         <source>Logout</source>
-        <translation>Çıkış</translation>
-    </message>
-    <message>
-        <location filename="../../qml/main.qml" line="223"/>
+        <translation type="unfinished">Çıkış</translation>
+    </message>
+    <message>
+        <location filename="../../qml/main.qml" line="101"/>
+        <source>Confirm Logout</source>
+        <translation type="unfinished"></translation>
+    </message>
+    <message>
+        <location filename="../../qml/main.qml" line="101"/>
+        <source>Are you sure you want to log out?</source>
+        <translation type="unfinished"></translation>
+    </message>
+    <message>
+        <location filename="../../qml/main.qml" line="235"/>
         <source>Balance</source>
-        <translation>Bakiye</translation>
+        <translation type="unfinished">Bakiye</translation>
     </message>
 </context>
 </TS>