--- conflicted
+++ resolved
@@ -3357,15 +3357,9 @@
         <translation>Pro Modu</translation>
     </message>
     <message>
-<<<<<<< HEAD
         <location filename="../../qml/Exchange/Trade/Trading/TradeViewHeader.qml" line="45"/>
         <source>Simple-Mode</source>
         <translation type="unfinished"></translation>
-=======
-        <location filename="../../qml/Exchange/Trade/Trading/TradeViewHeader.qml" line="64"/>
-        <source>Starter</source>
-        <translation>Acemi Modu</translation>
->>>>>>> 95668ca9
     </message>
 </context>
 <context>
