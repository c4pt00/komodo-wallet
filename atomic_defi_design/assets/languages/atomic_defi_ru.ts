--- conflicted
+++ resolved
@@ -2249,21 +2249,6 @@
         <translation>Сделать бекап seed-фразы</translation>
     </message>
     <message>
-<<<<<<< HEAD
-        <location filename="../../qml/Settings/RecoverSeedModal.qml" line="201"/>
-        <source>RPC Password</source>
-        <translation type="unfinished"></translation>
-    </message>
-    <message>
-        <location filename="../../qml/Settings/RecoverSeedModal.qml" line="217"/>
-        <source>Search a coin.</source>
-        <translation type="unfinished"></translation>
-    </message>
-    <message>
-        <location filename="../../qml/Settings/RecoverSeedModal.qml" line="304"/>
-        <source>Public Address</source>
-        <translation type="unfinished"></translation>
-=======
         <location filename="../../qml/Settings/RecoverSeedModal.qml" line="179"/>
         <source>Search a coin.</source>
         <translation>Найти монету</translation>
@@ -2277,7 +2262,6 @@
         <location filename="../../qml/Settings/RecoverSeedModal.qml" line="266"/>
         <source> Address copied to clipboard</source>
         <translation>Адрес скопирован в буфер обмена</translation>
->>>>>>> 6f3e0755
     </message>
     <message>
         <location filename="../../qml/Settings/RecoverSeedModal.qml" line="316"/>
@@ -2285,16 +2269,12 @@
         <translation>Приватный ключ</translation>
     </message>
     <message>
-<<<<<<< HEAD
-        <location filename="../../qml/Settings/RecoverSeedModal.qml" line="333"/>
-=======
         <location filename="../../qml/Settings/RecoverSeedModal.qml" line="296"/>
         <source> Key copied to clipboard</source>
         <translation>Ключ скопирован в буфер обмена</translation>
     </message>
     <message>
         <location filename="../../qml/Settings/RecoverSeedModal.qml" line="308"/>
->>>>>>> 6f3e0755
         <source>Close</source>
         <translation>Закрыть</translation>
     </message>
