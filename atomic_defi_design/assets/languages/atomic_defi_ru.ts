<?xml version="1.0" encoding="utf-8"?>
<!DOCTYPE TS>
<TS version="2.1" language="ru_RU">
<context>
    <name>AddCustomCoinModal</name>
    <message>
        <location filename="../../qml/Settings/AddCustomCoinModal.qml" line="117"/>
        <source>Choose the asset type</source>
        <translation>Выберите тип монеты</translation>
    </message>
    <message>
        <location filename="../../qml/Settings/AddCustomCoinModal.qml" line="122"/>
        <source>Type</source>
        <translation>Тип</translation>
    </message>
    <message>
        <location filename="../../qml/Settings/AddCustomCoinModal.qml" line="131"/>
        <source>Cancel</source>
        <translation>Отменить</translation>
    </message>
    <message>
        <location filename="../../qml/Settings/AddCustomCoinModal.qml" line="137"/>
        <location filename="../../qml/Settings/AddCustomCoinModal.qml" line="195"/>
        <location filename="../../qml/Settings/AddCustomCoinModal.qml" line="254"/>
        <source>Next</source>
        <translation>Далее</translation>
    </message>
    <message>
        <location filename="../../qml/Settings/AddCustomCoinModal.qml" line="149"/>
        <location filename="../../qml/Settings/AddCustomCoinModal.qml" line="166"/>
        <source>Enter the contract address</source>
        <translation>Введите адрес контракта</translation>
    </message>
    <message>
        <location filename="../../qml/Settings/AddCustomCoinModal.qml" line="149"/>
        <source>Choose the asset ticker</source>
        <translation>Введите тикер монеты</translation>
    </message>
    <message>
        <location filename="../../qml/Settings/AddCustomCoinModal.qml" line="156"/>
        <source>Ticker</source>
        <translation>Тикер</translation>
    </message>
    <message>
        <location filename="../../qml/Settings/AddCustomCoinModal.qml" line="157"/>
        <source>Enter the ticker</source>
        <translation>Введите тикер</translation>
    </message>
    <message>
        <location filename="../../qml/Settings/AddCustomCoinModal.qml" line="165"/>
        <source>Contract Address</source>
        <translation>Адрес контракта</translation>
    </message>
    <message>
        <location filename="../../qml/Settings/AddCustomCoinModal.qml" line="81"/>
        <source>Get the contract address from</source>
        <translation>Получить адрес контракта от</translation>
    </message>
    <message>
        <location filename="../../qml/Settings/AddCustomCoinModal.qml" line="173"/>
        <source>Get the contract address from </source>
        <translation>Получить адрес контракта от </translation>
    </message>
    <message>
        <location filename="../../qml/Settings/AddCustomCoinModal.qml" line="189"/>
        <location filename="../../qml/Settings/AddCustomCoinModal.qml" line="248"/>
        <location filename="../../qml/Settings/AddCustomCoinModal.qml" line="319"/>
        <location filename="../../qml/Settings/AddCustomCoinModal.qml" line="414"/>
        <source>Previous</source>
        <translation>Назад</translation>
    </message>
    <message>
        <location filename="../../qml/Settings/AddCustomCoinModal.qml" line="206"/>
        <source>Choose the asset logo</source>
        <translation>Загрузите логотип монеты</translation>
    </message>
    <message>
        <location filename="../../qml/Settings/AddCustomCoinModal.qml" line="210"/>
        <source>Browse</source>
        <translation>Выбрать</translation>
    </message>
    <message>
        <location filename="../../qml/Settings/AddCustomCoinModal.qml" line="222"/>
        <source>Please choose the asset logo</source>
        <translation>Выберите логотип монеты</translation>
    </message>
    <message>
        <location filename="../../qml/Settings/AddCustomCoinModal.qml" line="264"/>
        <source>Configuration</source>
        <translation>Конфигурация</translation>
    </message>
    <message>
        <location filename="../../qml/Settings/AddCustomCoinModal.qml" line="269"/>
        <source>All configuration fields will be fetched using the contract address you provided.</source>
        <translation>Все параметры конфигурации будут получены с помощью адреса контракта.</translation>
    </message>
    <message>
        <location filename="../../qml/Settings/AddCustomCoinModal.qml" line="277"/>
        <source>Name</source>
        <translation>Название</translation>
    </message>
    <message>
        <location filename="../../qml/Settings/AddCustomCoinModal.qml" line="278"/>
        <source>Enter the name</source>
        <translation>Введите название</translation>
    </message>
    <message>
        <location filename="../../qml/Settings/AddCustomCoinModal.qml" line="284"/>
        <source>Coingecko ID</source>
        <translation>Coingecko ID</translation>
    </message>
    <message>
        <location filename="../../qml/Settings/AddCustomCoinModal.qml" line="285"/>
        <source>Enter the Coingecko ID</source>
        <translation>Введите Coingecko ID</translation>
    </message>
    <message>
        <location filename="../../qml/Settings/AddCustomCoinModal.qml" line="291"/>
        <source>Get the Coingecko ID</source>
        <translation>Получить Coingecko ID</translation>
    </message>
    <message>
        <location filename="../../qml/Settings/AddCustomCoinModal.qml" line="308"/>
        <source>Active</source>
        <translation>Активно</translation>
    </message>
    <message>
        <location filename="../../qml/Settings/AddCustomCoinModal.qml" line="325"/>
        <location filename="../../qml/Settings/AddCustomCoinModal.qml" line="341"/>
        <source>Preview</source>
        <translation>Превью</translation>
    </message>
    <message>
        <location filename="../../qml/Settings/AddCustomCoinModal.qml" line="347"/>
        <source>WARNING: Application will restart immidiately to apply the changes!</source>
        <translation>ПРЕДУПРЕЖДЕНИЕ: Приложение будет немедленно перезапущено для применения изменений!</translation>
    </message>
    <message>
        <location filename="../../qml/Settings/AddCustomCoinModal.qml" line="371"/>
        <source>Asset not found, please go back and make sure Contract Address is correct</source>
        <translation>Токен не найден, убедитесь, что адрес контракта указан верно</translation>
    </message>
    <message>
        <location filename="../../qml/Settings/AddCustomCoinModal.qml" line="390"/>
        <source>Config Fields</source>
        <translation>Параметры конфигурации</translation>
    </message>
    <message>
        <location filename="../../qml/Settings/AddCustomCoinModal.qml" line="403"/>
        <source>Fetched Data</source>
        <translation>Полученные данные</translation>
    </message>
    <message>
        <location filename="../../qml/Settings/AddCustomCoinModal.qml" line="420"/>
        <source>Submit &amp; Restart</source>
        <translation>Отправить и перезапустить</translation>
    </message>
</context>
<context>
    <name>AddressBook</name>
    <message>
        <location filename="../../qml/Wallet/AddressBook.qml" line="33"/>
        <source>Address Book</source>
        <translation>Адресная книга</translation>
    </message>
    <message>
        <location filename="../../qml/Wallet/AddressBook.qml" line="58"/>
        <source>New Contact</source>
        <translation>Новый контакт</translation>
    </message>
    <message>
        <location filename="../../qml/Wallet/AddressBook.qml" line="47"/>
        <source>Search a contact by name or tags</source>
        <translation>Поиск контакта по имени или тегам</translation>
    </message>
    <message>
        <location filename="../../qml/Wallet/AddressBook.qml" line="81"/>
        <source>Name</source>
        <translation>Имя</translation>
    </message>
    <message>
        <location filename="../../qml/Wallet/AddressBook.qml" line="90"/>
        <source>Tags (first 6)</source>
        <translation>Теги (первые 6)</translation>
    </message>
    <message>
        <location filename="../../qml/Wallet/AddressBook.qml" line="98"/>
        <source>Actions</source>
        <translation>Действия</translation>
    </message>
    <message>
        <location filename="../../qml/Wallet/AddressBook.qml" line="188"/>
        <source>Edit</source>
        <translation>Редактировать</translation>
    </message>
    <message>
        <location filename="../../qml/Wallet/AddressBook.qml" line="205"/>
        <source>Remove</source>
        <translation>Удалить</translation>
    </message>
    <message>
        <location filename="../../qml/Wallet/AddressBook.qml" line="245"/>
        <source>Do you want to remove this contact ?</source>
        <translation>Вы действительно хотите удалить этот контакт?</translation>
    </message>
    <message>
        <location filename="../../qml/Wallet/AddressBook.qml" line="249"/>
        <source>Yes</source>
        <translation>Да</translation>
    </message>
    <message>
        <location filename="../../qml/Wallet/AddressBook.qml" line="258"/>
        <source>No</source>
        <translation>Нет</translation>
    </message>
</context>
<context>
    <name>AddressBookAddContactAddressModal</name>
    <message>
        <location filename="../../qml/Wallet/AddressBookAddContactAddressModal.qml" line="34"/>
        <source>Create a new address</source>
        <translation>Добавить новый адрес</translation>
    </message>
    <message>
        <location filename="../../qml/Wallet/AddressBookAddContactAddressModal.qml" line="34"/>
        <source>Edit address entry</source>
        <translation>Внести изменения в адрес</translation>
    </message>
    <message>
        <source>Choose a wallet type, current: %1</source>
        <translation type="vanished">Выбрать тип кошелька, текущий: %1</translation>
    </message>
    <message>
        <location filename="../../qml/Wallet/AddressBookAddContactAddressModal.qml" line="54"/>
        <source>Selected wallet: %1</source>
        <translation type="unfinished"></translation>
    </message>
    <message>
        <location filename="../../qml/Wallet/AddressBookAddContactAddressModal.qml" line="54"/>
        <source>NONE</source>
        <translation type="unfinished"></translation>
    </message>
    <message>
        <location filename="../../qml/Wallet/AddressBookAddContactAddressModal.qml" line="68"/>
        <source>Enter a name</source>
        <translation>Введите имя</translation>
    </message>
    <message>
        <location filename="../../qml/Wallet/AddressBookAddContactAddressModal.qml" line="81"/>
        <source>This key already exists.</source>
        <translation>Этот ключ уже существует.</translation>
    </message>
    <message>
        <location filename="../../qml/Wallet/AddressBookAddContactAddressModal.qml" line="93"/>
        <source>Enter the address</source>
        <translation>Введите адрес</translation>
    </message>
    <message>
        <location filename="../../qml/Wallet/AddressBookAddContactAddressModal.qml" line="108"/>
        <source>Validate</source>
        <translation>Валидировать</translation>
    </message>
    <message>
        <location filename="../../qml/Wallet/AddressBookAddContactAddressModal.qml" line="134"/>
        <source>Cancel</source>
        <translation>Отменить</translation>
    </message>
</context>
<context>
    <name>AddressBookEditContactModal</name>
    <message>
        <location filename="../../qml/Wallet/AddressBookEditContactModal.qml" line="56"/>
        <source>Edit contact</source>
        <translation>Редактировать контакт</translation>
    </message>
    <message>
        <location filename="../../qml/Wallet/AddressBookEditContactModal.qml" line="62"/>
        <source>Contact Name</source>
        <translation>Имя контакта</translation>
    </message>
    <message>
        <location filename="../../qml/Wallet/AddressBookEditContactModal.qml" line="63"/>
        <source>Enter a contact name</source>
        <translation>Введите имя</translation>
    </message>
    <message>
        <location filename="../../qml/Wallet/AddressBookEditContactModal.qml" line="82"/>
        <source>Address List</source>
        <translation>Список адресов</translation>
    </message>
    <message>
        <location filename="../../qml/Wallet/AddressBookEditContactModal.qml" line="88"/>
        <source>Search for an address entry.</source>
        <translation>Поиск адреса.</translation>
    </message>
    <message>
        <location filename="../../qml/Wallet/AddressBookEditContactModal.qml" line="142"/>
        <source>Type</source>
        <translation>Тип</translation>
    </message>
    <message>
        <location filename="../../qml/Wallet/AddressBookEditContactModal.qml" line="165"/>
        <source>Key</source>
        <translation>Ключ</translation>
    </message>
    <message>
        <location filename="../../qml/Wallet/AddressBookEditContactModal.qml" line="188"/>
        <source>Address</source>
        <translation>Адрес</translation>
    </message>
    <message>
        <location filename="../../qml/Wallet/AddressBookEditContactModal.qml" line="210"/>
        <source>Actions</source>
        <translation>Действия</translation>
    </message>
    <message>
        <location filename="../../qml/Wallet/AddressBookEditContactModal.qml" line="288"/>
        <source>New Address</source>
        <translation>Новый Адрес</translation>
    </message>
    <message>
        <location filename="../../qml/Wallet/AddressBookEditContactModal.qml" line="333"/>
        <source>Tags</source>
        <translation>Теги</translation>
    </message>
    <message>
        <location filename="../../qml/Wallet/AddressBookEditContactModal.qml" line="359"/>
        <source>+</source>
        <translation>+</translation>
    </message>
    <message>
        <location filename="../../qml/Wallet/AddressBookEditContactModal.qml" line="376"/>
        <source>Confirm</source>
        <translation>Подтвердить</translation>
    </message>
    <message>
        <location filename="../../qml/Wallet/AddressBookEditContactModal.qml" line="385"/>
        <location filename="../../qml/Wallet/AddressBookEditContactModal.qml" line="430"/>
        <source>Cancel</source>
        <translation>Отменить</translation>
    </message>
    <message>
        <location filename="../../qml/Wallet/AddressBookEditContactModal.qml" line="413"/>
        <source>The selected address belongs to a disabled coin, you need to enabled it before sending.</source>
        <translation>Вы выбрали адрес отключенной монеты, ее необходимо включить перед отправкой.</translation>
    </message>
    <message>
        <location filename="../../qml/Wallet/AddressBookEditContactModal.qml" line="419"/>
        <source>Enable</source>
        <translation>Добавить</translation>
    </message>
    <message>
        <location filename="../../qml/Wallet/AddressBookEditContactModal.qml" line="473"/>
        <source>Cannot send to this address</source>
        <translation>Отправка на этот адрес невозможна</translation>
    </message>
    <message>
        <location filename="../../qml/Wallet/AddressBookEditContactModal.qml" line="476"/>
        <source>Your balance is empty</source>
        <translation>Баланс отсутствует</translation>
    </message>
    <message>
        <location filename="../../qml/Wallet/AddressBookEditContactModal.qml" line="480"/>
        <source>Ok</source>
        <translation>ОК</translation>
    </message>
</context>
<context>
    <name>AddressBookNewContactCategoryModal</name>
    <message>
        <location filename="../../qml/Wallet/AddressBookNewContactCategoryModal.qml" line="17"/>
        <source>Add a new tag</source>
        <translation>Добавить новый тег</translation>
    </message>
    <message>
        <location filename="../../qml/Wallet/AddressBookNewContactCategoryModal.qml" line="23"/>
        <source>Enter the tag name</source>
        <translation>Добавить имя тега</translation>
    </message>
    <message>
        <location filename="../../qml/Wallet/AddressBookNewContactCategoryModal.qml" line="35"/>
        <source>This contact already has this tag</source>
        <translation>У этого контакта уже есть этот тег</translation>
    </message>
    <message>
        <location filename="../../qml/Wallet/AddressBookNewContactCategoryModal.qml" line="43"/>
        <source>Add</source>
        <translation>Добавить</translation>
    </message>
    <message>
        <location filename="../../qml/Wallet/AddressBookNewContactCategoryModal.qml" line="59"/>
        <source>Cancel</source>
        <translation>Отменить</translation>
    </message>
</context>
<context>
    <name>AddressBookNewContactModal</name>
    <message>
        <location filename="../../qml/Wallet/AddressBookNewContactModal.qml" line="16"/>
        <source>Create a new contact</source>
        <translation>Добавить новый контакт</translation>
    </message>
    <message>
        <location filename="../../qml/Wallet/AddressBookNewContactModal.qml" line="21"/>
        <source>Enter the contact name</source>
        <translation>Введите имя контакта</translation>
    </message>
    <message>
        <location filename="../../qml/Wallet/AddressBookNewContactModal.qml" line="34"/>
        <source>This contact name already exists.</source>
        <translation>Контакт с таким именем уже существует.</translation>
    </message>
    <message>
        <location filename="../../qml/Wallet/AddressBookNewContactModal.qml" line="50"/>
        <source>Confirm</source>
        <translation>Подтвердить</translation>
    </message>
    <message>
        <location filename="../../qml/Wallet/AddressBookNewContactModal.qml" line="73"/>
        <source>Cancel</source>
        <translation>Отменить</translation>
    </message>
</context>
<context>
    <name>AddressBookSendWalletSelector</name>
    <message>
        <location filename="../../qml/Wallet/AddressBookSendWalletSelector.qml" line="18"/>
        <source>Choose a valid </source>
        <translation>Выберите валидную </translation>
    </message>
    <message>
        <location filename="../../qml/Wallet/AddressBookSendWalletSelector.qml" line="18"/>
        <source> coin</source>
        <translation> монету</translation>
    </message>
</context>
<context>
    <name>AddressBookWalletTypeListModal</name>
    <message>
        <location filename="../../qml/Wallet/AddressBookWalletTypeListModal.qml" line="48"/>
        <source>Select wallet type</source>
        <translation>Выберите тип кошелька</translation>
    </message>
    <message>
        <location filename="../../qml/Wallet/AddressBookWalletTypeListModal.qml" line="56"/>
        <source>Search</source>
        <translation>Поиск</translation>
    </message>
</context>
<context>
    <name>AmountChart</name>
    <message>
        <location filename="../../qml/Portfolio/AmountChart.qml" line="335"/>
        <source>Work in progress</source>
        <translation>Разработка  в процессе</translation>
    </message>
</context>
<context>
    <name>AssetPieChart</name>
    <message>
        <location filename="../../qml/Portfolio/AssetPieChart.qml" line="126"/>
        <source>Assets</source>
        <translation>Активы</translation>
    </message>
</context>
<context>
    <name>BestOrdersModal</name>
    <message>
        <location filename="../../qml/Exchange/Trade/SimpleView/BestOrdersModal.qml" line="28"/>
        <source>Best Orders</source>
        <translation>Лучшие ордеры</translation>
    </message>
    <message>
        <location filename="../../qml/Exchange/Trade/SimpleView/BestOrdersModal.qml" line="46"/>
        <source>Token</source>
        <translation>Токен</translation>
    </message>
    <message>
        <location filename="../../qml/Exchange/Trade/SimpleView/BestOrdersModal.qml" line="54"/>
        <source>Available Quantity</source>
        <translation>Доступное количество</translation>
    </message>
    <message>
        <location filename="../../qml/Exchange/Trade/SimpleView/BestOrdersModal.qml" line="62"/>
        <source>Available Quantity (in %1)</source>
        <translation>Доступное количество (в %1)</translation>
    </message>
    <message>
        <location filename="../../qml/Exchange/Trade/SimpleView/BestOrdersModal.qml" line="70"/>
        <source>Fiat Volume</source>
        <translation>Фиатный объем</translation>
    </message>
    <message>
        <location filename="../../qml/Exchange/Trade/SimpleView/BestOrdersModal.qml" line="78"/>
        <source>CEX Rate</source>
        <translation>CEX цена</translation>
    </message>
    <message>
        <location filename="../../qml/Exchange/Trade/SimpleView/BestOrdersModal.qml" line="148"/>
        <source> %1 is not enabled - Do you want to enable it to be able to select %2 best orders ?&lt;br&gt;&lt;a href=&apos;#&apos;&gt;Yes&lt;/a&gt; - &lt;a href=&apos;#no&apos;&gt;No&lt;/a&gt;</source>
        <translation> %1 не активирован -Вы хотите активировать этот %2 актив чтобы видеть лучшие ордеры для него ?&lt;br&gt;&lt;a href=&apos;#&apos;&gt;Да&lt;/a&gt; - &lt;a href=&apos;#no&apos;&gt;Нет&lt;/a&gt;</translation>
    </message>
    <message>
        <location filename="../../qml/Exchange/Trade/SimpleView/BestOrdersModal.qml" line="192"/>
        <source>Cancel</source>
        <translation>Отмена</translation>
    </message>
    <message>
        <location filename="../../qml/Exchange/Trade/SimpleView/BestOrdersModal.qml" line="199"/>
        <source>Refresh</source>
        <translation>Обновить</translation>
    </message>
</context>
<context>
    <name>BuyBox</name>
    <message>
        <location filename="../../qml/Exchange/Trade/TradeBox/BuyBox.qml" line="33"/>
        <source>Buy</source>
        <translation>Купить</translation>
    </message>
</context>
<context>
    <name>CamouflagePasswordModal</name>
    <message>
        <location filename="../../qml/Settings/CamouflagePasswordModal.qml" line="18"/>
        <source>Setup Camouflage Password</source>
        <translation>Установить камуфляжный пароль</translation>
    </message>
    <message>
        <location filename="../../qml/Settings/CamouflagePasswordModal.qml" line="39"/>
        <source>Camouflage Password is a secret password for emergency situations.</source>
        <translation>Камуфляжный пароль - секретный пароль для чрезвычайных ситуаций.</translation>
    </message>
    <message>
        <location filename="../../qml/Settings/CamouflagePasswordModal.qml" line="48"/>
        <source>Using it to login will display your balance lower than it actually is.</source>
        <translation>Используйте его во время входа, чтобы ваш баланс не отображался полностью.</translation>
    </message>
    <message>
        <location filename="../../qml/Settings/CamouflagePasswordModal.qml" line="56"/>
        <source>Here you enter the suffix and at login you need to enter {real_password}{suffix}</source>
        <translation>Здесь вы можете ввести окончание пароля. Во время входа в приложения необходимо будет ввести {ваш пароль}{окончание}</translation>
    </message>
    <message>
        <location filename="../../qml/Settings/CamouflagePasswordModal.qml" line="64"/>
        <source>Enter a suffix</source>
        <translation>Введите окончание</translation>
    </message>
    <message>
        <location filename="../../qml/Settings/CamouflagePasswordModal.qml" line="71"/>
        <source>Cancel</source>
        <translation>Отменить</translation>
    </message>
    <message>
        <location filename="../../qml/Settings/CamouflagePasswordModal.qml" line="77"/>
        <source>Save</source>
        <translation>Сохранить</translation>
    </message>
</context>
<context>
    <name>CandleStickChart</name>
    <message>
        <location filename="../../qml/Exchange/Trade/CandleStickChart.qml" line="41"/>
        <source>Loading market data</source>
        <translation>Загрузка данных</translation>
    </message>
    <message>
        <location filename="../../qml/Exchange/Trade/CandleStickChart.qml" line="50"/>
        <source>There is no chart data for this pair yet</source>
        <translation>Нет данных для построения графика для этой торговой пары</translation>
    </message>
</context>
<context>
    <name>CannotEnableCoinModal</name>
    <message>
        <location filename="../../qml/Components/CannotEnableCoinModal.qml" line="15"/>
        <source>Failed to enable %1</source>
        <translation>Не получается включить %1</translation>
    </message>
    <message>
        <location filename="../../qml/Components/CannotEnableCoinModal.qml" line="19"/>
        <source>Enabling %1 did not succeed. Limit of enabled coins might have been reached.</source>
        <translation>Активация %1 не удалась. Был достигнут лимит активированных монет.</translation>
    </message>
    <message>
        <location filename="../../qml/Components/CannotEnableCoinModal.qml" line="28"/>
        <source>Change limit in settings</source>
        <translation>Измените лимит в настройках</translation>
    </message>
    <message>
        <location filename="../../qml/Components/CannotEnableCoinModal.qml" line="38"/>
        <source>Cancel</source>
        <translation>Отмена</translation>
    </message>
</context>
<context>
    <name>CexInfoModal</name>
    <message>
        <location filename="../../qml/Components/CexInfoModal.qml" line="13"/>
        <source>Market Data</source>
        <translation>Рыночные данные (CEX)</translation>
    </message>
    <message>
        <location filename="../../qml/Components/CexInfoModal.qml" line="19"/>
        <source>Market data (prices, charts, etc.) marked with the ⓘ icon originates from third-party sources.&lt;br&gt;&lt;br&gt;Data is sourced via &lt;a href=&quot;https://bandprotocol.com/&quot;&gt;Band Decentralized Oracle&lt;/a&gt; and &lt;a href=&quot;https://coingecko.com&quot;&gt;CoinGecko&lt;/a&gt;.&lt;br&gt;&lt;br&gt;&lt;b&gt;Oracle Supported Pairs:&lt;/b&gt;&lt;br&gt;%1&lt;br&gt;&lt;br&gt;&lt;b&gt;Last reference (Band Oracle):&lt;/b&gt;&lt;br&gt;&lt;a href=&quot;%2&quot;&gt;%2&lt;/a&gt;</source>
        <translation>Рыночные данные (цены, графики, и тд.) отмеченные ⓘ иконкой получены от &lt;a href=&quot;https://bandprotocol.com/&quot;&gt;Band Decentralized Oracle&lt;/a&gt; и &lt;a href=&quot;https://coingecko.com&quot;&gt;CoinGecko&lt;/a&gt;.&lt;br&gt;&lt;br&gt;&lt;b&gt;Oracle Supported Pairs:&lt;/b&gt;&lt;br&gt;%1&lt;br&gt;&lt;br&gt;&lt;b&gt;Last reference (Band Oracle):&lt;/b&gt;&lt;br&gt;&lt;a href=&quot;%2&quot;&gt;%2&lt;/a&gt;</translation>
    </message>
</context>
<context>
    <name>CexInfoTrigger</name>
    <message>
        <location filename="../../qml/Components/CexInfoTrigger.qml" line="6"/>
        <source>Price oracle powered by Band Protocol</source>
        <translation>Ценовой оракул на базе Band Protocol</translation>
    </message>
</context>
<context>
    <name>ClaimRewardsModal</name>
    <message>
        <location filename="../../qml/Wallet/ClaimRewardsModal.qml" line="76"/>
        <source>Failed to prepare to claim rewards</source>
        <translation>Ошибка при создании транзакции для получения вознаграждения</translation>
    </message>
    <message>
        <location filename="../../qml/Wallet/ClaimRewardsModal.qml" line="108"/>
        <source>Claim your %1 reward?</source>
        <comment>TICKER</comment>
        <translation>Получить %1 вознаграждение?</translation>
    </message>
    <message>
        <location filename="../../qml/Wallet/ClaimRewardsModal.qml" line="122"/>
        <source>No UTXOs eligible for claiming</source>
        <translation>Нет UTXO, для которых доступны вознаграждения</translation>
    </message>
    <message>
        <location filename="../../qml/Wallet/ClaimRewardsModal.qml" line="123"/>
        <source>Transaction fee is higher than the reward!</source>
        <translation>Комиссия за транзакцию превышает сумму вознаграждений!</translation>
    </message>
    <message>
        <location filename="../../qml/Wallet/ClaimRewardsModal.qml" line="125"/>
        <source>You will receive %1</source>
        <comment>AMT TICKER</comment>
        <translation>Вы получите %1</translation>
    </message>
    <message>
        <location filename="../../qml/Wallet/ClaimRewardsModal.qml" line="129"/>
        <source>Refresh</source>
        <translation>Обновить</translation>
    </message>
    <message>
        <location filename="../../qml/Wallet/ClaimRewardsModal.qml" line="137"/>
        <source>Read more about KMD active users rewards</source>
        <translation>Подробнее о вознаграждениях для активных пользователей KMD</translation>
    </message>
    <message>
        <location filename="../../qml/Wallet/ClaimRewardsModal.qml" line="155"/>
        <source>UTXO</source>
        <translation>UTXO</translation>
    </message>
    <message>
        <location filename="../../qml/Wallet/ClaimRewardsModal.qml" line="170"/>
        <source>Amount</source>
        <translation>Сумма</translation>
    </message>
    <message>
        <location filename="../../qml/Wallet/ClaimRewardsModal.qml" line="186"/>
        <source>Reward</source>
        <translation>Вознаграждения</translation>
    </message>
    <message>
        <location filename="../../qml/Wallet/ClaimRewardsModal.qml" line="202"/>
        <source>Accruing Start</source>
        <translation>Начало начисления</translation>
    </message>
    <message>
        <location filename="../../qml/Wallet/ClaimRewardsModal.qml" line="218"/>
        <source>Accruing Stop</source>
        <translation>Прекращение начисления</translation>
    </message>
    <message>
        <location filename="../../qml/Wallet/ClaimRewardsModal.qml" line="234"/>
        <source>Time Left</source>
        <translation>Осталось</translation>
    </message>
    <message>
        <location filename="../../qml/Wallet/ClaimRewardsModal.qml" line="250"/>
        <source>Error</source>
        <translation>Ошибка</translation>
    </message>
    <message>
        <location filename="../../qml/Wallet/ClaimRewardsModal.qml" line="379"/>
        <source>Locktime is not set</source>
        <translation>Время блокировки не установлено</translation>
    </message>
    <message>
        <location filename="../../qml/Wallet/ClaimRewardsModal.qml" line="382"/>
        <source>Locktime is less than the threshold</source>
        <translation>Время блокировки меньше минимального</translation>
    </message>
    <message>
        <location filename="../../qml/Wallet/ClaimRewardsModal.qml" line="385"/>
        <source>UTXO height is greater than end of the era</source>
        <translation>Высота UTXO больше, чем конец эпохи</translation>
    </message>
    <message>
        <location filename="../../qml/Wallet/ClaimRewardsModal.qml" line="388"/>
        <source>UTXO amount is less than 10</source>
        <translation>UTXO меньше 10</translation>
    </message>
    <message>
        <location filename="../../qml/Wallet/ClaimRewardsModal.qml" line="391"/>
        <source>One hour did not pass yet</source>
        <translation>1 час еще не прошел</translation>
    </message>
    <message>
        <location filename="../../qml/Wallet/ClaimRewardsModal.qml" line="394"/>
        <source>Transaction is in mempool</source>
        <translation>Транзакция находится в мемпуле</translation>
    </message>
    <message>
        <location filename="../../qml/Wallet/ClaimRewardsModal.qml" line="397"/>
        <source>Unknown problem</source>
        <translation>Неизвестная проблема</translation>
    </message>
    <message>
        <location filename="../../qml/Wallet/ClaimRewardsModal.qml" line="422"/>
        <source>Cancel</source>
        <translation>Отменить</translation>
    </message>
    <message>
        <location filename="../../qml/Wallet/ClaimRewardsModal.qml" line="428"/>
        <source>Confirm</source>
        <translation>Подтвердить</translation>
    </message>
</context>
<context>
    <name>CoinMenu</name>
    <message>
        <location filename="../../qml/Components/CoinMenu.qml" line="28"/>
        <source>Disable %1</source>
        <comment>TICKER</comment>
        <translation>Удалить %1</translation>
    </message>
    <message>
        <location filename="../../qml/Components/CoinMenu.qml" line="34"/>
        <source>Disable and Delete %1</source>
        <comment>TICKER</comment>
        <translation>Удалить токен %1 из AtomicDex</translation>
    </message>
    <message>
        <location filename="../../qml/Components/CoinMenu.qml" line="46"/>
        <source>Disable all %1 assets</source>
        <translation>Отключить все %1 ассеты</translation>
    </message>
    <message>
        <location filename="../../qml/Components/CoinMenu.qml" line="52"/>
        <source>Disable all assets</source>
        <translation>Отключить все ассеты</translation>
    </message>
</context>
<context>
    <name>CoinsListModal</name>
    <message>
        <location filename="../../qml/Exchange/Trade/SimpleView/CoinsListModal.qml" line="21"/>
        <source>Select a ticker</source>
        <translation>Выберите тикер</translation>
    </message>
    <message>
        <location filename="../../qml/Exchange/Trade/SimpleView/CoinsListModal.qml" line="61"/>
        <source>Token name</source>
        <translation>Имя токена</translation>
    </message>
</context>
<context>
    <name>Combo_fiat</name>
    <message>
        <location filename="../../qml/Settings/Combo_fiat.qml" line="19"/>
        <source>Fiat</source>
        <translation>Фиат</translation>
    </message>
    <message>
        <location filename="../../qml/Settings/Combo_fiat.qml" line="45"/>
        <source>Recommended: </source>
        <translation>Рекомендации: </translation>
    </message>
</context>
<context>
    <name>ConfirmMultiOrderTradeModal</name>
    <message>
        <location filename="../../qml/Exchange/Trade/ConfirmMultiOrderTradeModal.qml" line="24"/>
        <source>Confirm Multi Order Details</source>
        <translation>Подтвердить данные мульти-ордера</translation>
    </message>
    <message>
        <location filename="../../qml/Exchange/Trade/ConfirmMultiOrderTradeModal.qml" line="76"/>
        <source>These swaps requests can not be undone and this is the final event!</source>
        <translation>Эти предложения обмена не могут быть отменены и являются окончательными!</translation>
    </message>
    <message>
        <location filename="../../qml/Exchange/Trade/ConfirmMultiOrderTradeModal.qml" line="82"/>
        <source>These transactions can take up to 60 mins - DO NOT close this application!</source>
        <translation>Эти транзакции могут занимать до 60 минут - НЕ ЗАКРЫВАЙТЕ приложение!</translation>
    </message>
    <message>
        <location filename="../../qml/Exchange/Trade/ConfirmMultiOrderTradeModal.qml" line="89"/>
        <source>Same funds will be used until an order matches.</source>
        <translation>Баланс будет использоваться одновременно в нескольких ордерах, пока один из них не будет исполнен.</translation>
    </message>
    <message>
        <location filename="../../qml/Exchange/Trade/ConfirmMultiOrderTradeModal.qml" line="96"/>
        <source>Note that if one order is filled other will not be cancelled.</source>
        <translation>Обратите внимание, что при исполнении одного ордера, другой не будет отменен.</translation>
    </message>
    <message>
        <location filename="../../qml/Exchange/Trade/ConfirmMultiOrderTradeModal.qml" line="105"/>
        <source>Cancel</source>
        <translation>Отменить</translation>
    </message>
    <message>
        <location filename="../../qml/Exchange/Trade/ConfirmMultiOrderTradeModal.qml" line="111"/>
        <source>Confirm</source>
        <translation>Подтвердить</translation>
    </message>
    <message>
        <location filename="../../qml/Exchange/Trade/ConfirmMultiOrderTradeModal.qml" line="119"/>
        <source>Placed multiple orders</source>
        <translation>Размещено несколько ордеров</translation>
    </message>
</context>
<context>
    <name>ConfirmTradeModal</name>
    <message>
        <location filename="../../qml/Exchange/Trade/ConfirmTradeModal.qml" line="51"/>
        <source>Confirm Exchange Details</source>
        <translation>Подтвердить данные обмена</translation>
    </message>
    <message>
        <location filename="../../qml/Exchange/Trade/ConfirmTradeModal.qml" line="99"/>
        <source>This swap request can not be undone and is a final event!</source>
        <translation>Этот запрос на своп не может быть отменен и является окончательным!</translation>
    </message>
    <message>
        <location filename="../../qml/Exchange/Trade/ConfirmTradeModal.qml" line="105"/>
        <source>This transaction can take up to 60 mins - DO NOT close this application!</source>
        <translation>Эта транзакция может занять до 60 минут - НЕ закрывайте приложение!</translation>
    </message>
    <message>
        <location filename="../../qml/Exchange/Trade/ConfirmTradeModal.qml" line="129"/>
        <source>Total %1 fees: %2 (%3)</source>
        <translation>Всего %1 комиссии: %2 (%3)</translation>
    </message>
    <message>
        <location filename="../../qml/Exchange/Trade/ConfirmTradeModal.qml" line="173"/>
        <source>Security configuration</source>
        <translation>Настройки безопасности</translation>
    </message>
    <message>
        <location filename="../../qml/Exchange/Trade/ConfirmTradeModal.qml" line="180"/>
        <source>dPoW protected</source>
        <translation>защищено dPoW</translation>
    </message>
    <message>
        <location filename="../../qml/Exchange/Trade/ConfirmTradeModal.qml" line="181"/>
        <source>%1 confirmations for incoming %2 transactions</source>
        <translation>%1 подтверждений для входящих %2 транзакций</translation>
    </message>
    <message>
        <location filename="../../qml/Exchange/Trade/ConfirmTradeModal.qml" line="187"/>
        <location filename="../../qml/Exchange/Trade/ConfirmTradeModal.qml" line="220"/>
        <source>Read more about dPoW</source>
        <translation>Узнать больше о dPoW</translation>
    </message>
    <message>
        <location filename="../../qml/Exchange/Trade/ConfirmTradeModal.qml" line="197"/>
        <source>Use custom protection settings for incoming %1 transactions</source>
        <comment>TICKER</comment>
        <translation>Использовать пользовательские настройки защиты для входящих транзакций %1</translation>
    </message>
    <message>
        <location filename="../../qml/Exchange/Trade/ConfirmTradeModal.qml" line="214"/>
        <source>Enable Komodo dPoW security</source>
        <translation>Включить Komodo dPoW</translation>
    </message>
    <message>
        <location filename="../../qml/Exchange/Trade/ConfirmTradeModal.qml" line="238"/>
        <source>Required Confirmations</source>
        <translation>Необходимое количество подтверждений</translation>
    </message>
    <message>
        <location filename="../../qml/Exchange/Trade/ConfirmTradeModal.qml" line="274"/>
        <source>Warning, this atomic swap is not dPoW protected!</source>
        <translation>Предупреждение, этот атомарный своп не защищен dPoW!</translation>
    </message>
    <message>
        <location filename="../../qml/Exchange/Trade/ConfirmTradeModal.qml" line="287"/>
        <source>Cancel</source>
        <translation>Отменить</translation>
    </message>
    <message>
        <location filename="../../qml/Exchange/Trade/ConfirmTradeModal.qml" line="296"/>
        <source>Confirm</source>
        <translation>Подтверждение</translation>
    </message>
</context>
<context>
    <name>CopyFieldButton</name>
    <message>
        <location filename="../../qml/Components/CopyFieldButton.qml" line="24"/>
        <source>Copied to Clipboard</source>
        <translation>Скопировано в буфер обмена</translation>
    </message>
</context>
<context>
    <name>Dashboard</name>
    <message>
        <location filename="../../qml/Screens/Dashboard.qml" line="89"/>
        <source>The current number of enabled coins does not match your configuration specification. Your assets configuration will be reset.</source>
        <translation>Текущее количество включенных монет не совпадает с конфигурацией. Ваша конфигурация активов будет сброшена.</translation>
    </message>
    <message>
        <location filename="../../qml/Screens/Dashboard.qml" line="147"/>
        <location filename="../../qml/Screens/Dashboard.qml" line="160"/>
        <source>Content for this section will be added later. Stay tuned!</source>
        <translation>Содержание этого раздела будет добавлено в следующих обновлениях. Следите за новостями!</translation>
    </message>
    <message>
        <location filename="../../qml/Screens/Dashboard.qml" line="281"/>
        <source>Matching</source>
        <translation>Матчинг</translation>
    </message>
    <message>
        <location filename="../../qml/Screens/Dashboard.qml" line="281"/>
        <source>Order Matching</source>
        <translation>Матчинг ордеров</translation>
    </message>
    <message>
        <location filename="../../qml/Screens/Dashboard.qml" line="283"/>
        <source>Matched</source>
        <translation>Сматчен</translation>
    </message>
    <message>
        <location filename="../../qml/Screens/Dashboard.qml" line="283"/>
        <source>Order Matched</source>
        <translation>Ордер сматчен</translation>
    </message>
    <message>
        <location filename="../../qml/Screens/Dashboard.qml" line="285"/>
        <source>Ongoing</source>
        <translation>В процессе</translation>
    </message>
    <message>
        <location filename="../../qml/Screens/Dashboard.qml" line="285"/>
        <source>Swap Ongoing</source>
        <translation>Своп продолжается</translation>
    </message>
    <message>
        <location filename="../../qml/Screens/Dashboard.qml" line="287"/>
        <source>Successful</source>
        <translation>Успешно</translation>
    </message>
    <message>
        <location filename="../../qml/Screens/Dashboard.qml" line="287"/>
        <source>Swap Successful</source>
        <translation>Своп успешно завершен</translation>
    </message>
    <message>
        <location filename="../../qml/Screens/Dashboard.qml" line="289"/>
        <source>Refunding</source>
        <translation>Проводится возврат</translation>
    </message>
    <message>
        <location filename="../../qml/Screens/Dashboard.qml" line="291"/>
        <source>Failed</source>
        <translation>Не завершено</translation>
    </message>
    <message>
        <location filename="../../qml/Screens/Dashboard.qml" line="291"/>
        <source>Swap Failed</source>
        <translation>Своп не был завершен</translation>
    </message>
    <message>
        <location filename="../../qml/Screens/Dashboard.qml" line="293"/>
        <source>Unknown</source>
        <translation>Неизвестно</translation>
    </message>
    <message>
        <location filename="../../qml/Screens/Dashboard.qml" line="293"/>
        <source>Unknown State</source>
        <translation>Статус неизвестен</translation>
    </message>
    <message>
        <location filename="../../qml/Screens/Dashboard.qml" line="337"/>
        <source>Started</source>
        <translation>Начат</translation>
    </message>
    <message>
        <location filename="../../qml/Screens/Dashboard.qml" line="339"/>
        <source>Negotiated</source>
        <translation>Согласован</translation>
    </message>
    <message>
        <location filename="../../qml/Screens/Dashboard.qml" line="341"/>
        <source>Taker fee sent</source>
        <translation>Комиссия тейкера отправлена</translation>
    </message>
    <message>
        <location filename="../../qml/Screens/Dashboard.qml" line="343"/>
        <source>Maker payment received</source>
        <translation>Платеж мейкера получен</translation>
    </message>
    <message>
        <location filename="../../qml/Screens/Dashboard.qml" line="345"/>
        <source>Maker payment wait confirm started</source>
        <translation>Ожидание платежа мейкера</translation>
    </message>
    <message>
        <location filename="../../qml/Screens/Dashboard.qml" line="347"/>
        <source>Maker payment validated and confirmed</source>
        <translation>Платеж мейкера валидирован и подтвержден</translation>
    </message>
    <message>
        <location filename="../../qml/Screens/Dashboard.qml" line="349"/>
        <source>Taker payment sent</source>
        <translation>Платеж тейкера отправлен</translation>
    </message>
    <message>
        <location filename="../../qml/Screens/Dashboard.qml" line="351"/>
        <source>Taker payment spent</source>
        <translation>Платеж тейкера потрачен</translation>
    </message>
    <message>
        <location filename="../../qml/Screens/Dashboard.qml" line="353"/>
        <source>Maker payment spent</source>
        <translation>Платеж мейкера потрачен</translation>
    </message>
    <message>
        <location filename="../../qml/Screens/Dashboard.qml" line="355"/>
        <source>Finished</source>
        <translation>Завершено</translation>
    </message>
    <message>
        <location filename="../../qml/Screens/Dashboard.qml" line="357"/>
        <source>Start failed</source>
        <translation>Не удалось начать</translation>
    </message>
    <message>
        <location filename="../../qml/Screens/Dashboard.qml" line="359"/>
        <source>Negotiate failed</source>
        <translation>Согласование не прошло</translation>
    </message>
    <message>
        <location filename="../../qml/Screens/Dashboard.qml" line="361"/>
        <source>Taker fee validate failed</source>
        <translation>Валидация комиссии тейкера не прошла</translation>
    </message>
    <message>
        <location filename="../../qml/Screens/Dashboard.qml" line="363"/>
        <source>Maker payment transaction failed</source>
        <translation>Платежная транзакция мейкера не прошла</translation>
    </message>
    <message>
        <location filename="../../qml/Screens/Dashboard.qml" line="365"/>
        <source>Maker payment Data send failed</source>
        <translation>Отправка платежных данных мейкера не прошла</translation>
    </message>
    <message>
        <location filename="../../qml/Screens/Dashboard.qml" line="367"/>
        <source>Maker payment wait confirm failed</source>
        <translation>Платежная транзакция мейкера не была подтверждена</translation>
    </message>
    <message>
        <location filename="../../qml/Screens/Dashboard.qml" line="369"/>
        <source>Taker payment validate failed</source>
        <translation>Не прошла валидация платежа тейкера</translation>
    </message>
    <message>
        <location filename="../../qml/Screens/Dashboard.qml" line="371"/>
        <source>Taker payment wait confirm failed</source>
        <translation>Платежная транзакция тейкера не была подтверждена</translation>
    </message>
    <message>
        <location filename="../../qml/Screens/Dashboard.qml" line="373"/>
        <source>Taker payment spend failed</source>
        <translation>Spend платежа тейкера не прошел</translation>
    </message>
    <message>
        <location filename="../../qml/Screens/Dashboard.qml" line="375"/>
        <source>Maker payment wait refund started</source>
        <translation>Ожидание возврата платежа мейкера</translation>
    </message>
    <message>
        <location filename="../../qml/Screens/Dashboard.qml" line="377"/>
        <source>Maker payment refunded</source>
        <translation>Платеж мейкера возвращен</translation>
    </message>
    <message>
        <location filename="../../qml/Screens/Dashboard.qml" line="379"/>
        <source>Maker payment refund failed</source>
        <translation>Возврат платежа мейкера не выполнен</translation>
    </message>
</context>
<context>
    <name>DefaultRangeSlider</name>
    <message>
        <location filename="../../qml/Components/DefaultRangeSlider.qml" line="98"/>
        <source>Min</source>
        <translation>Мин</translation>
    </message>
    <message>
        <location filename="../../qml/Components/DefaultRangeSlider.qml" line="105"/>
        <source>Half</source>
        <translation>Половина</translation>
    </message>
    <message>
        <location filename="../../qml/Components/DefaultRangeSlider.qml" line="112"/>
        <source>Max</source>
        <translation>Макс</translation>
    </message>
</context>
<context>
    <name>DefaultSweetComboBox</name>
    <message>
        <location filename="../../qml/Components/DefaultSweetComboBox.qml" line="61"/>
        <source>Search</source>
        <translation>Поиск</translation>
    </message>
</context>
<context>
    <name>DeleteWalletModal</name>
    <message>
        <location filename="../../qml/Settings/DeleteWalletModal.qml" line="21"/>
        <source>Delete Wallet</source>
        <translation>Удалить кошелек</translation>
    </message>
    <message>
        <location filename="../../qml/Settings/DeleteWalletModal.qml" line="43"/>
        <source>Are you sure you want to delete %1 wallet?</source>
        <comment>WALLET_NAME</comment>
        <translation>Вы уверены, что хотите удалить кошелек %1?</translation>
    </message>
    <message>
        <location filename="../../qml/Settings/DeleteWalletModal.qml" line="52"/>
        <source>If so, make sure you record your seed phrase in order to restore your wallet in the future.</source>
        <translation>Если да, не забудьте записать seed-фразу, чтобы иметь возможность восстановить свой кошелек.</translation>
    </message>
    <message>
        <location filename="../../qml/Settings/DeleteWalletModal.qml" line="61"/>
        <source>Enter your wallet password</source>
        <translation>Введите пароль кошелька</translation>
    </message>
    <message>
        <location filename="../../qml/Settings/DeleteWalletModal.qml" line="65"/>
        <source>Wrong Password</source>
        <translation>Неправильный пароль</translation>
    </message>
    <message>
        <location filename="../../qml/Settings/DeleteWalletModal.qml" line="73"/>
        <source>Cancel</source>
        <translation>Отмена</translation>
    </message>
    <message>
        <location filename="../../qml/Settings/DeleteWalletModal.qml" line="79"/>
        <source>Delete</source>
        <translation>Удалить</translation>
    </message>
</context>
<context>
    <name>DexRangeSlider</name>
    <message>
        <location filename="../../qml/Components/DexRangeSlider.qml" line="98"/>
        <source>Min</source>
        <translation>Мин</translation>
    </message>
    <message>
        <location filename="../../qml/Components/DexRangeSlider.qml" line="105"/>
        <source>Half</source>
        <translation>Половина</translation>
    </message>
    <message>
        <location filename="../../qml/Components/DexRangeSlider.qml" line="112"/>
        <source>Max</source>
        <translation>Макс</translation>
    </message>
</context>
<context>
    <name>DexSweetComboBox</name>
    <message>
        <location filename="../../qml/Components/DexSweetComboBox.qml" line="61"/>
        <source>Search</source>
        <translation>Поиск</translation>
    </message>
</context>
<context>
    <name>EnableCoinModal</name>
    <message>
        <location filename="../../qml/Wallet/EnableCoinModal.qml" line="34"/>
        <source>Enable assets</source>
        <translation>Подключить активы</translation>
    </message>
    <message>
        <location filename="../../qml/Wallet/EnableCoinModal.qml" line="38"/>
        <source>Add a custom asset to the list</source>
        <translation>Добавить пользовательский ассет в список</translation>
    </message>
    <message>
        <location filename="../../qml/Wallet/EnableCoinModal.qml" line="130"/>
        <source>All assets are already enabled!</source>
        <translation>Все ассеты уже добавлены!</translation>
    </message>
    <message>
        <location filename="../../qml/Wallet/EnableCoinModal.qml" line="154"/>
        <source>Change assets limit</source>
        <translation>Изменить лимит включенных активов</translation>
    </message>
    <message>
        <location filename="../../qml/Wallet/EnableCoinModal.qml" line="54"/>
        <source>Search</source>
        <translation>Поиск</translation>
    </message>
    <message>
        <location filename="../../qml/Wallet/EnableCoinModal.qml" line="60"/>
        <source>Select all assets</source>
        <translation>Выбрать все ассеты</translation>
    </message>
    <message>
        <location filename="../../qml/Wallet/EnableCoinModal.qml" line="144"/>
        <source>You can still enable %1 assets. Selected: %2.</source>
        <translation>Вы можете активировать еще %1 активов. Активно: %2.</translation>
    </message>
    <message>
        <location filename="../../qml/Wallet/EnableCoinModal.qml" line="161"/>
        <source>Close</source>
        <translation>Закрыть</translation>
    </message>
    <message>
        <location filename="../../qml/Wallet/EnableCoinModal.qml" line="171"/>
        <source>Enable</source>
        <translation>Добавить</translation>
    </message>
</context>
<context>
    <name>EulaModal</name>
    <message>
        <location filename="../../qml/Components/EulaModal.qml" line="20"/>
        <source>Disclaimer &amp; Terms of Service</source>
        <translation>Дисклеймер и условия использования</translation>
    </message>
    <message>
        <location filename="../../qml/Components/EulaModal.qml" line="48"/>
        <source>Accept EULA</source>
        <translation>Принять EULA</translation>
    </message>
    <message>
        <location filename="../../qml/Components/EulaModal.qml" line="54"/>
        <source>Accept Terms and Conditions</source>
        <translation>Принять Terms of Service</translation>
    </message>
    <message>
        <location filename="../../qml/Components/EulaModal.qml" line="60"/>
        <source>Close</source>
        <translation>Закрыть</translation>
    </message>
    <message>
        <location filename="../../qml/Components/EulaModal.qml" line="60"/>
        <source>Cancel</source>
        <translation>Отменить</translation>
    </message>
    <message>
        <location filename="../../qml/Components/EulaModal.qml" line="67"/>
        <source>Confirm</source>
        <translation>Подтвердить</translation>
    </message>
    <message>
        <location filename="../../qml/Components/EulaModal.qml" line="79"/>
        <source>&lt;h2&gt;This End-User License Agreement (&apos;EULA&apos;) is a legal agreement between you and Komodo Platform.&lt;/h2&gt;

&lt;p&gt;This EULA agreement governs your acquisition and use of our %1 software (&apos;Software&apos;, &apos;Mobile Application&apos;, &apos;Application&apos; or &apos;App&apos;) directly from Komodo Platform or indirectly through a Komodo Platform authorized entity, reseller or distributor (a &apos;Distributor&apos;).&lt;/p&gt;
&lt;p&gt;Please read this EULA agreement carefully before completing the installation process and using the %1 software. It provides a license to use the %1 software and contains warranty information and liability disclaimers.&lt;/p&gt;
&lt;p&gt;If you register for the beta program of the %1 software, this EULA agreement will also govern that trial. By clicking &apos;accept&apos; or installing and/or using the %1 software, you are confirming your acceptance of the Software and agreeing to become bound by the terms of this EULA agreement.&lt;/p&gt;
&lt;p&gt;If you are entering into this EULA agreement on behalf of a company or other legal entity, you represent that you have the authority to bind such entity and its affiliates to these terms and conditions. If you do not have such authority or if you do not agree with the terms and conditions of this EULA agreement, do not install or use the Software, and you must not accept this EULA agreement.&lt;/p&gt;
&lt;p&gt;This EULA agreement shall apply only to the Software supplied by Komodo Platform herewith regardless of whether other software is referred to or described herein. The terms also apply to any Komodo Platform updates, supplements, Internet-based services, and support services for the Software, unless other terms accompany those items on delivery. If so, those terms apply.&lt;/p&gt;

&lt;h3&gt;License Grant&lt;/h3&gt;
&lt;p&gt;Komodo Platform hereby grants you a personal, non-transferable, non-exclusive licence to use the %1 software on your devices in accordance with the terms of this EULA agreement.&lt;/p&gt;

&lt;p&gt;You are permitted to load the %1 software (for example a PC, laptop, mobile or tablet) under your control. You are responsible for ensuring your device meets the minimum security and resource requirements of the %1 software.&lt;/p&gt;

&lt;p&gt;&lt;b&gt;You are not permitted to:&lt;/b&gt;&lt;/p&gt;
&lt;ul&gt;
&lt;li&gt;Edit, alter, modify, adapt, translate or otherwise change the whole or any part of the Software nor permit the whole or any part of the Software to be combined with or become incorporated in any other software, nor decompile, disassemble or reverse engineer the Software or attempt to do any such things&lt;/li&gt;
&lt;li&gt;Reproduce, copy, distribute, resell or otherwise use the Software for any commercial purpose&lt;/li&gt;
&lt;li&gt;Use the Software in any way which breaches any applicable local, national or international law&lt;/li&gt;
&lt;li&gt;Use the Software for any purpose that Komodo Platform considers is a breach of this EULA agreement&lt;/li&gt;
&lt;/ul&gt;

&lt;h3&gt;Intellectual Property and Ownership&lt;/h3&gt;
&lt;p&gt;Komodo Platform shall at all times retain ownership of the Software as originally downloaded by you and all subsequent downloads of the Software by you. The Software (and the copyright, and other intellectual property rights of whatever nature in the Software, including any modifications made thereto) are and shall remain the property of Komodo Platform.&lt;/p&gt;

&lt;p&gt;Komodo Platform reserves the right to grant licences to use the Software to third parties.&lt;/p&gt;

&lt;h3&gt;Termination&lt;/h3&gt;
&lt;p&gt;This EULA agreement is effective from the date you first use the Software and shall continue until terminated. You may terminate it at any time upon written notice to Komodo Platform.&lt;/p&gt;
&lt;p&gt;It will also terminate immediately if you fail to comply with any term of this EULA agreement. Upon such termination, the licenses granted by this EULA agreement will immediately terminate and you agree to stop all access and use of the Software. The provisions that by their nature continue and survive will survive any termination of this EULA agreement.&lt;/p&gt;

&lt;h3&gt;Governing Law&lt;/h3&gt;
&lt;p&gt;This EULA agreement, and any dispute arising out of or in connection with this EULA agreement, shall be governed by and construed in accordance with the laws of Vietnam.&lt;/p&gt;

&lt;p&gt;&lt;b&gt;This document was last updated on January 31st, 2020&lt;/b&gt;&lt;/p&gt;</source>
        <translation type="unfinished"></translation>
    </message>
</context>
<context>
    <name>FatalErrorModal</name>
    <message>
        <location filename="../../qml/Dashboard/FatalErrorModal.qml" line="26"/>
        <source>Fatal Error</source>
        <translation>Критическая ошибка</translation>
    </message>
    <message>
        <location filename="../../qml/Dashboard/FatalErrorModal.qml" line="29"/>
        <source>Connection has been lost. You have been disconnected.</source>
        <translation>Cоединение потеряно. Вы были отключены.</translation>
    </message>
    <message>
        <location filename="../../qml/Dashboard/FatalErrorModal.qml" line="36"/>
        <source>Close</source>
        <translation>Закрыть</translation>
    </message>
</context>
<context>
    <name>FeeInfo</name>
    <message>
        <location filename="../../qml/Exchange/Trade/Trading/Items/FeeInfo.qml" line="51"/>
        <source>Minimum fee</source>
        <translation>Минимальная комиссия</translation>
    </message>
    <message>
        <location filename="../../qml/Exchange/Trade/Trading/Items/FeeInfo.qml" line="52"/>
        <source>Fees will be calculated</source>
        <translation>Комиссия будет рассчитана</translation>
    </message>
</context>
<context>
    <name>FirstLaunch</name>
    <message>
        <location filename="../../qml/Screens/FirstLaunch.qml" line="31"/>
        <source>Welcome</source>
        <translation>Добро пожаловать</translation>
    </message>
    <message>
        <location filename="../../qml/Screens/FirstLaunch.qml" line="44"/>
        <source>New Wallet</source>
        <translation>Новый кошелек</translation>
    </message>
    <message>
        <location filename="../../qml/Screens/FirstLaunch.qml" line="51"/>
        <source>Recover Wallet</source>
        <translation>Восстановить кошелек</translation>
    </message>
    <message>
        <location filename="../../qml/Screens/FirstLaunch.qml" line="65"/>
        <source>My Wallets</source>
        <translation>Мои кошельки</translation>
    </message>
</context>
<context>
    <name>General</name>
    <message numerus="yes">
        <location filename="../../qml/Constants/General.qml" line="114"/>
        <source>%n day(s)</source>
        <translation>
            <numerusform>%n день</numerusform>
            <numerusform>%n дня</numerusform>
            <numerusform>%n дней</numerusform>
        </translation>
    </message>
    <message numerus="yes">
        <location filename="../../qml/Constants/General.qml" line="124"/>
        <source>%nd</source>
        <comment>day</comment>
        <translation>
            <numerusform>%nд</numerusform>
            <numerusform>%nд</numerusform>
            <numerusform>%nд</numerusform>
        </translation>
    </message>
    <message numerus="yes">
        <location filename="../../qml/Constants/General.qml" line="125"/>
        <source>%nh</source>
        <comment>hours</comment>
        <translation>
            <numerusform>%nч</numerusform>
            <numerusform>%nч</numerusform>
            <numerusform>%nч</numerusform>
        </translation>
    </message>
    <message numerus="yes">
        <location filename="../../qml/Constants/General.qml" line="126"/>
        <source>%nm</source>
        <comment>minutes</comment>
        <translation>
            <numerusform>%nмин</numerusform>
            <numerusform>%nмин</numerusform>
            <numerusform>%nмин</numerusform>
        </translation>
    </message>
    <message numerus="yes">
        <location filename="../../qml/Constants/General.qml" line="127"/>
        <source>%ns</source>
        <comment>seconds</comment>
        <translation>
            <numerusform>%nсек</numerusform>
            <numerusform>%nсек</numerusform>
            <numerusform>%nсек</numerusform>
        </translation>
    </message>
    <message numerus="yes">
        <location filename="../../qml/Constants/General.qml" line="128"/>
        <source>%nms</source>
        <comment>milliseconds</comment>
        <translation>
            <numerusform>%nмс</numerusform>
            <numerusform>%nмс</numerusform>
            <numerusform>%nмс</numerusform>
        </translation>
    </message>
    <message>
        <location filename="../../qml/Constants/General.qml" line="129"/>
        <source>-</source>
        <translation>-</translation>
    </message>
    <message>
        <location filename="../../qml/Constants/General.qml" line="412"/>
        <source>Trading Fee</source>
        <translation>Торговая комиссия</translation>
    </message>
    <message>
        <location filename="../../qml/Constants/General.qml" line="422"/>
        <source>Minimum Trading Amount</source>
        <translation>Минимальный объем сделки</translation>
    </message>
    <message>
        <location filename="../../qml/Constants/General.qml" line="432"/>
        <source>Wallet %1 already exists</source>
        <comment>WALLETNAME</comment>
        <translation>Кошелек %1 уже существует</translation>
    </message>
    <message>
        <location filename="../../qml/Constants/General.qml" line="441"/>
        <source>%1 balance is lower than the fees amount: %2 %3</source>
        <translation>%1 баланс менее чем размер комиссий: %2 %3</translation>
    </message>
    <message>
        <location filename="../../qml/Constants/General.qml" line="443"/>
        <source>Tradable (after fees) %1 balance is lower than minimum trade amount</source>
        <translation>Торгуемый (после комиссий) баланс %1 - меньше минимальной суммы сделки</translation>
    </message>
    <message>
        <location filename="../../qml/Constants/General.qml" line="445"/>
        <source>Please fill the price field</source>
        <translation>Пожалуйста, укажите цену</translation>
    </message>
    <message>
        <location filename="../../qml/Constants/General.qml" line="447"/>
        <source>Please fill the volume field</source>
        <translation>Пожалуйста, укажите сумму</translation>
    </message>
    <message>
        <location filename="../../qml/Constants/General.qml" line="449"/>
        <location filename="../../qml/Constants/General.qml" line="451"/>
        <source>%1 volume is lower than minimum trade amount</source>
        <translation>Сумма %1 меньше минимальной суммы сделки</translation>
    </message>
    <message>
        <location filename="../../qml/Constants/General.qml" line="453"/>
        <location filename="../../qml/Constants/General.qml" line="457"/>
<<<<<<< HEAD
        <source>%1 needs to be enabled in order to use %2</source>
        <translation type="unfinished"></translation>
=======
        <source>%1 parent chain is not enabled</source>
        <translatorcomment>например ETH для ERC20, смысл сложно понять не зная специфики работы БЧ. Было бы неплохо улучшить этот текст.</translatorcomment>
        <translation>родительский блокчейн для %1  не активирован</translation>
>>>>>>> 52b0f1d8
    </message>
    <message>
        <location filename="../../qml/Constants/General.qml" line="455"/>
        <location filename="../../qml/Constants/General.qml" line="459"/>
<<<<<<< HEAD
        <source>%1 balance needs to be funded, a non-zero balance is required to pay the gas of %2 transactions</source>
        <translation type="unfinished"></translation>
=======
        <source>%1 parent chain balance is 0, a non-zero balance is required to pay the gas</source>
        <translation>Нулевой баланс родительской монеты для %1, невозможно оплатить газ</translation>
>>>>>>> 52b0f1d8
    </message>
    <message>
        <location filename="../../qml/Constants/General.qml" line="461"/>
        <source>Unknown Error</source>
        <translation>Неизвестная ошибка</translation>
    </message>
</context>
<context>
    <name>Header</name>
    <message>
        <location filename="../../qml/Exchange/Trade/BestOrder/Header.qml" line="27"/>
        <source>You get</source>
        <translation>Вы получите</translation>
    </message>
    <message>
        <location filename="../../qml/Exchange/Trade/BestOrder/Header.qml" line="27"/>
        <source>You send</source>
        <translation>Вы отправите</translation>
    </message>
    <message>
        <location filename="../../qml/Exchange/Trade/BestOrder/Header.qml" line="37"/>
        <source>Fiat Price</source>
        <translation>фиатная цена</translation>
    </message>
    <message>
        <location filename="../../qml/Exchange/Trade/BestOrder/Header.qml" line="48"/>
        <source>CEX rate</source>
        <translation>Цена на CEX</translation>
    </message>
    <message>
        <location filename="../../qml/Exchange/Trade/OrderBook/Header.qml" line="28"/>
        <source>Price</source>
        <translation>Цена</translation>
    </message>
    <message>
        <location filename="../../qml/Exchange/Trade/OrderBook/Header.qml" line="39"/>
        <source>Quantity</source>
        <translation>Количество</translation>
    </message>
    <message>
        <location filename="../../qml/Exchange/Trade/OrderBook/Header.qml" line="50"/>
        <source>Total</source>
        <translation>Всего</translation>
    </message>
</context>
<context>
    <name>History</name>
    <message>
        <location filename="../../qml/Exchange/History/History.qml" line="12"/>
        <source>Recent Swaps</source>
        <translation>Последние свопы</translation>
    </message>
</context>
<context>
    <name>InitialLoading</name>
    <message>
        <location filename="../../qml/Screens/InitialLoading.qml" line="26"/>
        <source>Loading, please wait</source>
        <translation>Загрузка. Пожалуйста, подождите</translation>
    </message>
    <message>
        <location filename="../../qml/Screens/InitialLoading.qml" line="39"/>
        <source>Initializing MM2</source>
        <translation>Инициализация MM2</translation>
    </message>
    <message>
        <location filename="../../qml/Screens/InitialLoading.qml" line="40"/>
        <source>Enabling assets</source>
        <translation>Добавление ассетов</translation>
    </message>
    <message>
        <location filename="../../qml/Screens/InitialLoading.qml" line="40"/>
        <source>Getting ready</source>
        <translation>Подготовка</translation>
    </message>
</context>
<context>
    <name>Languages</name>
    <message>
        <location filename="../../qml/Settings/Languages.qml" line="19"/>
        <source>Language</source>
        <translation>Язык</translation>
    </message>
</context>
<context>
    <name>LinksRow</name>
    <message>
        <location filename="../../qml/Components/LinksRow.qml" line="18"/>
        <source>Join our Discord server</source>
        <translation>Присоединяйтесь к нашему Discord серверу</translation>
    </message>
    <message>
        <location filename="../../qml/Components/LinksRow.qml" line="27"/>
        <source>Follow us on Twitter</source>
        <translation>Подписывайтесь на наш Twitter</translation>
    </message>
    <message>
        <location filename="../../qml/Components/LinksRow.qml" line="36"/>
        <source>Go to Support Guides</source>
        <translation>Форум и база знаний</translation>
    </message>
</context>
<context>
    <name>List</name>
    <message>
        <location filename="../../qml/Exchange/Trade/SimpleView/List.qml" line="227"/>
        <source>Funds are recoverable</source>
        <translation>Средства могут быть восстановлены</translation>
    </message>
</context>
<context>
    <name>ListDelegate</name>
    <message>
        <location filename="../../qml/Exchange/Trade/OrderBook/ListDelegate.qml" line="71"/>
        <source>This order require a minimum amount of %1 %2 &lt;br&gt;You don&apos;t have enough funds.&lt;br&gt; Your max balance after fees is: (%3)</source>
        <translation>Минимальный объем для данного ордера %1 %2 &lt;br&gt;У вас не достаточно средств.&lt;br&gt;Ваш максимальный баланс после вычета комиссий: (%3)</translation>
    </message>
    <message>
        <location filename="../../qml/Exchange/Trade/BestOrder/ListDelegate.qml" line="72"/>
        <source> %1 is not enabled - Do you want to enable it to be able to select %2 best orders ?&lt;br&gt;&lt;a href=&apos;#&apos;&gt;Yes&lt;/a&gt; - &lt;a href=&apos;#no&apos;&gt;No&lt;/a&gt;</source>
        <translation> %1 не активирован -Вы хотите активировать этот %2 актив чтобы видеть лучшие ордеры для него ?&lt;br&gt;&lt;a href=&apos;#&apos;&gt;Да&lt;/a&gt; - &lt;a href=&apos;#no&apos;&gt;Нет&lt;/a&gt;</translation>
    </message>
</context>
<context>
    <name>LogModal</name>
    <message>
        <location filename="../../qml/Components/LogModal.qml" line="25"/>
        <source>Close</source>
        <translation>Закрыть</translation>
    </message>
</context>
<context>
    <name>Login</name>
    <message>
        <location filename="../../qml/Screens/Login.qml" line="29"/>
        <source>Incorrect Password</source>
        <translation>Неправильный пароль</translation>
    </message>
    <message>
        <location filename="../../qml/Screens/Login.qml" line="57"/>
        <source>Wallet Name</source>
        <translation>Название кошелька</translation>
    </message>
    <message>
        <location filename="../../qml/Screens/Login.qml" line="87"/>
        <source>Login</source>
        <translation>Вход</translation>
    </message>
    <message>
        <location filename="../../qml/Screens/Login.qml" line="75"/>
        <source>Back</source>
        <translation>Назад</translation>
    </message>
</context>
<context>
    <name>Main</name>
    <message>
        <location filename="../../qml/Wallet/Main.qml" line="91"/>
        <source>Wallet Balance</source>
        <translation>Баланс кошелька</translation>
    </message>
    <message>
        <location filename="../../qml/Wallet/Main.qml" line="118"/>
        <source>Price</source>
        <translation>Цена</translation>
    </message>
    <message>
        <location filename="../../qml/Wallet/Main.qml" line="136"/>
        <source>Change 24h</source>
        <translation>Изменение за 24ч</translation>
    </message>
    <message>
        <location filename="../../qml/Wallet/Main.qml" line="158"/>
        <source>Portfolio %</source>
        <translation>% портфолио</translation>
    </message>
    <message>
        <location filename="../../qml/Wallet/Main.qml" line="194"/>
        <source>Send</source>
        <translation>Отправить</translation>
    </message>
    <message>
        <location filename="../../qml/Wallet/Main.qml" line="245"/>
        <source>Enable %1 ?</source>
        <translation>Активировать %1 ?</translation>
    </message>
    <message>
        <location filename="../../qml/Wallet/Main.qml" line="250"/>
        <source>Yes</source>
        <translation>Да</translation>
    </message>
    <message>
        <location filename="../../qml/Wallet/Main.qml" line="261"/>
        <source>No</source>
        <translation>Нет</translation>
    </message>
    <message>
        <location filename="../../qml/Wallet/Main.qml" line="281"/>
        <source>Receive</source>
        <translation>Получить</translation>
    </message>
    <message>
        <location filename="../../qml/Wallet/Main.qml" line="302"/>
        <source>Swap</source>
        <translation>Обменять</translation>
    </message>
    <message>
        <location filename="../../qml/Wallet/Main.qml" line="325"/>
        <source>Claim Rewards</source>
        <translation>Получить вознаграждение</translation>
    </message>
    <message>
        <location filename="../../qml/Wallet/Main.qml" line="345"/>
        <source>Faucet</source>
        <translation>Фаусет</translation>
    </message>
    <message>
        <location filename="../../qml/Wallet/Main.qml" line="476"/>
        <source>Loading market data</source>
        <translation>Загрузка рыночных данных</translation>
    </message>
    <message>
        <location filename="../../qml/Wallet/Main.qml" line="482"/>
        <source>There is no chart data for this ticker yet</source>
        <translation>Для данного актива пока еще нет графиков данных</translation>
    </message>
    <message>
        <location filename="../../qml/Wallet/Main.qml" line="507"/>
        <source>Loading</source>
        <translation>Загрузка</translation>
    </message>
    <message>
        <location filename="../../qml/Wallet/Main.qml" line="518"/>
        <source>Scanning blocks for TX History...</source>
        <translation>Сканирование блокчейна для получения данных о транзакциях...</translation>
    </message>
    <message>
        <location filename="../../qml/Wallet/Main.qml" line="519"/>
        <source>Syncing TX History...</source>
        <translation>Синхронизация истории транзакций...</translation>
    </message>
    <message>
        <location filename="../../qml/Wallet/Main.qml" line="550"/>
        <source>No transactions</source>
        <translation>Нет транзакций</translation>
    </message>
    <message>
        <location filename="../../qml/Wallet/Main.qml" line="550"/>
        <source>Refreshing</source>
        <translation>Обновление данных</translation>
    </message>
    <message>
        <location filename="../../qml/Wallet/Main.qml" line="582"/>
        <source>Fetching transactions</source>
        <translation>Получение данных о транзакциях</translation>
    </message>
    <message>
        <location filename="../../qml/Exchange/Trade/SimpleView/Main.qml" line="101"/>
        <source>Trade</source>
        <translation></translation>
    </message>
    <message>
        <location filename="../../qml/Exchange/Trade/SimpleView/Main.qml" line="119"/>
        <source>Orders</source>
        <translation>Ордеры</translation>
    </message>
    <message>
        <location filename="../../qml/Exchange/Trade/SimpleView/Main.qml" line="137"/>
        <source>History</source>
        <translation>История</translation>
    </message>
    <message>
        <location filename="../../qml/Exchange/Trade/SimpleView/Main.qml" line="212"/>
        <source>Recover Funds Result</source>
        <translation>Результат восстановления средств</translation>
    </message>
</context>
<context>
    <name>MinTradeModal</name>
    <message>
        <location filename="../../qml/Components/MinTradeModal.qml" line="13"/>
        <source>Minimum Trading Amount</source>
        <translation>Минимальный торговый объем</translation>
    </message>
    <message>
        <location filename="../../qml/Components/MinTradeModal.qml" line="19"/>
        <source>the minimum amount of %1 coin available for the order; the min_volume must be greater than or equal to %2; it must be also less or equal than volume param; default is %3</source>
        <translation>Минимальное кол-во %1 монеты доступное для торгов; минимальный объем должен быть больше или равен %2; Также он должен быть меньше или равен объему; Значение по умолчанию %3</translation>
    </message>
</context>
<context>
    <name>MultiOrder</name>
    <message>
        <location filename="../../qml/Exchange/Trade/MultiOrder.qml" line="61"/>
        <source>%1 price is zero!</source>
        <comment>TICKER</comment>
        <translation>Цена %1 равна нулю!</translation>
    </message>
    <message>
        <location filename="../../qml/Exchange/Trade/MultiOrder.qml" line="69"/>
        <source>%1 receive volume is lower than minimum trade amount</source>
        <comment>TICKER</comment>
        <translation>Получаемый объем %1 меньше минимальной суммы сделки</translation>
    </message>
    <message>
        <location filename="../../qml/Exchange/Trade/MultiOrder.qml" line="77"/>
        <source>Error:</source>
        <translation>Ошибка:</translation>
    </message>
    <message>
        <location filename="../../qml/Exchange/Trade/MultiOrder.qml" line="118"/>
        <source>You&apos;ll receive %1</source>
        <comment>AMOUNT TICKER</comment>
        <translation>Вы получите %1</translation>
    </message>
    <message>
        <location filename="../../qml/Exchange/Trade/MultiOrder.qml" line="156"/>
        <source>Price</source>
        <translation>Цена</translation>
    </message>
</context>
<context>
    <name>NewUpdateModal</name>
    <message>
        <location filename="../../qml/Dashboard/NewUpdateModal.qml" line="72"/>
        <source>Searching new updates...</source>
        <translation>Ищем обновление...</translation>
    </message>
    <message>
        <location filename="../../qml/Dashboard/NewUpdateModal.qml" line="76"/>
        <source>Please wait while the application is finding a new update... You can close this modal if you want.</source>
        <translation>Пожалуйста подождите пока приложение ищет обновление... Вы можете закрыть это окно если желаете.</translation>
    </message>
    <message>
        <location filename="../../qml/Dashboard/NewUpdateModal.qml" line="83"/>
        <source>Already updated</source>
        <translation>Обновлено</translation>
    </message>
    <message>
        <location filename="../../qml/Dashboard/NewUpdateModal.qml" line="87"/>
        <source>%1 is already up-to-date !</source>
        <translation>%1 уже последней версии!</translation>
    </message>
    <message>
        <location filename="../../qml/Dashboard/NewUpdateModal.qml" line="94"/>
        <source>New update detected !</source>
        <translation>Обнаружено обновление !</translation>
    </message>
    <message>
        <location filename="../../qml/Dashboard/NewUpdateModal.qml" line="100"/>
        <source>Do you want to update %1 from %2 to %3 ?</source>
        <translation>Хотели бы вы обновить %1 с %2 на %3 ?</translation>
    </message>
    <message>
        <location filename="../../qml/Dashboard/NewUpdateModal.qml" line="108"/>
        <source>Download</source>
        <translation>Скачать</translation>
    </message>
    <message>
        <location filename="../../qml/Dashboard/NewUpdateModal.qml" line="114"/>
        <source>Remind me later</source>
        <translation>Напомнить мне позже</translation>
    </message>
    <message>
        <location filename="../../qml/Dashboard/NewUpdateModal.qml" line="124"/>
        <source>Download in progress...</source>
        <translation>В процессе скачивания...</translation>
    </message>
    <message>
        <location filename="../../qml/Dashboard/NewUpdateModal.qml" line="147"/>
        <source>Update downloaded</source>
        <translation>Новая версия скачана</translation>
    </message>
    <message>
        <location filename="../../qml/Dashboard/NewUpdateModal.qml" line="151"/>
        <source>Update has been successfully downloaded. Do you want to restart the application now ?</source>
        <translation>Новая версия была успешно скачана. Хотели бы вы перезагрузить приложение сейчас?</translation>
    </message>
    <message>
        <location filename="../../qml/Dashboard/NewUpdateModal.qml" line="158"/>
        <source>Restart now</source>
        <translation>Перезагрузить сейчас</translation>
    </message>
    <message>
        <location filename="../../qml/Dashboard/NewUpdateModal.qml" line="168"/>
        <source>Restart later</source>
        <translation>Перезагрузить потом</translation>
    </message>
</context>
<context>
    <name>NewUser</name>
    <message>
        <location filename="../../qml/Screens/NewUser.qml" line="58"/>
        <source>Wrong word, please check again</source>
        <translation>Неверное слово. Пожалуйста, попробуйте еще раз</translation>
    </message>
    <message>
        <location filename="../../qml/Screens/NewUser.qml" line="88"/>
        <source>Failed to create a wallet</source>
        <translation>Ошибка при создании кошелька</translation>
    </message>
    <message>
        <location filename="../../qml/Screens/NewUser.qml" line="102"/>
        <source>New Wallet</source>
        <translation>Новый кошелек</translation>
    </message>
    <message>
        <location filename="../../qml/Screens/NewUser.qml" line="160"/>
        <source>Generated Seed</source>
        <translation>Сгенерированный seed ключ</translation>
    </message>
    <message>
        <location filename="../../qml/Screens/NewUser.qml" line="186"/>
        <source>Important: Back up your seed phrase before proceeding!</source>
        <translation>Важно: убедитесь, что вы сохранили ваш seed ключ, прежде чем продолжить!</translation>
    </message>
    <message>
        <location filename="../../qml/Screens/NewUser.qml" line="193"/>
        <source>We recommend storing it offline.</source>
        <translation>Мы рекумендуем хранить его офлайн.</translation>
    </message>
    <message>
        <location filename="../../qml/Screens/NewUser.qml" line="202"/>
        <source>Confirm Seed</source>
        <translation>Подтвердить seed ключ</translation>
    </message>
    <message>
        <location filename="../../qml/Screens/NewUser.qml" line="203"/>
        <source>Enter the generated seed here</source>
        <translation>Введите сгенерированный seed ключ</translation>
    </message>
    <message>
        <location filename="../../qml/Screens/NewUser.qml" line="219"/>
        <source>Back</source>
        <translation>Назад</translation>
    </message>
    <message>
        <location filename="../../qml/Screens/NewUser.qml" line="229"/>
        <location filename="../../qml/Screens/NewUser.qml" line="300"/>
        <source>Continue</source>
        <translation>Продолжить</translation>
    </message>
    <message>
        <location filename="../../qml/Screens/NewUser.qml" line="268"/>
        <source>Let&apos;s double check your seed phrase</source>
        <translation>Давайте перепроверим ваш seed ключ</translation>
    </message>
    <message>
        <location filename="../../qml/Screens/NewUser.qml" line="274"/>
        <source>Your seed phrase is important - that&apos;s why we like to make sure it&apos;s correct. We&apos;ll ask you three different questions about your seed phrase to make sure you&apos;ll be able to easily restore your wallet whenever you want.</source>
        <translation>Ваш seed ключ важен, и поэтому мы хотим убедиться, что вы его сохранили. Мы зададим вам три разных вопроса о вашем seed ключе, чтобы убедиться, что вы сможете легко восстановить свой кошелек, когда захотите.</translation>
    </message>
    <message numerus="yes">
        <location filename="../../qml/Screens/NewUser.qml" line="284"/>
        <source>What&apos;s the %n. word in your seed phrase?</source>
        <translation>
            <numerusform>Какое слово было %n в вашем seed ключе?</numerusform>
            <numerusform>Какое слово было %n в вашем seed ключе?</numerusform>
            <numerusform>Какое слово было %n в вашем seed ключе?</numerusform>
        </translation>
    </message>
    <message numerus="yes">
        <location filename="../../qml/Screens/NewUser.qml" line="285"/>
        <source>Enter the %n. word</source>
        <translation>
            <numerusform>Введите %nе слово</numerusform>
            <numerusform>Введите %nе слово</numerusform>
            <numerusform>Введите %nе слово</numerusform>
        </translation>
    </message>
    <message>
        <location filename="../../qml/Screens/NewUser.qml" line="293"/>
        <source>Go back and check again</source>
        <translation>Пожалуйста, вернитесь к предыдущему шагу, чтобы уточнить</translation>
    </message>
</context>
<context>
    <name>NoConnection</name>
    <message>
        <location filename="../../qml/NoConnection.qml" line="19"/>
        <source>No connection</source>
        <translation>Нет соединения</translation>
    </message>
    <message>
        <location filename="../../qml/NoConnection.qml" line="25"/>
        <source>Please make sure you are connected to the internet</source>
        <translation>Пожалуйста, убедитесь, что вы подключены к Интернету</translation>
    </message>
    <message>
        <location filename="../../qml/NoConnection.qml" line="31"/>
        <source>Will automatically retry in %1 seconds</source>
        <translation>Повторная попытка подключения через %1 секунд</translation>
    </message>
    <message>
        <location filename="../../qml/NoConnection.qml" line="40"/>
        <source>Retry</source>
        <translation>Повторная попытка поключения</translation>
    </message>
</context>
<context>
    <name>NotificationsModal</name>
    <message>
        <location filename="../../qml/Dashboard/NotificationsModal.qml" line="110"/>
        <source>Swap status updated</source>
        <translation>Обновление статуса Свопа</translation>
    </message>
    <message>
        <location filename="../../qml/Dashboard/NotificationsModal.qml" line="121"/>
        <source>You sent %1</source>
        <translation>Вы отправили %1</translation>
    </message>
    <message>
        <location filename="../../qml/Dashboard/NotificationsModal.qml" line="121"/>
        <source>You received %1</source>
        <translation>Вы получили %1</translation>
    </message>
    <message>
        <location filename="../../qml/Dashboard/NotificationsModal.qml" line="122"/>
        <source>Your wallet balance changed</source>
        <translation>Баланс вашего кошелька изменился</translation>
    </message>
    <message>
        <location filename="../../qml/Dashboard/NotificationsModal.qml" line="127"/>
        <source>Please check your internet connection (e.g. VPN service or firewall might block it).</source>
        <translation>Пожалуйста, проверьте ваше интернет-соединение (например, служба VPN или брандмауэр могут блокировать подключение).</translation>
    </message>
    <message>
        <location filename="../../qml/Dashboard/NotificationsModal.qml" line="138"/>
        <source>Failed to enable %1</source>
        <comment>TICKER</comment>
        <translation>Не получается включить %1</translation>
    </message>
    <message>
        <location filename="../../qml/Dashboard/NotificationsModal.qml" line="155"/>
        <source>Endpoint not reachable</source>
        <translation>Эндпоинт не доступен</translation>
    </message>
    <message>
        <location filename="../../qml/Dashboard/NotificationsModal.qml" line="157"/>
        <source>Could not reach to endpoint</source>
        <translation>Не удалось подключиться</translation>
    </message>
    <message>
        <location filename="../../qml/Dashboard/NotificationsModal.qml" line="172"/>
        <source>Mismatch at %1 custom asset configuration</source>
        <comment>TICKER</comment>
        <translation>Несоответствие в конфигурации актива %1</translation>
    </message>
    <message>
        <location filename="../../qml/Dashboard/NotificationsModal.qml" line="178"/>
        <source>Application needs to be restarted for %1 custom asset.</source>
        <comment>TICKER</comment>
        <translation>Необходимо перезапустить приложение для %1.</translation>
    </message>
    <message>
        <location filename="../../qml/Dashboard/NotificationsModal.qml" line="185"/>
        <source>Batch %1 failed. Reason: %2</source>
        <translation>Группа %1 .не удалась. Причина: %2</translation>
    </message>
    <message>
        <location filename="../../qml/Dashboard/NotificationsModal.qml" line="232"/>
        <source>Show</source>
        <translation>Показать</translation>
    </message>
    <message>
        <location filename="../../qml/Dashboard/NotificationsModal.qml" line="237"/>
        <source>Restart</source>
        <translation>Перезапустить</translation>
    </message>
    <message>
        <location filename="../../qml/Dashboard/NotificationsModal.qml" line="242"/>
        <source>Quit</source>
        <translation>Выйти</translation>
    </message>
    <message>
        <location filename="../../qml/Dashboard/NotificationsModal.qml" line="286"/>
        <source>There isn&apos;t any notification</source>
        <translation>Нет новых уведомлений</translation>
    </message>
</context>
<context>
    <name>OrderContent</name>
    <message>
        <location filename="../../qml/Exchange/Trade/Orders/OrderContent.qml" line="78"/>
        <source>ID</source>
        <translation>ID</translation>
    </message>
    <message>
        <location filename="../../qml/Exchange/Trade/Orders/OrderContent.qml" line="110"/>
        <source>Maker Order</source>
        <translation>Мейкер ордер</translation>
    </message>
    <message>
        <location filename="../../qml/Exchange/Trade/Orders/OrderContent.qml" line="110"/>
        <source>Taker Order</source>
        <translation>Тейкер ордер</translation>
    </message>
    <message>
        <location filename="../../qml/Exchange/Trade/Orders/OrderContent.qml" line="122"/>
        <source>Cancel</source>
        <translation>Отменить</translation>
    </message>
</context>
<context>
    <name>OrderForm</name>
    <message>
        <location filename="../../qml/Exchange/Trade/TradeBox/OrderForm.qml" line="79"/>
        <source>Price</source>
        <translation>Цена</translation>
    </message>
    <message>
        <location filename="../../qml/Exchange/Trade/TradeBox/OrderForm.qml" line="89"/>
        <source>Cancel selected order to change price</source>
        <translation>Отменить выбранный ордер чтобы изменить цену</translation>
    </message>
    <message>
        <location filename="../../qml/Exchange/Trade/TradeBox/OrderForm.qml" line="133"/>
        <source>Volume</source>
        <translation>Объем</translation>
    </message>
    <message>
        <location filename="../../qml/Exchange/Trade/TradeBox/OrderForm.qml" line="135"/>
        <source>Amount to sell</source>
        <translation>Сумма для продажи</translation>
    </message>
    <message>
        <location filename="../../qml/Exchange/Trade/TradeBox/OrderForm.qml" line="135"/>
        <source>Amount to receive</source>
        <translation>Получаемая сумма</translation>
    </message>
</context>
<context>
    <name>OrderLine</name>
    <message>
        <location filename="../../qml/Exchange/Trade/Orders/OrderLine.qml" line="149"/>
        <source>Funds are recoverable</source>
        <translation>Средства могут быть восстановлены</translation>
    </message>
</context>
<context>
    <name>OrderModal</name>
    <message>
        <location filename="../../qml/Exchange/Trade/Orders/OrderModal.qml" line="23"/>
        <source>Swap Details</source>
        <translation>Детали свопа</translation>
    </message>
    <message>
        <location filename="../../qml/Exchange/Trade/Orders/OrderModal.qml" line="23"/>
        <source>Order Details</source>
        <translation>Детали ордера</translation>
    </message>
    <message>
        <location filename="../../qml/Exchange/Trade/Orders/OrderModal.qml" line="75"/>
        <source>Maker Order</source>
        <translation>Мейкер ордер</translation>
    </message>
    <message>
        <location filename="../../qml/Exchange/Trade/Orders/OrderModal.qml" line="75"/>
        <source>Taker Order</source>
        <translation>Тейкер ордер</translation>
    </message>
    <message>
        <location filename="../../qml/Exchange/Trade/Orders/OrderModal.qml" line="84"/>
        <source>Refund State</source>
        <translation>Статус рефанда</translation>
    </message>
    <message>
        <location filename="../../qml/Exchange/Trade/Orders/OrderModal.qml" line="86"/>
        <source>Your swap failed but the auto-refund process for your payment started already. Please wait and keep application opened until you receive your payment back</source>
        <translation>Обмен не был завершен, но процесс автоматического рефанда уже начался. Пожалуйста, подождите, оставляя приложение открытым, пока вы не получите свои средства</translation>
    </message>
    <message>
        <location filename="../../qml/Exchange/Trade/Orders/OrderModal.qml" line="94"/>
        <source>Date</source>
        <translation>Дата</translation>
    </message>
    <message>
        <location filename="../../qml/Exchange/Trade/Orders/OrderModal.qml" line="102"/>
        <source>ID</source>
        <translation>ID</translation>
    </message>
    <message>
        <location filename="../../qml/Exchange/Trade/Orders/OrderModal.qml" line="112"/>
        <source>Maker Payment Sent ID</source>
        <translation>ID отправки платежа мейкера</translation>
    </message>
    <message>
        <location filename="../../qml/Exchange/Trade/Orders/OrderModal.qml" line="112"/>
        <source>Maker Payment Spent ID</source>
        <translation>ID spend платежа мейкера</translation>
    </message>
    <message>
        <location filename="../../qml/Exchange/Trade/Orders/OrderModal.qml" line="122"/>
        <source>Taker Payment Spent ID</source>
        <translation>ID spend платежа тейкера</translation>
    </message>
    <message>
        <location filename="../../qml/Exchange/Trade/Orders/OrderModal.qml" line="122"/>
        <source>Taker Payment Sent ID</source>
        <translation>ID отправки платежа тейкера</translation>
    </message>
    <message>
        <location filename="../../qml/Exchange/Trade/Orders/OrderModal.qml" line="131"/>
        <source>Error ID</source>
        <translation>ID ошибки</translation>
    </message>
    <message>
        <location filename="../../qml/Exchange/Trade/Orders/OrderModal.qml" line="139"/>
        <source>Error Log</source>
        <translation>Лог ошибки</translation>
    </message>
    <message>
        <location filename="../../qml/Exchange/Trade/Orders/OrderModal.qml" line="166"/>
        <source>Close</source>
        <translation>Закрыть</translation>
    </message>
    <message>
        <location filename="../../qml/Exchange/Trade/Orders/OrderModal.qml" line="176"/>
        <source>Cancel Order</source>
        <translation>Отменить ордер</translation>
    </message>
    <message>
        <location filename="../../qml/Exchange/Trade/Orders/OrderModal.qml" line="185"/>
        <source>Recover Funds</source>
        <translation>Восстановить средства</translation>
    </message>
    <message>
        <location filename="../../qml/Exchange/Trade/Orders/OrderModal.qml" line="190"/>
        <source>View on Explorer</source>
        <translation>Показать в эксплорере</translation>
    </message>
</context>
<context>
    <name>OrderRemovedModal</name>
    <message>
        <location filename="../../qml/Exchange/Trade/SimpleView/OrderRemovedModal.qml" line="10"/>
        <source>Selected Order Removed</source>
        <translation>Выбранный ордер удален</translation>
    </message>
    <message>
        <location filename="../../qml/Exchange/Trade/SimpleView/OrderRemovedModal.qml" line="14"/>
        <source>The selected order does not exist anymore, it might have been matched or canceled, and no order with a better price is available. Please select a new order.</source>
        <translation>Выбранный ордер больше не существует. Возможно его отменили или заполнили. Пожалуйста выберите другой ордер.</translation>
    </message>
    <message>
        <location filename="../../qml/Exchange/Trade/SimpleView/OrderRemovedModal.qml" line="21"/>
        <source>OK</source>
        <translation></translation>
    </message>
</context>
<context>
    <name>Orders</name>
    <message>
        <location filename="../../qml/Exchange/Orders/Orders.qml" line="12"/>
        <source>Orders</source>
        <translation>Ордеры</translation>
    </message>
</context>
<context>
    <name>OrdersPage</name>
    <message>
        <location filename="../../qml/Exchange/Trade/Orders/OrdersPage.qml" line="195"/>
        <source>From</source>
        <translation>От</translation>
    </message>
    <message>
        <location filename="../../qml/Exchange/Trade/Orders/OrdersPage.qml" line="206"/>
        <source>To</source>
        <translation>Кому</translation>
    </message>
    <message>
        <location filename="../../qml/Exchange/Trade/Orders/OrdersPage.qml" line="114"/>
        <source>Export CSV</source>
        <translation>Скачать CSV</translation>
    </message>
    <message>
        <location filename="../../qml/Exchange/Trade/Orders/OrdersPage.qml" line="130"/>
        <source>Apply Filter</source>
        <translation>Применить фильтр</translation>
    </message>
    <message>
        <location filename="../../qml/Exchange/Trade/Orders/OrdersPage.qml" line="240"/>
        <source>Please choose the CSV export name and location</source>
        <translation>Выберите название и расположение загружаемого файла</translation>
    </message>
    <message>
        <location filename="../../qml/Exchange/Trade/Orders/OrdersPage.qml" line="264"/>
        <source>Recover Funds Result</source>
        <translation>Результат восстановления средств</translation>
    </message>
</context>
<context>
    <name>Pagination</name>
    <message>
        <location filename="../../qml/Components/Pagination.qml" line="27"/>
        <source>items per page</source>
        <translation>элементов на странице</translation>
    </message>
</context>
<context>
    <name>PasswordField</name>
    <message>
        <location filename="../../qml/Components/PasswordField.qml" line="56"/>
        <source>Password</source>
        <translation>Пароль</translation>
    </message>
    <message>
        <location filename="../../qml/Components/PasswordField.qml" line="57"/>
        <source>Enter your wallet password</source>
        <translation>Введите пароль вашего кошелька</translation>
    </message>
    <message>
        <location filename="../../qml/Components/PasswordField.qml" line="70"/>
        <source>At least 1 lowercase alphabetical character</source>
        <translation>Как минимум 1 строчная буква</translation>
    </message>
    <message>
        <location filename="../../qml/Components/PasswordField.qml" line="76"/>
        <source>At least 1 uppercase alphabetical character</source>
        <translation>Как минимум 1 заглавная буква</translation>
    </message>
    <message>
        <location filename="../../qml/Components/PasswordField.qml" line="82"/>
        <source>At least 1 numeric character</source>
        <translation>Как минимум 1 цифра</translation>
    </message>
    <message>
        <location filename="../../qml/Components/PasswordField.qml" line="88"/>
        <source>At least 1 special character (eg. !@#$%)</source>
        <translation>Как минимум 1 специальный символ (!@#$%)</translation>
    </message>
    <message numerus="yes">
        <location filename="../../qml/Components/PasswordField.qml" line="93"/>
        <source>At least %n character(s)</source>
        <translation>
            <numerusform>Не менее %n символов</numerusform>
            <numerusform>Не менее %n символов</numerusform>
            <numerusform>Не менее %n символов</numerusform>
        </translation>
    </message>
    <message>
        <location filename="../../qml/Components/PasswordField.qml" line="98"/>
        <source>Password and Confirm Password have to be same</source>
        <translation>Пароль и подтверждение пароля должны совпадать</translation>
    </message>
</context>
<context>
    <name>PasswordForm</name>
    <message>
        <location filename="../../qml/Components/PasswordForm.qml" line="42"/>
        <source>Confirm Password</source>
        <translation>Подтверждения пароля</translation>
    </message>
    <message>
        <location filename="../../qml/Components/PasswordForm.qml" line="43"/>
        <source>Enter the same password to confirm</source>
        <translation>Введите тот же пароль для подтверждения</translation>
    </message>
</context>
<context>
    <name>Portfolio</name>
    <message>
        <location filename="../../qml/Portfolio/Portfolio.qml" line="185"/>
        <source>Search</source>
        <translation>Поиск</translation>
    </message>
    <message>
        <location filename="../../qml/Portfolio/Portfolio.qml" line="166"/>
        <source>Show only coins with balance</source>
        <translation>Показывать только монеты с балансом</translation>
    </message>
    <message>
        <location filename="../../qml/Portfolio/Portfolio.qml" line="218"/>
        <source>Portfolio</source>
        <translation>Портфолио</translation>
    </message>
    <message>
        <location filename="../../qml/Portfolio/Portfolio.qml" line="239"/>
        <source>Add asset</source>
        <translation>Добавить крипто актив</translation>
    </message>
</context>
<context>
    <name>PriceLine</name>
    <message>
        <location filename="../../qml/Exchange/Trade/PriceLine.qml" line="34"/>
        <source>Set swap price for evaluation</source>
        <translation>Установите цену для оценки</translation>
    </message>
    <message>
        <location filename="../../qml/Exchange/Trade/PriceLine.qml" line="44"/>
        <source>Exchange rate</source>
        <translation>Обменный курс</translation>
    </message>
    <message>
        <location filename="../../qml/Exchange/Trade/PriceLine.qml" line="44"/>
        <source>Selected</source>
        <translation>Выбрано</translation>
    </message>
    <message>
        <location filename="../../qml/Exchange/Trade/PriceLine.qml" line="75"/>
        <source>Expensive</source>
        <translation>Невыгодный курс</translation>
    </message>
    <message>
        <location filename="../../qml/Exchange/Trade/PriceLine.qml" line="75"/>
        <source>Expedient</source>
        <translation>Выгодный курс</translation>
    </message>
    <message>
        <location filename="../../qml/Exchange/Trade/PriceLine.qml" line="75"/>
        <source>%1 compared to CEX</source>
        <comment>PRICE_DIFF%</comment>
        <translation>%1 по сравнению с CEX</translation>
    </message>
    <message>
        <location filename="../../qml/Exchange/Trade/PriceLine.qml" line="116"/>
        <source>CEXchange rate</source>
        <translation>CEXchange Цена</translation>
    </message>
</context>
<context>
    <name>ProView</name>
    <message>
        <location filename="../../qml/Exchange/Trade/ProView.qml" line="71"/>
        <source>Failed to place the order</source>
        <translation>Не удалось разместить ордер</translation>
    </message>
    <message>
        <location filename="../../qml/Exchange/Trade/ProView.qml" line="80"/>
        <source>Placed the order</source>
        <translation>Ордер размещен</translation>
    </message>
    <message>
        <location filename="../../qml/Exchange/Trade/ProView.qml" line="143"/>
        <source>Chart</source>
        <translation>График</translation>
    </message>
    <message>
        <location filename="../../qml/Exchange/Trade/ProView.qml" line="243"/>
        <source>Trading Information</source>
        <translation>Торговая информация</translation>
    </message>
    <message>
        <location filename="../../qml/Exchange/Trade/ProView.qml" line="269"/>
        <source>Exchange Rates</source>
        <translation>Курс обмена</translation>
    </message>
    <message>
        <location filename="../../qml/Exchange/Trade/ProView.qml" line="276"/>
        <source>Orders</source>
        <translation>Ордеры</translation>
    </message>
    <message>
        <location filename="../../qml/Exchange/Trade/ProView.qml" line="283"/>
        <source>History</source>
        <translation>История</translation>
    </message>
    <message>
        <location filename="../../qml/Exchange/Trade/ProView.qml" line="354"/>
        <source>Order Book</source>
        <translation>Ордербук</translation>
    </message>
    <message>
        <location filename="../../qml/Exchange/Trade/ProView.qml" line="373"/>
        <source>Best Orders</source>
        <translation>Лучшие ордеры</translation>
    </message>
    <message>
        <location filename="../../qml/Exchange/Trade/ProView.qml" line="399"/>
        <source>Place Order</source>
        <translation>Разместить ордер</translation>
    </message>
    <message>
        <location filename="../../qml/Exchange/Trade/ProView.qml" line="442"/>
        <source>Buy</source>
        <translation>Купить</translation>
    </message>
    <message>
        <location filename="../../qml/Exchange/Trade/ProView.qml" line="477"/>
        <source>Sell</source>
        <translation>Продать</translation>
    </message>
    <message>
        <location filename="../../qml/Exchange/Trade/ProView.qml" line="513"/>
        <source>Order Selected</source>
        <translation>Ордер выбран</translation>
    </message>
    <message>
        <location filename="../../qml/Exchange/Trade/ProView.qml" line="566"/>
        <source>Start Swap</source>
        <translation>Начать Своп</translation>
    </message>
</context>
<context>
    <name>ReceiveModal</name>
    <message>
        <location filename="../../qml/Wallet/ReceiveModal.qml" line="18"/>
        <source>Receive</source>
        <translation>Получить</translation>
    </message>
    <message>
        <location filename="../../qml/Wallet/ReceiveModal.qml" line="22"/>
        <source>Only send %1 to this address</source>
        <comment>TICKER</comment>
        <translation>Отправить %1 на данный адресс</translation>
    </message>
    <message>
        <location filename="../../qml/Wallet/ReceiveModal.qml" line="41"/>
        <source>Close</source>
        <translation>Закрыть</translation>
    </message>
</context>
<context>
    <name>RecoverSeed</name>
    <message>
        <location filename="../../qml/Screens/RecoverSeed.qml" line="28"/>
        <source>Failed to recover the seed</source>
        <translation>Ошибка при восстановлении seed ключа</translation>
    </message>
    <message>
        <location filename="../../qml/Screens/RecoverSeed.qml" line="45"/>
        <source>Recover Wallet</source>
        <translation>Восстановить кошелек</translation>
    </message>
    <message>
        <location filename="../../qml/Screens/RecoverSeed.qml" line="89"/>
        <location filename="../../qml/Screens/RecoverSeed.qml" line="108"/>
        <source>Seed</source>
        <translation>Seed ключ</translation>
    </message>
    <message>
        <location filename="../../qml/Screens/RecoverSeed.qml" line="90"/>
        <location filename="../../qml/Screens/RecoverSeed.qml" line="109"/>
        <source>Enter the seed</source>
        <translation>Введите seed ключ</translation>
    </message>
    <message>
        <location filename="../../qml/Screens/RecoverSeed.qml" line="126"/>
        <source>Allow custom seed</source>
        <translation>Разрешить пользовательский формат seed ключа</translation>
    </message>
    <message>
        <location filename="../../qml/Screens/RecoverSeed.qml" line="141"/>
        <source>Back</source>
        <translation>Назад</translation>
    </message>
    <message>
        <location filename="../../qml/Screens/RecoverSeed.qml" line="151"/>
        <source>Confirm</source>
        <translation>Подтвердить</translation>
    </message>
</context>
<context>
    <name>RecoverSeedModal</name>
    <message>
        <location filename="../../qml/Settings/RecoverSeedModal.qml" line="46"/>
        <location filename="../../qml/Settings/RecoverSeedModal.qml" line="90"/>
        <source>View seed and private keys</source>
        <translation>Показать seed-фразу и приватные ключи</translation>
    </message>
    <message>
        <location filename="../../qml/Settings/RecoverSeedModal.qml" line="54"/>
        <source>Please enter your password to view the seed.</source>
        <translation>Введите пароль для отображения seed ключа.</translation>
    </message>
    <message>
        <location filename="../../qml/Settings/RecoverSeedModal.qml" line="65"/>
        <source>Wrong Password</source>
        <translation>Неправильный пароль</translation>
    </message>
    <message>
        <location filename="../../qml/Settings/RecoverSeedModal.qml" line="74"/>
        <source>Cancel</source>
        <translation>Отменить</translation>
    </message>
    <message>
        <location filename="../../qml/Settings/RecoverSeedModal.qml" line="188"/>
        <source>Backup seed</source>
        <translation>Сделать бекап seed-фразы</translation>
    </message>
    <message>
        <location filename="../../qml/Settings/RecoverSeedModal.qml" line="201"/>
        <source>RPC Password</source>
        <translation>RPC Пароль</translation>
    </message>
    <message>
        <location filename="../../qml/Settings/RecoverSeedModal.qml" line="217"/>
        <source>Search a coin.</source>
        <translation>Поиск актива.</translation>
    </message>
    <message>
        <location filename="../../qml/Settings/RecoverSeedModal.qml" line="304"/>
        <source>Public Address</source>
        <translation>Публичный адрес</translation>
    </message>
    <message>
        <location filename="../../qml/Settings/RecoverSeedModal.qml" line="316"/>
        <source>Private Key</source>
        <translation>Приватный ключ</translation>
    </message>
    <message>
        <location filename="../../qml/Settings/RecoverSeedModal.qml" line="333"/>
        <source>Close</source>
        <translation>Закрыть</translation>
    </message>
    <message>
        <location filename="../../qml/Settings/RecoverSeedModal.qml" line="81"/>
        <source>View</source>
        <translation>Показать</translation>
    </message>
</context>
<context>
    <name>RestartModal</name>
    <message>
        <location filename="../../qml/Components/RestartModal.qml" line="38"/>
        <source>Applying the changes...</source>
        <translation>Применяю изменения...</translation>
    </message>
    <message>
        <location filename="../../qml/Components/RestartModal.qml" line="55"/>
        <source>Restarting the application...</source>
        <translation>Перезапуск приложения...</translation>
    </message>
    <message>
        <location filename="../../qml/Components/RestartModal.qml" line="55"/>
        <source>Restarting the application. %1</source>
        <translation>Перезапуск приложения. %1</translation>
    </message>
</context>
<context>
    <name>RightClickMenu</name>
    <message>
        <location filename="../../qml/Components/RightClickMenu.qml" line="26"/>
        <source>Cut</source>
        <translation>Вырезать</translation>
    </message>
    <message>
        <location filename="../../qml/Components/RightClickMenu.qml" line="31"/>
        <source>Copy</source>
        <translation>Копировать</translation>
    </message>
    <message>
        <location filename="../../qml/Components/RightClickMenu.qml" line="36"/>
        <source>Paste</source>
        <translation>Вставить</translation>
    </message>
</context>
<context>
    <name>SellBox</name>
    <message>
        <location filename="../../qml/Exchange/Trade/TradeBox/SellBox.qml" line="45"/>
        <source>Sell</source>
        <translation>Продать</translation>
    </message>
</context>
<context>
    <name>SendModal</name>
    <message>
        <location filename="../../qml/Wallet/SendModal.qml" line="80"/>
        <source>Failed to send</source>
        <translation>Ошибка отправки</translation>
    </message>
    <message>
        <location filename="../../qml/Wallet/SendModal.qml" line="117"/>
        <source>Failed to Send</source>
        <translation>Отправка не прошла</translation>
    </message>
    <message>
        <location filename="../../qml/Wallet/SendModal.qml" line="248"/>
        <source>Prepare to send </source>
        <translation>Подготовить к отправке </translation>
    </message>
    <message>
        <location filename="../../qml/Wallet/SendModal.qml" line="257"/>
        <location filename="../../qml/Wallet/SendModal.qml" line="436"/>
        <source>Recipient&apos;s address</source>
        <translation>Адрес получателя</translation>
    </message>
    <message>
        <location filename="../../qml/Wallet/SendModal.qml" line="258"/>
        <source>Enter address of the recipient</source>
        <translation>Введите адрес получателя</translation>
    </message>
    <message>
        <location filename="../../qml/Wallet/SendModal.qml" line="267"/>
        <source>Address Book</source>
        <translation>Адресная книга</translation>
    </message>
    <message>
        <location filename="../../qml/Wallet/SendModal.qml" line="283"/>
        <source>The address has to be mixed case.</source>
        <translation>Адрес должен быть написан в смешанном регистре.</translation>
    </message>
    <message>
        <location filename="../../qml/Wallet/SendModal.qml" line="290"/>
        <source>Fix</source>
        <translation>Фикс</translation>
    </message>
    <message>
        <location filename="../../qml/Wallet/SendModal.qml" line="306"/>
        <source>Amount to send</source>
        <translation>Отправляемая сумма</translation>
    </message>
    <message>
        <location filename="../../qml/Wallet/SendModal.qml" line="307"/>
        <source>Enter the amount to send</source>
        <translation>Введите сумму для отправки</translation>
    </message>
    <message>
        <location filename="../../qml/Wallet/SendModal.qml" line="314"/>
        <source>MAX</source>
        <translation>МАКС</translation>
    </message>
    <message>
        <location filename="../../qml/Wallet/SendModal.qml" line="323"/>
        <source>Enable Custom Fees</source>
        <translation>Включить настройку комиссий</translation>
    </message>
    <message>
        <location filename="../../qml/Wallet/SendModal.qml" line="335"/>
        <source>Only use custom fees if you know what you are doing!</source>
        <translation>Используйте настраиваемые комиссии только если знаете, что делаете!</translation>
    </message>
    <message>
        <location filename="../../qml/Wallet/SendModal.qml" line="343"/>
        <source>Custom Fee</source>
        <translation>Комиссия</translation>
    </message>
    <message>
        <location filename="../../qml/Wallet/SendModal.qml" line="344"/>
        <source>Enter the custom fee</source>
        <translation>Введите комиссию сети</translation>
    </message>
    <message>
        <location filename="../../qml/Wallet/SendModal.qml" line="355"/>
        <source>Gas Limit</source>
        <translation>Gas лимит</translation>
    </message>
    <message>
        <location filename="../../qml/Wallet/SendModal.qml" line="356"/>
        <source>Enter the gas limit</source>
        <translation>Введите gas лимит</translation>
    </message>
    <message>
        <location filename="../../qml/Wallet/SendModal.qml" line="363"/>
        <source>Gas Price</source>
        <translation>Цена за Gas</translation>
    </message>
    <message>
        <location filename="../../qml/Wallet/SendModal.qml" line="364"/>
        <source>Enter the gas price</source>
        <translation>Введите цену за gas</translation>
    </message>
    <message>
        <location filename="../../qml/Wallet/SendModal.qml" line="379"/>
        <source>Custom Fee can&apos;t be higher than the amount</source>
        <translation>Комиссия не может больше общей суммы транзакции</translation>
    </message>
    <message>
        <location filename="../../qml/Wallet/SendModal.qml" line="389"/>
        <source>Not enough funds.</source>
        <translation>Недостаточно средств.</translation>
    </message>
    <message>
        <location filename="../../qml/Wallet/SendModal.qml" line="389"/>
        <source>You have %1</source>
        <comment>AMT TICKER</comment>
        <translation>У вас %1</translation>
    </message>
    <message>
        <location filename="../../qml/Wallet/SendModal.qml" line="399"/>
        <source>Close</source>
        <translation>Закрыть</translation>
    </message>
    <message>
        <location filename="../../qml/Wallet/SendModal.qml" line="405"/>
        <source>Prepare</source>
        <translation>Подготовка</translation>
    </message>
    <message>
        <location filename="../../qml/Wallet/SendModal.qml" line="432"/>
        <location filename="../../qml/Wallet/SendModal.qml" line="475"/>
        <source>Send</source>
        <translation>Отправить</translation>
    </message>
    <message>
        <location filename="../../qml/Wallet/SendModal.qml" line="442"/>
        <source>Amount</source>
        <translation>Сумма</translation>
    </message>
    <message>
        <location filename="../../qml/Wallet/SendModal.qml" line="449"/>
        <source>Fees</source>
        <translation>Комиссия</translation>
    </message>
    <message>
        <location filename="../../qml/Wallet/SendModal.qml" line="456"/>
        <source>Date</source>
        <translation>Дата</translation>
    </message>
    <message>
        <location filename="../../qml/Wallet/SendModal.qml" line="468"/>
        <source>Back</source>
        <translation>Назад</translation>
    </message>
</context>
<context>
    <name>SendModalContactList</name>
    <message>
        <location filename="../../qml/Wallet/SendModalContactList.qml" line="20"/>
        <source>Select a contact with an %1 address</source>
        <translation>Выберите контакт с %1 адресом</translation>
    </message>
    <message>
        <location filename="../../qml/Wallet/SendModalContactList.qml" line="24"/>
        <source>Search for contacts...</source>
        <translation>Поиск по контактам...</translation>
    </message>
    <message>
        <location filename="../../qml/Wallet/SendModalContactList.qml" line="98"/>
        <source>%1 addresses</source>
        <translation>%1 адреса</translation>
    </message>
    <message>
        <location filename="../../qml/Wallet/SendModalContactList.qml" line="99"/>
        <source>1 address</source>
        <translation>1 адрес</translation>
    </message>
    <message>
        <location filename="../../qml/Wallet/SendModalContactList.qml" line="113"/>
        <location filename="../../qml/Wallet/SendModalContactList.qml" line="216"/>
        <source>Back</source>
        <translation>Назад</translation>
    </message>
    <message>
        <location filename="../../qml/Wallet/SendModalContactList.qml" line="131"/>
        <source>Choose an %1 address of %2</source>
        <translation>Выбрать %1 адрес из %2</translation>
    </message>
    <message>
        <location filename="../../qml/Wallet/SendModalContactList.qml" line="141"/>
        <source>Name</source>
        <translation>Название</translation>
    </message>
    <message>
        <location filename="../../qml/Wallet/SendModalContactList.qml" line="146"/>
        <source>Address</source>
        <translation>Адрес</translation>
    </message>
</context>
<context>
    <name>SendResult</name>
    <message>
        <location filename="../../qml/Wallet/SendResult.qml" line="16"/>
        <source>Transaction Complete!</source>
        <translation>Транзакция завершена!</translation>
    </message>
    <message>
        <location filename="../../qml/Wallet/SendResult.qml" line="21"/>
        <source>Recipient&apos;s address</source>
        <translation>Адрес получателя</translation>
    </message>
    <message>
        <location filename="../../qml/Wallet/SendResult.qml" line="27"/>
        <source>Amount</source>
        <translation>Общая сумма транзакции</translation>
    </message>
    <message>
        <location filename="../../qml/Wallet/SendResult.qml" line="33"/>
        <source>Fees</source>
        <translation>Комиссия сети</translation>
    </message>
    <message>
        <location filename="../../qml/Wallet/SendResult.qml" line="39"/>
        <source>Date</source>
        <translation>Дата</translation>
    </message>
    <message>
        <location filename="../../qml/Wallet/SendResult.qml" line="46"/>
        <source>Transaction Hash</source>
        <translation>Хэш транзакции</translation>
    </message>
    <message>
        <location filename="../../qml/Wallet/SendResult.qml" line="52"/>
        <source>Close</source>
        <translation>Закрыть</translation>
    </message>
    <message>
        <location filename="../../qml/Wallet/SendResult.qml" line="58"/>
        <source>View on Explorer</source>
        <translation>Смотреть в эксплорере</translation>
    </message>
</context>
<context>
    <name>SettingModal</name>
    <message>
        <location filename="../../qml/Settings/SettingModal.qml" line="22"/>
        <source>Confirm Logout</source>
        <translation></translation>
    </message>
    <message>
        <location filename="../../qml/Settings/SettingModal.qml" line="22"/>
        <source>Are you sure you want to log out?</source>
        <translation>Вы действительно хотите выйти?</translation>
    </message>
    <message>
        <location filename="../../qml/Settings/SettingModal.qml" line="113"/>
        <location filename="../../qml/Settings/SettingModal.qml" line="242"/>
        <source>Language</source>
        <translation>Язык</translation>
    </message>
    <message>
        <location filename="../../qml/Settings/SettingModal.qml" line="113"/>
        <source>User Interface</source>
        <translation>Интерфейс</translation>
    </message>
    <message>
        <location filename="../../qml/Settings/SettingModal.qml" line="113"/>
        <source>Security</source>
        <translation>Приватность</translation>
    </message>
    <message>
        <location filename="../../qml/Settings/SettingModal.qml" line="113"/>
        <source>About</source>
        <translation>Дисклеймер</translation>
    </message>
    <message>
        <location filename="../../qml/Settings/SettingModal.qml" line="113"/>
        <source>General</source>
        <translation>Общие</translation>
    </message>
    <message>
        <location filename="../../qml/Settings/SettingModal.qml" line="113"/>
        <source>Version</source>
        <translation>Версия</translation>
    </message>
    <message>
        <location filename="../../qml/Settings/SettingModal.qml" line="158"/>
        <source>Enable Desktop Notifications</source>
        <translation>Включить уведомления для рабочего стола</translation>
    </message>
    <message>
        <location filename="../../qml/Settings/SettingModal.qml" line="173"/>
        <source>Maximum number of enabled coins</source>
        <translation>Макс. количество активированных монет</translation>
    </message>
    <message>
        <location filename="../../qml/Settings/SettingModal.qml" line="199"/>
        <source>Logs</source>
        <translation>Логи</translation>
    </message>
    <message>
        <location filename="../../qml/Settings/SettingModal.qml" line="202"/>
        <source>Open Folder</source>
        <translation>Открыть папку с логами</translation>
    </message>
    <message>
        <location filename="../../qml/Settings/SettingModal.qml" line="216"/>
        <source>Reset assets configuration</source>
        <translation>Сбросить конфигурацию ассетов</translation>
    </message>
    <message>
        <location filename="../../qml/Settings/SettingModal.qml" line="219"/>
        <source>Reset</source>
        <translation>Сбросить</translation>
    </message>
    <message>
        <location filename="../../qml/Settings/SettingModal.qml" line="268"/>
        <source>Use QtTextRendering Or NativeTextRendering</source>
        <translation>Использовать QtTextRendering или NativeTextRendering</translation>
    </message>
    <message>
        <location filename="../../qml/Settings/SettingModal.qml" line="286"/>
        <source>Current Font</source>
        <translation>Текущий шрифт</translation>
    </message>
    <message>
        <location filename="../../qml/Settings/SettingModal.qml" line="307"/>
        <source>Theme</source>
        <translation>Тема</translation>
    </message>
    <message>
        <location filename="../../qml/Settings/SettingModal.qml" line="330"/>
        <source>Apply Changes</source>
        <translation>Применить изменения</translation>
    </message>
    <message>
        <location filename="../../qml/Settings/SettingModal.qml" line="380"/>
        <source>Ask system&apos;s password before sending coins ? (2FA)</source>
        <translation>Спрашивать системный пароль перед отправкой монет? (2FA)</translation>
    </message>
    <message>
        <location filename="../../qml/Settings/SettingModal.qml" line="486"/>
        <source>Application version</source>
        <translation>Версия приложения</translation>
    </message>
    <message>
        <location filename="../../qml/Settings/SettingModal.qml" line="500"/>
        <source>MM2 version</source>
        <translation>Версия MM2</translation>
    </message>
    <message>
        <location filename="../../qml/Settings/SettingModal.qml" line="514"/>
        <source>Qt version</source>
        <translation>Версия Qt</translation>
    </message>
    <message>
        <location filename="../../qml/Settings/SettingModal.qml" line="554"/>
        <source>Search Update</source>
        <translation>Проверить на обновления</translation>
    </message>
    <message>
        <location filename="../../qml/Settings/SettingModal.qml" line="582"/>
        <source>Logout</source>
        <translation>Выход</translation>
    </message>
    <message>
        <location filename="../../qml/Settings/SettingModal.qml" line="291"/>
        <source></source>
        <translation></translation>
    </message>
    <message>
        <location filename="../../qml/Settings/SettingModal.qml" line="402"/>
        <source>View seed and private keys</source>
        <translation>Показать seed-фразу и приватные ключи</translation>
    </message>
    <message>
        <location filename="../../qml/Settings/SettingModal.qml" line="405"/>
        <location filename="../../qml/Settings/SettingModal.qml" line="467"/>
        <source>Show</source>
        <translation>Показать</translation>
    </message>
    <message>
        <location filename="../../qml/Settings/SettingModal.qml" line="418"/>
        <source>Setup Camouflage Password</source>
        <translation>Установить камуфляжный пароль</translation>
    </message>
    <message>
        <location filename="../../qml/Settings/SettingModal.qml" line="421"/>
        <source>Open</source>
        <translation>Установить</translation>
    </message>
    <message>
        <location filename="../../qml/Settings/SettingModal.qml" line="439"/>
        <source>Delete Wallet</source>
        <translation>Удалить кошелек</translation>
    </message>
    <message>
        <location filename="../../qml/Settings/SettingModal.qml" line="464"/>
        <source>Disclaimer and ToS</source>
        <translation>Дисклеймер и Условия Использования</translation>
    </message>
</context>
<context>
    <name>Settings</name>
    <message>
        <location filename="../../qml/Settings/Settings.qml" line="40"/>
        <source>Fiat</source>
        <translation>Фиат</translation>
    </message>
    <message>
        <location filename="../../qml/Settings/Settings.qml" line="67"/>
        <source>Recommended: </source>
        <translation>Рекомендации: </translation>
    </message>
    <message>
        <location filename="../../qml/Settings/Settings.qml" line="129"/>
        <source>Enable Desktop Notifications</source>
        <translation>Включить уведомления для рабочего стола</translation>
    </message>
    <message>
        <location filename="../../qml/Settings/Settings.qml" line="139"/>
        <source>Use QtTextRendering Or NativeTextRendering</source>
        <translation>Использовать QtTextRendering или NativeTextRendering</translation>
    </message>
    <message>
        <location filename="../../qml/Settings/Settings.qml" line="159"/>
        <source>Open Logs Folder</source>
        <translation>Открыть папку с логами</translation>
    </message>
    <message>
        <location filename="../../qml/Settings/Settings.qml" line="167"/>
        <source>View seed and private keys</source>
        <translation>Показать seed-фразу и приватные ключи</translation>
    </message>
    <message>
        <location filename="../../qml/Settings/Settings.qml" line="183"/>
        <source>Disclaimer and ToS</source>
        <translation>Дисклеймер и TOS</translation>
    </message>
    <message>
        <location filename="../../qml/Settings/Settings.qml" line="202"/>
        <source>Setup Camouflage Password</source>
        <translation>Установить камуфляжный пароль</translation>
    </message>
    <message>
        <location filename="../../qml/Settings/Settings.qml" line="218"/>
        <source>Reset assets configuration</source>
        <translation>Сбросить конфигурацию ассетов</translation>
    </message>
    <message>
        <location filename="../../qml/Settings/Settings.qml" line="226"/>
        <source>Delete Wallet</source>
        <translation>Удалить кошелек</translation>
    </message>
    <message>
        <location filename="../../qml/Settings/Settings.qml" line="242"/>
        <source>Log out</source>
        <translation>Выйти</translation>
    </message>
    <message>
        <location filename="../../qml/Settings/Settings.qml" line="253"/>
        <source>mm2 version</source>
        <translation>версия MM2</translation>
    </message>
</context>
<context>
    <name>SidebarBottom</name>
    <message>
        <location filename="../../qml/Sidebar/SidebarBottom.qml" line="13"/>
        <source>Settings</source>
        <translation>Настройки</translation>
    </message>
    <message>
        <location filename="../../qml/Sidebar/SidebarBottom.qml" line="22"/>
        <source>Support</source>
        <translation>Поддержка</translation>
    </message>
    <message>
        <location filename="../../qml/Sidebar/SidebarBottom.qml" line="30"/>
        <source>Privacy</source>
        <translation>Скрыть баланс</translation>
    </message>
</context>
<context>
    <name>SidebarCenter</name>
    <message>
        <location filename="../../qml/Sidebar/SidebarCenter.qml" line="18"/>
        <location filename="../../qml/Sidebar/SidebarCenter.qml" line="23"/>
        <source>Dashboard</source>
        <translation>Портфолио</translation>
    </message>
    <message>
        <location filename="../../qml/Sidebar/SidebarCenter.qml" line="30"/>
        <location filename="../../qml/Sidebar/SidebarCenter.qml" line="34"/>
        <source>Wallet</source>
        <translation>Кошелек</translation>
    </message>
    <message>
        <location filename="../../qml/Sidebar/SidebarCenter.qml" line="42"/>
        <location filename="../../qml/Sidebar/SidebarCenter.qml" line="46"/>
        <source>DEX</source>
        <translation>DEX</translation>
    </message>
    <message>
        <location filename="../../qml/Sidebar/SidebarCenter.qml" line="54"/>
        <source>DEX features are not allowed in %1</source>
        <comment>COUNTRY</comment>
        <translation>Функции DEX заблокированы в %1</translation>
    </message>
    <message>
        <location filename="../../qml/Sidebar/SidebarCenter.qml" line="63"/>
        <location filename="../../qml/Sidebar/SidebarCenter.qml" line="67"/>
        <source>Address Book</source>
        <translation>Адресная книга</translation>
    </message>
    <message>
        <location filename="../../qml/Sidebar/SidebarCenter.qml" line="74"/>
        <location filename="../../qml/Sidebar/SidebarCenter.qml" line="78"/>
        <source>Fiat</source>
        <translation>Фиат</translation>
    </message>
    <message>
        <location filename="../../qml/Sidebar/SidebarCenter.qml" line="84"/>
        <source>Coming soon !</source>
        <translation>Скоро в приложении !</translation>
    </message>
</context>
<context>
    <name>SmartChartView</name>
    <message>
        <location filename="../../qml/Portfolio/SmartChartView.qml" line="125"/>
        <source>Loading market data</source>
        <translation>Загрузка рыночных данных</translation>
    </message>
    <message>
        <location filename="../../qml/Portfolio/SmartChartView.qml" line="131"/>
        <source>There is no chart data for this ticker yet</source>
        <translation>Для этого графика пока еще нет данных</translation>
    </message>
</context>
<context>
    <name>SubBestOrder</name>
    <message>
        <location filename="../../qml/Exchange/Trade/SimpleView/SubBestOrder.qml" line="59"/>
        <source>Token</source>
        <translation>Токен</translation>
    </message>
    <message>
        <location filename="../../qml/Exchange/Trade/SimpleView/SubBestOrder.qml" line="68"/>
        <source>Available Quantity</source>
        <translation>Доступное количество</translation>
    </message>
    <message>
        <location filename="../../qml/Exchange/Trade/SimpleView/SubBestOrder.qml" line="77"/>
        <source>Available Quantity (in %1)</source>
        <translation>Доступное количество (в %1)</translation>
    </message>
    <message>
        <location filename="../../qml/Exchange/Trade/SimpleView/SubBestOrder.qml" line="86"/>
        <source>Fiat Volume</source>
        <translation>Фиатный объем</translation>
    </message>
    <message>
        <location filename="../../qml/Exchange/Trade/SimpleView/SubBestOrder.qml" line="95"/>
        <source>CEX Rate</source>
        <translation>CEX цена</translation>
    </message>
    <message>
        <location filename="../../qml/Exchange/Trade/SimpleView/SubBestOrder.qml" line="167"/>
        <source> %1 is not enabled - Do you want to enable it to be able to select %2 best orders ?&lt;br&gt;&lt;a href=&apos;#&apos;&gt;Yes&lt;/a&gt; - &lt;a href=&apos;#no&apos;&gt;No&lt;/a&gt;</source>
        <translation> %1 не активирован -Вы хотите активировать этот %2 актив чтобы видеть лучшие ордеры для него ?&lt;br&gt;&lt;a href=&apos;#&apos;&gt;Да&lt;/a&gt; - &lt;a href=&apos;#no&apos;&gt;Нет&lt;/a&gt;</translation>
    </message>
    <message>
        <location filename="../../qml/Exchange/Trade/SimpleView/SubBestOrder.qml" line="204"/>
        <source>No best order.</source>
        <translation></translation>
    </message>
</context>
<context>
    <name>SubCoinSelector</name>
    <message>
        <location filename="../../qml/Exchange/Trade/SimpleView/SubCoinSelector.qml" line="55"/>
        <source>Token</source>
        <translation></translation>
    </message>
    <message>
        <location filename="../../qml/Exchange/Trade/SimpleView/SubCoinSelector.qml" line="74"/>
        <source>Balance</source>
        <translation>Баланс</translation>
    </message>
    <message>
        <location filename="../../qml/Exchange/Trade/SimpleView/SubCoinSelector.qml" line="92"/>
        <source>Balance Fiat</source>
        <translation>Баланс в фиате</translation>
    </message>
    <message>
        <location filename="../../qml/Exchange/Trade/SimpleView/SubCoinSelector.qml" line="181"/>
        <source>No Selectable coin.</source>
        <translation>Нет монет для выбора.</translation>
    </message>
</context>
<context>
    <name>SubHistory</name>
    <message>
        <location filename="../../qml/Exchange/Trade/SimpleView/SubHistory.qml" line="78"/>
        <source>History</source>
        <translation></translation>
    </message>
    <message>
        <location filename="../../qml/Exchange/Trade/SimpleView/SubHistory.qml" line="122"/>
        <source>Filter settings</source>
        <translation>Настроить фильтр</translation>
    </message>
    <message>
        <location filename="../../qml/Exchange/Trade/SimpleView/SubHistory.qml" line="133"/>
        <source>Base Ticker</source>
        <translation>Первый тикер</translation>
    </message>
    <message>
        <location filename="../../qml/Exchange/Trade/SimpleView/SubHistory.qml" line="156"/>
        <source>Rel Ticker</source>
        <translation>Второй тикер</translation>
    </message>
    <message>
        <location filename="../../qml/Exchange/Trade/SimpleView/SubHistory.qml" line="177"/>
        <source>From</source>
        <translation>От</translation>
    </message>
    <message>
        <location filename="../../qml/Exchange/Trade/SimpleView/SubHistory.qml" line="191"/>
        <source>To</source>
        <translation>Кому</translation>
    </message>
    <message>
        <location filename="../../qml/Exchange/Trade/SimpleView/SubHistory.qml" line="215"/>
        <source>Cancel</source>
        <translation>Отменить</translation>
    </message>
    <message>
        <location filename="../../qml/Exchange/Trade/SimpleView/SubHistory.qml" line="224"/>
        <source>Apply filter</source>
        <translation>Применить фильтр</translation>
    </message>
    <message>
        <location filename="../../qml/Exchange/Trade/SimpleView/SubHistory.qml" line="262"/>
        <source>Export</source>
        <translation>Экспорт</translation>
    </message>
    <message>
        <location filename="../../qml/Exchange/Trade/SimpleView/SubHistory.qml" line="276"/>
        <source>Please choose the CSV export name and location</source>
        <translation>Выберите название и расположение экспортируемого CSV файла</translation>
    </message>
</context>
<context>
    <name>SubOrders</name>
    <message>
        <location filename="../../qml/Exchange/Trade/SimpleView/SubOrders.qml" line="77"/>
        <location filename="../../qml/Exchange/Trade/SimpleView/SubOrders.qml" line="245"/>
        <source>Orders</source>
        <translation>Ордеры</translation>
    </message>
    <message>
        <location filename="../../qml/Exchange/Trade/SimpleView/SubOrders.qml" line="121"/>
        <source>Filter settings</source>
        <translation></translation>
    </message>
    <message>
        <location filename="../../qml/Exchange/Trade/SimpleView/SubOrders.qml" line="132"/>
        <source>Base Ticker</source>
        <translation>Первый тикер</translation>
    </message>
    <message>
        <location filename="../../qml/Exchange/Trade/SimpleView/SubOrders.qml" line="155"/>
        <source>Rel Ticker</source>
        <translation>Второй тикер</translation>
    </message>
    <message>
        <location filename="../../qml/Exchange/Trade/SimpleView/SubOrders.qml" line="176"/>
        <source>From</source>
        <translation>От</translation>
    </message>
    <message>
        <location filename="../../qml/Exchange/Trade/SimpleView/SubOrders.qml" line="190"/>
        <source>To</source>
        <translation>Кому</translation>
    </message>
    <message>
        <location filename="../../qml/Exchange/Trade/SimpleView/SubOrders.qml" line="214"/>
        <source>Cancel</source>
        <translation>Отменить</translation>
    </message>
    <message>
        <location filename="../../qml/Exchange/Trade/SimpleView/SubOrders.qml" line="223"/>
        <source>Apply filter</source>
        <translation>Применить фильтр</translation>
    </message>
</context>
<context>
    <name>Support</name>
    <message>
        <location filename="../../qml/Support/Support.qml" line="61"/>
        <source>Update available</source>
        <translation>Доступно обновление</translation>
    </message>
    <message>
        <location filename="../../qml/Support/Support.qml" line="61"/>
        <source>Up to date</source>
        <translation>Последняя версия</translation>
    </message>
    <message>
        <location filename="../../qml/Support/Support.qml" line="76"/>
        <source>Changelog</source>
        <translation>Журнал изменений</translation>
    </message>
    <message>
        <location filename="../../qml/Support/Support.qml" line="88"/>
        <source>Open Logs Folder</source>
        <translation>Открыть папку с логами</translation>
    </message>
    <message>
        <location filename="../../qml/Support/Support.qml" line="99"/>
        <source>Frequently Asked Questions</source>
        <translation>Часто задаваемые вопросы</translation>
    </message>
    <message>
        <location filename="../../qml/Support/Support.qml" line="115"/>
        <source>Do you store my private keys?</source>
        <translation>Вы храните мои личные ключи?</translation>
    </message>
    <message>
        <location filename="../../qml/Support/Support.qml" line="116"/>
        <source>No! %1 is non-custodial. We never store any sensitive data, including your private keys, seed phrases, or PIN. This data is  only stored on the user’s device and never leaves it. You are in full control of your assets.</source>
        <translation>Нет! %1 не хранит персональную информацию, включая приватные ключи, seed фразы, или PIN. Эти данные хранятся только у вас и никогда не покидают ваше устройство. Ваши активы всегда в вашем и только вашем распоряжении.</translation>
    </message>
    <message>
        <location filename="../../qml/Support/Support.qml" line="120"/>
        <source>How is trading on %1 different from trading on other DEXs?</source>
        <translation>Как торговля на %1 отличается от других торговли на других децентрализованных биржах?</translation>
    </message>
    <message>
        <location filename="../../qml/Support/Support.qml" line="121"/>
        <source>Other DEXs generally only allow you to trade assets that are based on a single blockchain network, use proxy tokens, and only allow placing a single order with the same funds.

%1 enables you to natively trade across two different blockchain networks without proxy tokens. You can also place multiple orders with the same funds. For example, you can sell 0.1 BTC for KMD, QTUM, or VRSC — the first order that fills automatically cancels all other orders.</source>
        <translation>Другие Децентрализованные биржи обычно позволяют торговать активами которые базируются лишь на единственном блокчейне, используют прокси - токены и разрешают размещать только один ордер одними и теми же средств.

%1 же позволяет вам торговать нативно через две разные блокчейн сети без прокси токенов. Также вы можете размещать несколько ордеов одним и тем же балансом. Например вы можете продать 0.1 BTC за KMD, QTUM или VRSC –  первый сматченный ордер автоматически отменит остальные.</translation>
    </message>
    <message>
        <location filename="../../qml/Support/Support.qml" line="128"/>
        <source>Several factors determine the processing time for each swap. The block time of the traded assets depends on each network (Bitcoin typically being the slowest) Additionally, the user can customize security preferences. For example,  (you can ask %1 to consider a KMD transaction as final after just 3 confirmations which makes the swap time shorter compared to waiting for a &lt;a href=&quot;https://komodoplatform.com/security-delayed-proof-of-work-dpow/&quot;&gt;notarization&lt;/a&gt;.</source>
        <translation>Несколько факторов определяют время завершения каждого Атомарного Свопа. Время блока на каждой из торгуемых сетей (Bitcoin обычно самый медленный) В добавок каждый юзер может кастомизировать опции защиты. Например в пред-настройках Свопа,  (вы можете установить %1 так чтобы протокол считал транзакцию KMD финальной как только она получит всего 3 подтверждения что уменьшает время Атомарного Свопа в сравнении с ожиданием &lt;a href=&quot;https://komodoplatform.com/security-delayed-proof-of-work-dpow/&quot;&gt;нотаризации&lt;/a&gt;.</translation>
    </message>
    <message>
        <location filename="../../qml/Support/Support.qml" line="133"/>
        <source>Yes. You must remain connected to the internet and have your app running to successfully complete each atomic swap (very short breaks in connectivity are usually fine). Otherwise, there is risk of trade cancellation if you are a maker, and risk of loss of funds if you are a taker.
The atomic swap protocol requires both participants to stay online and monitor the involved blockchains for the process to stay atomic.
If you go offline, so will your orders, and any that are in progress will fail, leading to potential loss of trade / transaction fees, and a wait for the swap to timeout and issue a refund. It may also negatively affect your wallet&apos;s reputation score for future trade matching.
When you come back online, your orders will begin to broadcast again at the price you set before you went offline. If there has been significant price movement in the meantime, you might unintentionally offer someone a bargain!
For this reason, we recommend cancelling orders before closing %1, or reviewing and revising your prices when restarting %1.</source>
        <translation type="unfinished"></translation>
    </message>
    <message>
        <location filename="../../qml/Support/Support.qml" line="152"/>
        <source>Yes! %1 offers support through the &lt;a href=&quot;https://komodoplatform.com/discord&quot;&gt;Komodo Discord server&lt;/a&gt;. The team and the community are always happy to help!</source>
        <translation>Да! %1 поддерживает пользователей с помощью &lt;a href=&quot;https://komodoplatform.com/discord&quot;&gt;Komodo Discord сервера&lt;/a&gt;.Команда и комьюнити всегда готовы помочь!</translation>
    </message>
    <message>
        <location filename="../../qml/Support/Support.qml" line="156"/>
        <source>Who is behind %1?</source>
        <translation>Кто создал %1?</translation>
    </message>
    <message>
        <location filename="../../qml/Support/Support.qml" line="157"/>
        <source>%1 is developed by the Komodo team. Komodo is one of the most established blockchain projects working on innovative solutions like atomic swaps, Delayed Proof of Work, and an interoperable multi-chain architecture.</source>
        <translation>%1 разрабатывается командой Komodo. Komodo один из наиболее известных блокчейн проектов который работает над такими инновационными решениями как Атомарные Свопы, &quot;Отложенный&quot; PoW, а также над совместимой мульти-чейн архитектурой.</translation>
    </message>
    <message>
        <location filename="../../qml/Support/Support.qml" line="161"/>
        <source>Is it possible to develop my own white-label exchange on %1?</source>
        <translation>Возможно ли разработать децентрализованную биржу с моим брендом на %1?</translation>
    </message>
    <message>
        <location filename="../../qml/Support/Support.qml" line="162"/>
        <source>Absolutely! You can read our developer documentation for more details or contact us with your partnership inquiries. Have a specific technical question? The %1 developer community is always ready to help!</source>
        <translation>Обязательно! Вы можете прочитать нашу документацию для разработчиков для более детального ревью или же связаться с нашей командой по поводу партнерства. Есть очень специфичный технический вопрос? %1 наше комьюнити разработчиков всегда готово помочь!</translation>
    </message>
    <message>
        <location filename="../../qml/Support/Support.qml" line="166"/>
        <source>Which devices can I use %1 on?</source>
        <translation>На каких устройствах я могу использовать %1 ?</translation>
    </message>
    <message>
        <location filename="../../qml/Support/Support.qml" line="167"/>
        <source>%1 is available for mobile on both &lt;a href=&quot;https://%1.io/&quot;&gt;Android and iPhone, and for desktop on Windows, Mac, and Linux&lt;/a&gt; operating systems.</source>
        <translation>%1 доступен для мобильных устройств на &lt;a href=&quot;https://%1.io/&quot;&gt;Android и iPhone, а также для десктопных операционных систем Windows, Mac, and Linux&lt;/a&gt;.</translation>
    </message>
    <message>
        <location filename="../../qml/Support/Support.qml" line="171"/>
        <source>Compliance Info</source>
        <translation>Комплаенс информация</translation>
    </message>
    <message>
        <location filename="../../qml/Support/Support.qml" line="172"/>
        <source>Due to regulatory and legal circumstances the citizens of certain jurisdictions including, but not limited to, the United States of America, Canada, Hong Kong, Israel, Singapore, Sudan, Austria, Iran and any other state, country or other jurisdiction that is embargoed by the United States of America or the European Union are not allowed to use this application.</source>
        <translation>В связи с нормативными и правовыми обстоятельствами граждане определенных юрисдикций, включая, помимо прочего, Соединенные Штаты Америки, Канаду, Гонконг, Израиль, Сингапур, Судан, Австрию, Иран и любые другие государства, страны или другие юрисдикции, на которые введено эмбарго. Соединенных Штатов Америки или Европейского Союза не могут использовать это приложение.</translation>
    </message>
    <message>
        <location filename="../../qml/Support/Support.qml" line="127"/>
        <source>How long does each atomic swap take?</source>
        <translation>Сколько времени занимает каждый атомарный своп?</translation>
    </message>
    <message>
        <location filename="../../qml/Support/Support.qml" line="132"/>
        <source>Do I need to be online for the duration of the swap?</source>
        <translation>Необходимо ли мне быть в сети во время свопа?</translation>
    </message>
    <message>
        <location filename="../../qml/Support/Support.qml" line="141"/>
        <source>How are the fees on %1 calculated?</source>
        <translation>Как подсчитывается %1 комиссия?</translation>
    </message>
    <message>
        <location filename="../../qml/Support/Support.qml" line="142"/>
        <source>There are two fee categories to consider when trading on %1.

1. %1 charges approximately 0.13% (1/777 of trading volume but not lower than 0.0001) as the trading fee for taker orders, and maker orders have zero fees.
2. Both makers and takers will need to pay normal network fees to the involved blockchains when making atomic swap transactions.

Network fees can vary greatly depending on your selected trading pair.</source>
        <translation>Две категории комиссий каждый трейдер должен иметь ввиду когда использует %1.

1. %1 комиссия это примерно 0.13% (1/777 от объема торга но не менее чем 0.0001) в качестве торговой комиссия за тейкер ордеры, а мейкер ордеры в данном случае комиссию не платят.
2. Но и мейкер и тейкер в любом случае должны иметь возможность оплатить комиссиии сети за обычные транзакции во время проведения Атомарного Свопа.

Комиссии сети могут очень сильно варьироваться в зависимости от выбранной торговой пары.</translation>
    </message>
    <message>
        <location filename="../../qml/Support/Support.qml" line="151"/>
        <source>Do you provide user support?</source>
        <translation>Предоставляете ли вы поддержку пользователей?</translation>
    </message>
</context>
<context>
    <name>SwapProgress</name>
    <message>
        <location filename="../../qml/Exchange/Trade/Orders/SwapProgress.qml" line="100"/>
        <source>act</source>
        <comment>SHORT FOR ACTUAL TIME</comment>
        <translation>фактич</translation>
    </message>
    <message>
        <location filename="../../qml/Exchange/Trade/Orders/SwapProgress.qml" line="102"/>
        <source>est</source>
        <comment>SHORT FOR ESTIMATED</comment>
        <translation>прибл</translation>
    </message>
    <message>
        <location filename="../../qml/Exchange/Trade/Orders/SwapProgress.qml" line="110"/>
        <source>Progress details</source>
        <translation>Прогресс</translation>
    </message>
</context>
<context>
    <name>SweetDexComboBox</name>
    <message>
        <location filename="../../qml/Exchange/Trade/SweetDexComboBox.qml" line="110"/>
        <source>Search</source>
        <translation>Поиск</translation>
    </message>
</context>
<context>
    <name>TableDex</name>
    <message>
        <location filename="../../qml/Portfolio/TableDex.qml" line="42"/>
        <source>Asset</source>
        <translation>Актив</translation>
    </message>
    <message>
        <location filename="../../qml/Portfolio/TableDex.qml" line="64"/>
        <source>Balance</source>
        <translation>Баланс</translation>
    </message>
    <message>
        <location filename="../../qml/Portfolio/TableDex.qml" line="83"/>
        <source>Change 24h</source>
        <translation>Изменение за 24ч</translation>
    </message>
    <message>
        <location filename="../../qml/Portfolio/TableDex.qml" line="108"/>
        <source>Trend 7d</source>
        <translation>Тренд 7д</translation>
    </message>
    <message>
        <location filename="../../qml/Portfolio/TableDex.qml" line="123"/>
        <source>Price</source>
        <translation>Цена</translation>
    </message>
</context>
<context>
    <name>TextAreaWithTitle</name>
    <message>
        <location filename="../../qml/Components/TextAreaWithTitle.qml" line="37"/>
        <source>Save</source>
        <translation>Сохранить</translation>
    </message>
    <message>
        <location filename="../../qml/Components/TextAreaWithTitle.qml" line="37"/>
        <source>Edit</source>
        <translation>Редактировать</translation>
    </message>
</context>
<context>
    <name>TextFieldWithTitle</name>
    <message>
        <location filename="../../qml/Components/TextFieldWithTitle.qml" line="33"/>
        <source>Required</source>
        <translation>Обязательное поле</translation>
    </message>
</context>
<context>
    <name>Toast</name>
    <message>
        <location filename="../../qml/Components/Toast.qml" line="51"/>
        <source>Click here to see the details</source>
        <translation>Нажмите, чтобы узнать подробности</translation>
    </message>
</context>
<context>
    <name>Trade</name>
    <message>
        <location filename="../../qml/Exchange/Trade/SimpleView/Trade.qml" line="140"/>
        <source>Swap</source>
        <translation>Обменять</translation>
    </message>
    <message>
        <location filename="../../qml/Exchange/Trade/SimpleView/Trade.qml" line="148"/>
        <source>Instant trading with best orders</source>
        <translation>Быстрая торговля с лучшими ордерами</translation>
    </message>
    <message>
        <location filename="../../qml/Exchange/Trade/SimpleView/Trade.qml" line="209"/>
        <source>From</source>
        <translation>От</translation>
    </message>
    <message>
        <location filename="../../qml/Exchange/Trade/SimpleView/Trade.qml" line="270"/>
        <source>Minimum: %1</source>
        <translation>Минимум: %1</translation>
    </message>
    <message>
        <location filename="../../qml/Exchange/Trade/SimpleView/Trade.qml" line="270"/>
        <source>Enter an amount</source>
        <translation>Введите количество</translation>
    </message>
    <message>
        <location filename="../../qml/Exchange/Trade/SimpleView/Trade.qml" line="401"/>
        <source>MAX</source>
        <translation>МАКС</translation>
    </message>
    <message>
        <location filename="../../qml/Exchange/Trade/SimpleView/Trade.qml" line="420"/>
        <source>To</source>
        <translation>Получатель</translation>
    </message>
    <message>
        <location filename="../../qml/Exchange/Trade/SimpleView/Trade.qml" line="511"/>
        <source>Pick an order</source>
        <translation>Выберите ордер</translation>
    </message>
    <message>
        <location filename="../../qml/Exchange/Trade/SimpleView/Trade.qml" line="546"/>
        <source>Price</source>
        <translation>Цена</translation>
    </message>
    <message>
        <location filename="../../qml/Exchange/Trade/SimpleView/Trade.qml" line="85"/>
        <source>Better price found: %1. Updating forms.</source>
        <translation>Найдена цена лучше: %1.Обновляю форму.</translation>
    </message>
    <message>
        <location filename="../../qml/Exchange/Trade/SimpleView/Trade.qml" line="98"/>
        <source>Better price (%1) found but received quantity (%2) is lower than your current one (%3). Click here to update the selected order.</source>
        <translation>Лучшая цена (%1) была обнаружена но количество (%2) меньше чем в вашем текущем ордере (%3).Нажмите чтобы обновить выбранный ордер.</translation>
    </message>
    <message>
        <location filename="../../qml/Exchange/Trade/SimpleView/Trade.qml" line="178"/>
        <source>Reset form.</source>
        <translation>Сбросить форму.</translation>
    </message>
    <message>
        <location filename="../../qml/Exchange/Trade/SimpleView/Trade.qml" line="223"/>
        <source>%1</source>
        <translation></translation>
    </message>
    <message>
        <location filename="../../qml/Exchange/Trade/SimpleView/Trade.qml" line="250"/>
        <source>Tradable: </source>
        <translation>Доступно: </translation>
    </message>
    <message>
        <location filename="../../qml/Exchange/Trade/SimpleView/Trade.qml" line="573"/>
        <source>Swap Now</source>
        <translation>Начать обмен</translation>
    </message>
    <message>
        <location filename="../../qml/Exchange/Trade/SimpleView/Trade.qml" line="596"/>
        <source>Failed to place the order</source>
        <translation>Не удалось разместить ордер</translation>
    </message>
    <message>
        <location filename="../../qml/Exchange/Trade/SimpleView/Trade.qml" line="611"/>
        <source>Placed the order</source>
        <translation>Ордер размещен</translation>
    </message>
    <message>
<<<<<<< HEAD
        <location filename="../../qml/Exchange/Trade/SimpleView/Trade.qml" line="629"/>
        <source>Entered amount must be superior than 0.</source>
        <translation type="unfinished"></translation>
    </message>
    <message>
        <location filename="../../qml/Exchange/Trade/SimpleView/Trade.qml" line="631"/>
        <source>You must select an order.</source>
        <translation type="unfinished"></translation>
=======
        <location filename="../../qml/Exchange/Trade/SimpleView/Trade.qml" line="627"/>
        <source>Entered amount must be superior than 0.</source>
        <translation>Значение должно быть больше 0.</translation>
    </message>
    <message>
        <location filename="../../qml/Exchange/Trade/SimpleView/Trade.qml" line="629"/>
        <source>You must select an order.</source>
        <translation>Вы должны выбрать ордер.</translation>
    </message>
    <message>
        <location filename="../../qml/Exchange/Trade/SimpleView/Trade.qml" line="631"/>
        <source>Entered amount is below the minimum required by this order: %1</source>
        <translation>Введенная сумма меньше минимальной для этого ордера: %1</translation>
>>>>>>> 52b0f1d8
    </message>
    <message>
        <location filename="../../qml/Exchange/Trade/SimpleView/Trade.qml" line="633"/>
        <source>Entered amount is below the minimum required by this order: %1</source>
        <translation type="unfinished"></translation>
    </message>
    <message>
        <location filename="../../qml/Exchange/Trade/SimpleView/Trade.qml" line="635"/>
        <location filename="../../qml/Exchange/Trade/SimpleView/Trade.qml" line="639"/>
        <source>%1 needs to be enabled in order to use %2</source>
        <translation type="unfinished"></translation>
    </message>
    <message>
        <location filename="../../qml/Exchange/Trade/SimpleView/Trade.qml" line="637"/>
        <location filename="../../qml/Exchange/Trade/SimpleView/Trade.qml" line="641"/>
        <source>%1 balance needs to be funded, a non-zero balance is required to pay the gas of %2 transactions</source>
        <translation type="unfinished"></translation>
    </message>
    <message>
        <location filename="../../qml/Exchange/Trade/SimpleView/Trade.qml" line="696"/>
        <location filename="../../qml/Exchange/Trade/SimpleView/Trade.qml" line="749"/>
        <source>Search</source>
        <translation>Поиск</translation>
    </message>
    <message>
        <location filename="../../qml/Exchange/Trade/SimpleView/Trade.qml" line="834"/>
        <source>Total %1 fees: </source>
        <translation>Всего %1 комиссий: </translation>
    </message>
    <message>
        <location filename="../../qml/Exchange/Trade/SimpleView/Trade.qml" line="841"/>
        <source>%2 (%3)</source>
        <translation></translation>
    </message>
</context>
<context>
    <name>TradeViewHeader</name>
    <message>
        <location filename="../../qml/Exchange/Trade/Trading/TradeViewHeader.qml" line="56"/>
        <source>How to trade</source>
        <translation>Как начатаь торговлю</translation>
    </message>
    <message>
        <location filename="../../qml/Exchange/Trade/Trading/TradeViewHeader.qml" line="83"/>
        <source>FAQ</source>
        <translation>FAQ</translation>
    </message>
</context>
<context>
    <name>TransactionDetailsModal</name>
    <message>
        <location filename="../../qml/Wallet/TransactionDetailsModal.qml" line="24"/>
        <source>Transaction Details</source>
        <translation>Детали транзакции</translation>
    </message>
    <message>
        <location filename="../../qml/Wallet/TransactionDetailsModal.qml" line="28"/>
        <source>Amount</source>
        <translation>Сумма</translation>
    </message>
    <message>
        <location filename="../../qml/Wallet/TransactionDetailsModal.qml" line="38"/>
        <source>Fees</source>
        <translation>Комиссия сети</translation>
    </message>
    <message>
        <location filename="../../qml/Wallet/TransactionDetailsModal.qml" line="48"/>
        <source>Date</source>
        <translation>Дата</translation>
    </message>
    <message>
        <location filename="../../qml/Wallet/TransactionDetailsModal.qml" line="50"/>
        <source>Unconfirmed</source>
        <translation>Не подтверждена</translation>
    </message>
    <message>
        <location filename="../../qml/Wallet/TransactionDetailsModal.qml" line="55"/>
        <source>Transaction Hash</source>
        <translation>Хэш транзакции</translation>
    </message>
    <message>
        <location filename="../../qml/Wallet/TransactionDetailsModal.qml" line="63"/>
        <source>Confirmations</source>
        <translation>Подтверждения</translation>
    </message>
    <message>
        <location filename="../../qml/Wallet/TransactionDetailsModal.qml" line="70"/>
        <source>Block Height</source>
        <translation>Блок</translation>
    </message>
    <message>
        <location filename="../../qml/Wallet/TransactionDetailsModal.qml" line="76"/>
        <source>From</source>
        <translation>От</translation>
    </message>
    <message>
        <location filename="../../qml/Wallet/TransactionDetailsModal.qml" line="82"/>
        <source>To</source>
        <translation>Получатель</translation>
    </message>
    <message>
        <location filename="../../qml/Wallet/TransactionDetailsModal.qml" line="90"/>
        <source>Notes</source>
        <translation>Заметки</translation>
    </message>
    <message>
        <location filename="../../qml/Wallet/TransactionDetailsModal.qml" line="110"/>
        <source>Close</source>
        <translation>Закрыть</translation>
    </message>
    <message>
        <location filename="../../qml/Wallet/TransactionDetailsModal.qml" line="119"/>
        <source>Refund</source>
        <translation>Рефанд</translation>
    </message>
    <message>
        <location filename="../../qml/Wallet/TransactionDetailsModal.qml" line="132"/>
        <source>View on Explorer</source>
        <translation>Смотреть в эксплорере</translation>
    </message>
</context>
<context>
    <name>Transactions</name>
    <message>
        <location filename="../../qml/Wallet/Transactions.qml" line="58"/>
        <source>Received</source>
        <translation>Получено</translation>
    </message>
    <message>
        <location filename="../../qml/Wallet/Transactions.qml" line="58"/>
        <source>Sent</source>
        <translation>Отправлено</translation>
    </message>
    <message>
        <location filename="../../qml/Wallet/Transactions.qml" line="91"/>
        <source>fees</source>
        <translation>комиссии</translation>
    </message>
    <message>
        <location filename="../../qml/Wallet/Transactions.qml" line="102"/>
        <source>Unconfirmed</source>
        <translation>Не подтверждена</translation>
    </message>
</context>
<context>
    <name>UpdateInvalidChecksum</name>
    <message>
        <location filename="../../qml/Dashboard/UpdateInvalidChecksum.qml" line="7"/>
        <source>The downloaded update archive is corrupted !</source>
        <translation>Скачаный архив с обновлением поврежден !</translation>
    </message>
</context>
<context>
    <name>WalletNameField</name>
    <message>
        <location filename="../../qml/Components/WalletNameField.qml" line="5"/>
        <source>Wallet Name</source>
        <translation>Название кошелька</translation>
    </message>
    <message>
        <location filename="../../qml/Components/WalletNameField.qml" line="6"/>
        <source>Enter the name of your wallet here</source>
        <translatorcomment>Введите название для вашего кошелька</translatorcomment>
        <translation>Название кошелька</translation>
    </message>
</context>
<context>
    <name>atomic_dex::wallet_page</name>
    <message>
        <location filename="../../../src/core/atomicdex/pages/qt.wallet.page.cpp" line="68"/>
        <source>You do not have enough funds.</source>
        <translation>У вас не достаточно средств.</translation>
    </message>
    <message>
        <location filename="../../../src/core/atomicdex/pages/qt.wallet.page.cpp" line="79"/>
        <source>%1 is not activated: click on the button to enable it or enable it manually</source>
        <translation>%1 не активирован: нажмите на кнопку чтобы активировать или сделайте это вручную</translation>
    </message>
    <message>
        <location filename="../../../src/core/atomicdex/pages/qt.wallet.page.cpp" line="85"/>
        <source>You need to have %1 to pay the gas for %2 transactions.</source>
        <translation>Вам нужен %1 для оплаты газа за %2 транзакции.</translation>
    </message>
    <message>
        <location filename="../../../src/core/atomicdex/pages/qt.wallet.page.cpp" line="309"/>
        <source>Checksum verification failed for %1.</source>
        <translation>Checksum верфикация неуспешна для %1.</translation>
    </message>
    <message>
        <location filename="../../../src/core/atomicdex/pages/qt.wallet.page.cpp" line="314"/>
        <source>Invalid checksum for %1. Click on the convert button to turn it into a mixed case address</source>
        <translation>Невалидная хэш-сумма для %1. Нажмите на кнопку конвертации в mixed case адрес</translation>
    </message>
    <message>
        <location filename="../../../src/core/atomicdex/pages/qt.wallet.page.cpp" line="320"/>
        <source>Legacy address used for %1, click on the convert button to convert it to a Cashaddress.</source>
        <translation>Введен legacy адрес для %1, нажмите на кнопку для конвертации в Cashaddress формат.</translation>
    </message>
    <message>
        <location filename="../../../src/core/atomicdex/pages/qt.wallet.page.cpp" line="326"/>
        <source>%1 address must be prefixed with 0x</source>
        <translation>%1 адрес должен начинаться с 0x</translation>
    </message>
    <message>
        <location filename="../../../src/core/atomicdex/pages/qt.wallet.page.cpp" line="331"/>
        <source>%1 address length is invalid, please use a valid address.</source>
        <translation>%1 длина адреса не валидна, пожалуйста используйте валидный адрес.</translation>
    </message>
</context>
<context>
    <name>main</name>
    <message>
        <location filename="../../qml/main.qml" line="92"/>
        <source>Logout</source>
        <translation>Выход</translation>
    </message>
    <message>
        <location filename="../../qml/main.qml" line="101"/>
        <source>Confirm Logout</source>
        <translation>Подтверждение выхода</translation>
    </message>
    <message>
        <location filename="../../qml/main.qml" line="101"/>
        <source>Are you sure you want to log out?</source>
        <translation>Вы действительно хотите выйти?</translation>
    </message>
    <message>
        <location filename="../../qml/main.qml" line="235"/>
        <source>Balance</source>
        <translation>Баланс</translation>
    </message>
</context>
</TS><|MERGE_RESOLUTION|>--- conflicted
+++ resolved
@@ -1475,25 +1475,14 @@
     <message>
         <location filename="../../qml/Constants/General.qml" line="453"/>
         <location filename="../../qml/Constants/General.qml" line="457"/>
-<<<<<<< HEAD
         <source>%1 needs to be enabled in order to use %2</source>
         <translation type="unfinished"></translation>
-=======
-        <source>%1 parent chain is not enabled</source>
-        <translatorcomment>например ETH для ERC20, смысл сложно понять не зная специфики работы БЧ. Было бы неплохо улучшить этот текст.</translatorcomment>
-        <translation>родительский блокчейн для %1  не активирован</translation>
->>>>>>> 52b0f1d8
     </message>
     <message>
         <location filename="../../qml/Constants/General.qml" line="455"/>
         <location filename="../../qml/Constants/General.qml" line="459"/>
-<<<<<<< HEAD
         <source>%1 balance needs to be funded, a non-zero balance is required to pay the gas of %2 transactions</source>
         <translation type="unfinished"></translation>
-=======
-        <source>%1 parent chain balance is 0, a non-zero balance is required to pay the gas</source>
-        <translation>Нулевой баланс родительской монеты для %1, невозможно оплатить газ</translation>
->>>>>>> 52b0f1d8
     </message>
     <message>
         <location filename="../../qml/Constants/General.qml" line="461"/>
@@ -3663,7 +3652,6 @@
         <translation>Ордер размещен</translation>
     </message>
     <message>
-<<<<<<< HEAD
         <location filename="../../qml/Exchange/Trade/SimpleView/Trade.qml" line="629"/>
         <source>Entered amount must be superior than 0.</source>
         <translation type="unfinished"></translation>
@@ -3672,21 +3660,6 @@
         <location filename="../../qml/Exchange/Trade/SimpleView/Trade.qml" line="631"/>
         <source>You must select an order.</source>
         <translation type="unfinished"></translation>
-=======
-        <location filename="../../qml/Exchange/Trade/SimpleView/Trade.qml" line="627"/>
-        <source>Entered amount must be superior than 0.</source>
-        <translation>Значение должно быть больше 0.</translation>
-    </message>
-    <message>
-        <location filename="../../qml/Exchange/Trade/SimpleView/Trade.qml" line="629"/>
-        <source>You must select an order.</source>
-        <translation>Вы должны выбрать ордер.</translation>
-    </message>
-    <message>
-        <location filename="../../qml/Exchange/Trade/SimpleView/Trade.qml" line="631"/>
-        <source>Entered amount is below the minimum required by this order: %1</source>
-        <translation>Введенная сумма меньше минимальной для этого ордера: %1</translation>
->>>>>>> 52b0f1d8
     </message>
     <message>
         <location filename="../../qml/Exchange/Trade/SimpleView/Trade.qml" line="633"/>
