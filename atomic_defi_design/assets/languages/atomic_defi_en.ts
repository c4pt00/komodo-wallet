<?xml version="1.0" encoding="utf-8"?>
<!DOCTYPE TS>
<TS version="2.1" language="en_US">
<context>
    <name>AddCustomCoinModal</name>
    <message>
        <location filename="../../qml/Settings/AddCustomCoinModal.qml" line="81"/>
        <source>Get the contract address from</source>
        <translation type="unfinished"></translation>
    </message>
    <message>
        <location filename="../../qml/Settings/AddCustomCoinModal.qml" line="117"/>
        <source>Choose the asset type</source>
        <translation type="unfinished"></translation>
    </message>
    <message>
        <location filename="../../qml/Settings/AddCustomCoinModal.qml" line="122"/>
        <source>Type</source>
        <translation type="unfinished"></translation>
    </message>
    <message>
        <location filename="../../qml/Settings/AddCustomCoinModal.qml" line="131"/>
        <source>Cancel</source>
        <translation type="unfinished"></translation>
    </message>
    <message>
        <location filename="../../qml/Settings/AddCustomCoinModal.qml" line="137"/>
        <location filename="../../qml/Settings/AddCustomCoinModal.qml" line="195"/>
        <location filename="../../qml/Settings/AddCustomCoinModal.qml" line="254"/>
        <source>Next</source>
        <translation type="unfinished"></translation>
    </message>
    <message>
        <location filename="../../qml/Settings/AddCustomCoinModal.qml" line="149"/>
        <location filename="../../qml/Settings/AddCustomCoinModal.qml" line="166"/>
        <source>Enter the contract address</source>
        <translation type="unfinished"></translation>
    </message>
    <message>
        <location filename="../../qml/Settings/AddCustomCoinModal.qml" line="149"/>
        <source>Choose the asset ticker</source>
        <translation type="unfinished"></translation>
    </message>
    <message>
        <location filename="../../qml/Settings/AddCustomCoinModal.qml" line="156"/>
        <source>Ticker</source>
        <translation type="unfinished"></translation>
    </message>
    <message>
        <location filename="../../qml/Settings/AddCustomCoinModal.qml" line="157"/>
        <source>Enter the ticker</source>
        <translation type="unfinished"></translation>
    </message>
    <message>
        <location filename="../../qml/Settings/AddCustomCoinModal.qml" line="165"/>
        <source>Contract Address</source>
        <translation type="unfinished"></translation>
    </message>
    <message>
        <location filename="../../qml/Settings/AddCustomCoinModal.qml" line="173"/>
        <source>Get the contract address from </source>
        <translation type="unfinished"></translation>
    </message>
    <message>
        <location filename="../../qml/Settings/AddCustomCoinModal.qml" line="189"/>
        <location filename="../../qml/Settings/AddCustomCoinModal.qml" line="248"/>
        <location filename="../../qml/Settings/AddCustomCoinModal.qml" line="319"/>
        <location filename="../../qml/Settings/AddCustomCoinModal.qml" line="414"/>
        <source>Previous</source>
        <translation type="unfinished"></translation>
    </message>
    <message>
        <location filename="../../qml/Settings/AddCustomCoinModal.qml" line="206"/>
        <source>Choose the asset logo</source>
        <translation type="unfinished"></translation>
    </message>
    <message>
        <location filename="../../qml/Settings/AddCustomCoinModal.qml" line="210"/>
        <source>Browse</source>
        <translation type="unfinished"></translation>
    </message>
    <message>
        <location filename="../../qml/Settings/AddCustomCoinModal.qml" line="222"/>
        <source>Please choose the asset logo</source>
        <translation type="unfinished"></translation>
    </message>
    <message>
        <location filename="../../qml/Settings/AddCustomCoinModal.qml" line="264"/>
        <source>Configuration</source>
        <translation type="unfinished"></translation>
    </message>
    <message>
        <location filename="../../qml/Settings/AddCustomCoinModal.qml" line="269"/>
        <source>All configuration fields will be fetched using the contract address you provided.</source>
        <translation type="unfinished"></translation>
    </message>
    <message>
        <location filename="../../qml/Settings/AddCustomCoinModal.qml" line="277"/>
        <source>Name</source>
        <translation type="unfinished"></translation>
    </message>
    <message>
        <location filename="../../qml/Settings/AddCustomCoinModal.qml" line="278"/>
        <source>Enter the name</source>
        <translation type="unfinished"></translation>
    </message>
    <message>
        <location filename="../../qml/Settings/AddCustomCoinModal.qml" line="284"/>
        <source>Coingecko ID</source>
        <translation type="unfinished"></translation>
    </message>
    <message>
        <location filename="../../qml/Settings/AddCustomCoinModal.qml" line="285"/>
        <source>Enter the Coingecko ID</source>
        <translation type="unfinished"></translation>
    </message>
    <message>
        <location filename="../../qml/Settings/AddCustomCoinModal.qml" line="291"/>
        <source>Get the Coingecko ID</source>
        <translation type="unfinished"></translation>
    </message>
    <message>
        <location filename="../../qml/Settings/AddCustomCoinModal.qml" line="308"/>
        <source>Active</source>
        <translation type="unfinished"></translation>
    </message>
    <message>
        <location filename="../../qml/Settings/AddCustomCoinModal.qml" line="325"/>
        <location filename="../../qml/Settings/AddCustomCoinModal.qml" line="341"/>
        <source>Preview</source>
        <translation type="unfinished"></translation>
    </message>
    <message>
        <location filename="../../qml/Settings/AddCustomCoinModal.qml" line="347"/>
        <source>WARNING: Application will restart immidiately to apply the changes!</source>
        <translation type="unfinished"></translation>
    </message>
    <message>
        <location filename="../../qml/Settings/AddCustomCoinModal.qml" line="371"/>
        <source>Asset not found, please go back and make sure Contract Address is correct</source>
        <translation type="unfinished"></translation>
    </message>
    <message>
        <location filename="../../qml/Settings/AddCustomCoinModal.qml" line="390"/>
        <source>Config Fields</source>
        <translation type="unfinished"></translation>
    </message>
    <message>
        <location filename="../../qml/Settings/AddCustomCoinModal.qml" line="403"/>
        <source>Fetched Data</source>
        <translation type="unfinished"></translation>
    </message>
    <message>
        <location filename="../../qml/Settings/AddCustomCoinModal.qml" line="420"/>
        <source>Submit &amp; Restart</source>
        <translation type="unfinished"></translation>
    </message>
</context>
<context>
    <name>AddressBook</name>
    <message>
        <location filename="../../qml/Wallet/AddressBook.qml" line="33"/>
        <source>Address Book</source>
        <translation type="unfinished"></translation>
    </message>
    <message>
        <location filename="../../qml/Wallet/AddressBook.qml" line="47"/>
        <source>Search a contact by name or tags</source>
        <translation type="unfinished"></translation>
    </message>
    <message>
        <location filename="../../qml/Wallet/AddressBook.qml" line="58"/>
        <source>New Contact</source>
        <translation type="unfinished"></translation>
    </message>
    <message>
        <location filename="../../qml/Wallet/AddressBook.qml" line="81"/>
        <source>Name</source>
        <translation type="unfinished"></translation>
    </message>
    <message>
        <location filename="../../qml/Wallet/AddressBook.qml" line="90"/>
        <source>Tags (first 6)</source>
        <translation type="unfinished"></translation>
    </message>
    <message>
        <location filename="../../qml/Wallet/AddressBook.qml" line="98"/>
        <source>Actions</source>
        <translation type="unfinished"></translation>
    </message>
    <message>
        <location filename="../../qml/Wallet/AddressBook.qml" line="188"/>
        <source>Edit</source>
        <translation type="unfinished"></translation>
    </message>
    <message>
        <location filename="../../qml/Wallet/AddressBook.qml" line="205"/>
        <source>Remove</source>
        <translation type="unfinished"></translation>
    </message>
    <message>
        <location filename="../../qml/Wallet/AddressBook.qml" line="245"/>
        <source>Do you want to remove this contact ?</source>
        <translation type="unfinished"></translation>
    </message>
    <message>
        <location filename="../../qml/Wallet/AddressBook.qml" line="249"/>
        <source>Yes</source>
        <translation type="unfinished"></translation>
    </message>
    <message>
        <location filename="../../qml/Wallet/AddressBook.qml" line="258"/>
        <source>No</source>
        <translation type="unfinished"></translation>
    </message>
</context>
<context>
    <name>AddressBookAddContactAddressModal</name>
    <message>
        <location filename="../../qml/Wallet/AddressBookAddContactAddressModal.qml" line="33"/>
        <source>Edit address entry</source>
        <translation type="unfinished"></translation>
    </message>
    <message>
        <location filename="../../qml/Wallet/AddressBookAddContactAddressModal.qml" line="33"/>
        <source>Create a new address</source>
        <translation type="unfinished"></translation>
    </message>
    <message>
        <location filename="../../qml/Wallet/AddressBookAddContactAddressModal.qml" line="39"/>
        <source>Choose a wallet type, current: %1</source>
        <translation type="unfinished"></translation>
    </message>
    <message>
        <location filename="../../qml/Wallet/AddressBookAddContactAddressModal.qml" line="51"/>
        <source>Enter a name</source>
        <translation type="unfinished"></translation>
    </message>
    <message>
        <location filename="../../qml/Wallet/AddressBookAddContactAddressModal.qml" line="64"/>
        <source>This key already exists.</source>
        <translation type="unfinished"></translation>
    </message>
    <message>
        <location filename="../../qml/Wallet/AddressBookAddContactAddressModal.qml" line="76"/>
        <source>Enter the address</source>
        <translation type="unfinished"></translation>
    </message>
    <message>
        <location filename="../../qml/Wallet/AddressBookAddContactAddressModal.qml" line="91"/>
        <source>Validate</source>
        <translation type="unfinished"></translation>
    </message>
    <message>
        <location filename="../../qml/Wallet/AddressBookAddContactAddressModal.qml" line="117"/>
        <source>Cancel</source>
        <translation type="unfinished"></translation>
    </message>
</context>
<context>
    <name>AddressBookEditContactModal</name>
    <message>
        <location filename="../../qml/Wallet/AddressBookEditContactModal.qml" line="56"/>
        <source>Edit contact</source>
        <translation type="unfinished"></translation>
    </message>
    <message>
        <location filename="../../qml/Wallet/AddressBookEditContactModal.qml" line="62"/>
        <source>Contact Name</source>
        <translation type="unfinished"></translation>
    </message>
    <message>
        <location filename="../../qml/Wallet/AddressBookEditContactModal.qml" line="63"/>
        <source>Enter a contact name</source>
        <translation type="unfinished"></translation>
    </message>
    <message>
        <location filename="../../qml/Wallet/AddressBookEditContactModal.qml" line="82"/>
        <source>Address List</source>
        <translation type="unfinished"></translation>
    </message>
    <message>
        <location filename="../../qml/Wallet/AddressBookEditContactModal.qml" line="88"/>
        <source>Search for an address entry.</source>
        <translation type="unfinished"></translation>
    </message>
    <message>
        <location filename="../../qml/Wallet/AddressBookEditContactModal.qml" line="142"/>
        <source>Type</source>
        <translation type="unfinished"></translation>
    </message>
    <message>
        <location filename="../../qml/Wallet/AddressBookEditContactModal.qml" line="165"/>
        <source>Key</source>
        <translation type="unfinished"></translation>
    </message>
    <message>
        <location filename="../../qml/Wallet/AddressBookEditContactModal.qml" line="188"/>
        <source>Address</source>
        <translation type="unfinished"></translation>
    </message>
    <message>
        <location filename="../../qml/Wallet/AddressBookEditContactModal.qml" line="210"/>
        <source>Actions</source>
        <translation type="unfinished"></translation>
    </message>
    <message>
        <location filename="../../qml/Wallet/AddressBookEditContactModal.qml" line="288"/>
        <source>New Address</source>
        <translation type="unfinished"></translation>
    </message>
    <message>
        <location filename="../../qml/Wallet/AddressBookEditContactModal.qml" line="333"/>
        <source>Tags</source>
        <translation type="unfinished"></translation>
    </message>
    <message>
        <location filename="../../qml/Wallet/AddressBookEditContactModal.qml" line="359"/>
        <source>+</source>
        <translation type="unfinished"></translation>
    </message>
    <message>
        <location filename="../../qml/Wallet/AddressBookEditContactModal.qml" line="376"/>
        <source>Confirm</source>
        <translation type="unfinished"></translation>
    </message>
    <message>
        <location filename="../../qml/Wallet/AddressBookEditContactModal.qml" line="385"/>
        <location filename="../../qml/Wallet/AddressBookEditContactModal.qml" line="430"/>
        <source>Cancel</source>
        <translation type="unfinished"></translation>
    </message>
    <message>
        <location filename="../../qml/Wallet/AddressBookEditContactModal.qml" line="413"/>
        <source>The selected address belongs to a disabled coin, you need to enabled it before sending.</source>
        <translation type="unfinished"></translation>
    </message>
    <message>
        <location filename="../../qml/Wallet/AddressBookEditContactModal.qml" line="419"/>
        <source>Enable</source>
        <translation type="unfinished"></translation>
    </message>
    <message>
        <location filename="../../qml/Wallet/AddressBookEditContactModal.qml" line="473"/>
        <source>Cannot send to this address</source>
        <translation type="unfinished"></translation>
    </message>
    <message>
        <location filename="../../qml/Wallet/AddressBookEditContactModal.qml" line="476"/>
        <source>Your balance is empty</source>
        <translation type="unfinished"></translation>
    </message>
    <message>
        <location filename="../../qml/Wallet/AddressBookEditContactModal.qml" line="480"/>
        <source>Ok</source>
        <translation type="unfinished"></translation>
    </message>
</context>
<context>
    <name>AddressBookNewContactCategoryModal</name>
    <message>
        <location filename="../../qml/Wallet/AddressBookNewContactCategoryModal.qml" line="17"/>
        <source>Add a new tag</source>
        <translation type="unfinished"></translation>
    </message>
    <message>
        <location filename="../../qml/Wallet/AddressBookNewContactCategoryModal.qml" line="23"/>
        <source>Enter the tag name</source>
        <translation type="unfinished"></translation>
    </message>
    <message>
        <location filename="../../qml/Wallet/AddressBookNewContactCategoryModal.qml" line="35"/>
        <source>This contact already has this tag</source>
        <translation type="unfinished"></translation>
    </message>
    <message>
        <location filename="../../qml/Wallet/AddressBookNewContactCategoryModal.qml" line="43"/>
        <source>Add</source>
        <translation type="unfinished"></translation>
    </message>
    <message>
        <location filename="../../qml/Wallet/AddressBookNewContactCategoryModal.qml" line="59"/>
        <source>Cancel</source>
        <translation type="unfinished"></translation>
    </message>
</context>
<context>
    <name>AddressBookNewContactModal</name>
    <message>
        <location filename="../../qml/Wallet/AddressBookNewContactModal.qml" line="16"/>
        <source>Create a new contact</source>
        <translation type="unfinished"></translation>
    </message>
    <message>
        <location filename="../../qml/Wallet/AddressBookNewContactModal.qml" line="21"/>
        <source>Enter the contact name</source>
        <translation type="unfinished"></translation>
    </message>
    <message>
        <location filename="../../qml/Wallet/AddressBookNewContactModal.qml" line="34"/>
        <source>This contact name already exists.</source>
        <translation type="unfinished"></translation>
    </message>
    <message>
        <location filename="../../qml/Wallet/AddressBookNewContactModal.qml" line="50"/>
        <source>Confirm</source>
        <translation type="unfinished"></translation>
    </message>
    <message>
        <location filename="../../qml/Wallet/AddressBookNewContactModal.qml" line="73"/>
        <source>Cancel</source>
        <translation type="unfinished"></translation>
    </message>
</context>
<context>
    <name>AddressBookSendWalletSelector</name>
    <message>
        <location filename="../../qml/Wallet/AddressBookSendWalletSelector.qml" line="18"/>
        <source>Choose a valid </source>
        <translation type="unfinished"></translation>
    </message>
    <message>
        <location filename="../../qml/Wallet/AddressBookSendWalletSelector.qml" line="18"/>
        <source> coin</source>
        <translation type="unfinished"></translation>
    </message>
</context>
<context>
    <name>AddressBookWalletTypeListModal</name>
    <message>
        <location filename="../../qml/Wallet/AddressBookWalletTypeListModal.qml" line="48"/>
        <source>Select wallet type</source>
        <translation type="unfinished"></translation>
    </message>
    <message>
        <location filename="../../qml/Wallet/AddressBookWalletTypeListModal.qml" line="56"/>
        <source>Search</source>
        <translation type="unfinished"></translation>
    </message>
</context>
<context>
    <name>AmountChart</name>
    <message>
        <location filename="../../qml/Portfolio/AmountChart.qml" line="335"/>
        <source>Work in progress</source>
        <translation type="unfinished"></translation>
    </message>
</context>
<context>
    <name>AssetPieChart</name>
    <message>
        <location filename="../../qml/Portfolio/AssetPieChart.qml" line="126"/>
        <source>Assets</source>
        <translation type="unfinished"></translation>
    </message>
</context>
<context>
    <name>BuyBox</name>
    <message>
        <location filename="../../qml/Exchange/Trade/TradeBox/BuyBox.qml" line="33"/>
        <source>Buy</source>
        <translation type="unfinished"></translation>
    </message>
</context>
<context>
    <name>CamouflagePasswordModal</name>
    <message>
        <location filename="../../qml/Settings/CamouflagePasswordModal.qml" line="18"/>
        <source>Setup Camouflage Password</source>
        <translation type="unfinished"></translation>
    </message>
    <message>
        <location filename="../../qml/Settings/CamouflagePasswordModal.qml" line="39"/>
        <source>Camouflage Password is a secret password for emergency situations.</source>
        <translation type="unfinished"></translation>
    </message>
    <message>
        <location filename="../../qml/Settings/CamouflagePasswordModal.qml" line="48"/>
        <source>Using it to login will display your balance lower than it actually is.</source>
        <translation type="unfinished"></translation>
    </message>
    <message>
        <location filename="../../qml/Settings/CamouflagePasswordModal.qml" line="56"/>
        <source>Here you enter the suffix and at login you need to enter {real_password}{suffix}</source>
        <translation type="unfinished"></translation>
    </message>
    <message>
        <location filename="../../qml/Settings/CamouflagePasswordModal.qml" line="64"/>
        <source>Enter a suffix</source>
        <translation type="unfinished"></translation>
    </message>
    <message>
        <location filename="../../qml/Settings/CamouflagePasswordModal.qml" line="71"/>
        <source>Cancel</source>
        <translation type="unfinished"></translation>
    </message>
    <message>
        <location filename="../../qml/Settings/CamouflagePasswordModal.qml" line="77"/>
        <source>Save</source>
        <translation type="unfinished"></translation>
    </message>
</context>
<context>
    <name>CandleStickChart</name>
    <message>
        <location filename="../../qml/Exchange/Trade/CandleStickChart.qml" line="41"/>
        <source>Loading market data</source>
        <translation type="unfinished"></translation>
    </message>
    <message>
        <location filename="../../qml/Exchange/Trade/CandleStickChart.qml" line="50"/>
        <source>There is no chart data for this pair yet</source>
        <translation type="unfinished"></translation>
    </message>
</context>
<context>
    <name>CannotEnableCoinModal</name>
    <message>
        <location filename="../../qml/Components/CannotEnableCoinModal.qml" line="15"/>
        <source>Failed to enable %1</source>
        <translation type="unfinished"></translation>
    </message>
    <message>
        <location filename="../../qml/Components/CannotEnableCoinModal.qml" line="19"/>
        <source>Enabling %1 did not succeed. Limit of enabled coins might have been reached.</source>
        <translation type="unfinished"></translation>
    </message>
    <message>
        <location filename="../../qml/Components/CannotEnableCoinModal.qml" line="28"/>
        <source>Change limit in settings</source>
        <translation type="unfinished"></translation>
    </message>
    <message>
        <location filename="../../qml/Components/CannotEnableCoinModal.qml" line="38"/>
        <source>Cancel</source>
        <translation type="unfinished"></translation>
    </message>
</context>
<context>
    <name>CexInfoModal</name>
    <message>
        <location filename="../../qml/Components/CexInfoModal.qml" line="13"/>
        <source>Market Data</source>
        <translation type="unfinished"></translation>
    </message>
    <message>
        <location filename="../../qml/Components/CexInfoModal.qml" line="19"/>
        <source>Market data (prices, charts, etc.) marked with the ⓘ icon originates from third-party sources.&lt;br&gt;&lt;br&gt;Data is sourced via &lt;a href=&quot;https://bandprotocol.com/&quot;&gt;Band Decentralized Oracle&lt;/a&gt; and &lt;a href=&quot;https://coingecko.com&quot;&gt;CoinGecko&lt;/a&gt;.&lt;br&gt;&lt;br&gt;&lt;b&gt;Oracle Supported Pairs:&lt;/b&gt;&lt;br&gt;%1&lt;br&gt;&lt;br&gt;&lt;b&gt;Last reference (Band Oracle):&lt;/b&gt;&lt;br&gt;&lt;a href=&quot;%2&quot;&gt;%2&lt;/a&gt;</source>
        <translation type="unfinished"></translation>
    </message>
</context>
<context>
    <name>CexInfoTrigger</name>
    <message>
        <location filename="../../qml/Components/CexInfoTrigger.qml" line="6"/>
        <source>Price oracle powered by Band Protocol</source>
        <translation type="unfinished"></translation>
    </message>
</context>
<context>
    <name>ClaimRewardsModal</name>
    <message>
        <location filename="../../qml/Wallet/ClaimRewardsModal.qml" line="76"/>
        <source>Failed to prepare to claim rewards</source>
        <translation type="unfinished"></translation>
    </message>
    <message>
        <location filename="../../qml/Wallet/ClaimRewardsModal.qml" line="108"/>
        <source>Claim your %1 reward?</source>
        <comment>TICKER</comment>
        <translation type="unfinished"></translation>
    </message>
    <message>
        <location filename="../../qml/Wallet/ClaimRewardsModal.qml" line="122"/>
        <source>No UTXOs eligible for claiming</source>
        <translation type="unfinished"></translation>
    </message>
    <message>
        <location filename="../../qml/Wallet/ClaimRewardsModal.qml" line="123"/>
        <source>Transaction fee is higher than the reward!</source>
        <translation type="unfinished"></translation>
    </message>
    <message>
        <location filename="../../qml/Wallet/ClaimRewardsModal.qml" line="125"/>
        <source>You will receive %1</source>
        <comment>AMT TICKER</comment>
        <translation type="unfinished"></translation>
    </message>
    <message>
        <location filename="../../qml/Wallet/ClaimRewardsModal.qml" line="129"/>
        <source>Refresh</source>
        <translation type="unfinished"></translation>
    </message>
    <message>
        <location filename="../../qml/Wallet/ClaimRewardsModal.qml" line="137"/>
        <source>Read more about KMD active users rewards</source>
        <translation type="unfinished"></translation>
    </message>
    <message>
        <location filename="../../qml/Wallet/ClaimRewardsModal.qml" line="155"/>
        <source>UTXO</source>
        <translation type="unfinished"></translation>
    </message>
    <message>
        <location filename="../../qml/Wallet/ClaimRewardsModal.qml" line="170"/>
        <source>Amount</source>
        <translation type="unfinished"></translation>
    </message>
    <message>
        <location filename="../../qml/Wallet/ClaimRewardsModal.qml" line="186"/>
        <source>Reward</source>
        <translation type="unfinished"></translation>
    </message>
    <message>
        <location filename="../../qml/Wallet/ClaimRewardsModal.qml" line="202"/>
        <source>Accruing Start</source>
        <translation type="unfinished"></translation>
    </message>
    <message>
        <location filename="../../qml/Wallet/ClaimRewardsModal.qml" line="218"/>
        <source>Accruing Stop</source>
        <translation type="unfinished"></translation>
    </message>
    <message>
        <location filename="../../qml/Wallet/ClaimRewardsModal.qml" line="234"/>
        <source>Time Left</source>
        <translation type="unfinished"></translation>
    </message>
    <message>
        <location filename="../../qml/Wallet/ClaimRewardsModal.qml" line="250"/>
        <source>Error</source>
        <translation type="unfinished"></translation>
    </message>
    <message>
        <location filename="../../qml/Wallet/ClaimRewardsModal.qml" line="379"/>
        <source>Locktime is not set</source>
        <translation type="unfinished"></translation>
    </message>
    <message>
        <location filename="../../qml/Wallet/ClaimRewardsModal.qml" line="382"/>
        <source>Locktime is less than the threshold</source>
        <translation type="unfinished"></translation>
    </message>
    <message>
        <location filename="../../qml/Wallet/ClaimRewardsModal.qml" line="385"/>
        <source>UTXO height is greater than end of the era</source>
        <translation type="unfinished"></translation>
    </message>
    <message>
        <location filename="../../qml/Wallet/ClaimRewardsModal.qml" line="388"/>
        <source>UTXO amount is less than 10</source>
        <translation type="unfinished"></translation>
    </message>
    <message>
        <location filename="../../qml/Wallet/ClaimRewardsModal.qml" line="391"/>
        <source>One hour did not pass yet</source>
        <translation type="unfinished"></translation>
    </message>
    <message>
        <location filename="../../qml/Wallet/ClaimRewardsModal.qml" line="394"/>
        <source>Transaction is in mempool</source>
        <translation type="unfinished"></translation>
    </message>
    <message>
        <location filename="../../qml/Wallet/ClaimRewardsModal.qml" line="397"/>
        <source>Unknown problem</source>
        <translation type="unfinished"></translation>
    </message>
    <message>
        <location filename="../../qml/Wallet/ClaimRewardsModal.qml" line="422"/>
        <source>Cancel</source>
        <translation type="unfinished"></translation>
    </message>
    <message>
        <location filename="../../qml/Wallet/ClaimRewardsModal.qml" line="428"/>
        <source>Confirm</source>
        <translation type="unfinished"></translation>
    </message>
</context>
<context>
    <name>CoinMenu</name>
    <message>
        <location filename="../../qml/Components/CoinMenu.qml" line="28"/>
        <source>Disable %1</source>
        <comment>TICKER</comment>
        <translation type="unfinished"></translation>
    </message>
    <message>
        <location filename="../../qml/Components/CoinMenu.qml" line="34"/>
        <source>Disable and Delete %1</source>
        <comment>TICKER</comment>
        <translation type="unfinished"></translation>
    </message>
    <message>
        <location filename="../../qml/Components/CoinMenu.qml" line="46"/>
        <source>Disable all %1 assets</source>
        <translation type="unfinished"></translation>
    </message>
    <message>
        <location filename="../../qml/Components/CoinMenu.qml" line="52"/>
        <source>Disable all assets</source>
        <translation type="unfinished"></translation>
    </message>
</context>
<context>
    <name>Combo_fiat</name>
    <message>
        <location filename="../../qml/Settings/Combo_fiat.qml" line="19"/>
        <source>Fiat</source>
        <translation type="unfinished"></translation>
    </message>
    <message>
        <location filename="../../qml/Settings/Combo_fiat.qml" line="45"/>
        <source>Recommended: </source>
        <translation type="unfinished"></translation>
    </message>
</context>
<context>
    <name>ConfirmMultiOrderTradeModal</name>
    <message>
        <location filename="../../qml/Exchange/Trade/ConfirmMultiOrderTradeModal.qml" line="24"/>
        <source>Confirm Multi Order Details</source>
        <translation type="unfinished"></translation>
    </message>
    <message>
        <location filename="../../qml/Exchange/Trade/ConfirmMultiOrderTradeModal.qml" line="76"/>
        <source>These swaps requests can not be undone and this is the final event!</source>
        <translation type="unfinished"></translation>
    </message>
    <message>
        <location filename="../../qml/Exchange/Trade/ConfirmMultiOrderTradeModal.qml" line="82"/>
        <source>These transactions can take up to 60 mins - DO NOT close this application!</source>
        <translation type="unfinished"></translation>
    </message>
    <message>
        <location filename="../../qml/Exchange/Trade/ConfirmMultiOrderTradeModal.qml" line="89"/>
        <source>Same funds will be used until an order matches.</source>
        <translation type="unfinished"></translation>
    </message>
    <message>
        <location filename="../../qml/Exchange/Trade/ConfirmMultiOrderTradeModal.qml" line="96"/>
        <source>Note that if one order is filled other will not be cancelled.</source>
        <translation type="unfinished"></translation>
    </message>
    <message>
        <location filename="../../qml/Exchange/Trade/ConfirmMultiOrderTradeModal.qml" line="105"/>
        <source>Cancel</source>
        <translation type="unfinished"></translation>
    </message>
    <message>
        <location filename="../../qml/Exchange/Trade/ConfirmMultiOrderTradeModal.qml" line="111"/>
        <source>Confirm</source>
        <translation type="unfinished"></translation>
    </message>
    <message>
        <location filename="../../qml/Exchange/Trade/ConfirmMultiOrderTradeModal.qml" line="119"/>
        <source>Placed multiple orders</source>
        <translation type="unfinished"></translation>
    </message>
</context>
<context>
    <name>ConfirmTradeModal</name>
    <message>
        <location filename="../../qml/Exchange/Trade/ConfirmTradeModal.qml" line="48"/>
        <source>Confirm Exchange Details</source>
        <translation type="unfinished"></translation>
    </message>
    <message>
        <location filename="../../qml/Exchange/Trade/ConfirmTradeModal.qml" line="96"/>
        <source>This swap request can not be undone and is a final event!</source>
        <translation type="unfinished"></translation>
    </message>
    <message>
        <location filename="../../qml/Exchange/Trade/ConfirmTradeModal.qml" line="102"/>
        <source>This transaction can take up to 60 mins - DO NOT close this application!</source>
        <translation type="unfinished"></translation>
    </message>
    <message>
        <location filename="../../qml/Exchange/Trade/ConfirmTradeModal.qml" line="126"/>
        <source>Total %1 fees: %2 (%3)</source>
        <translation type="unfinished"></translation>
    </message>
    <message>
        <location filename="../../qml/Exchange/Trade/ConfirmTradeModal.qml" line="170"/>
        <source>Security configuration</source>
        <translation type="unfinished"></translation>
    </message>
    <message>
        <location filename="../../qml/Exchange/Trade/ConfirmTradeModal.qml" line="177"/>
        <source>dPoW protected</source>
        <translation type="unfinished"></translation>
    </message>
    <message>
        <location filename="../../qml/Exchange/Trade/ConfirmTradeModal.qml" line="178"/>
        <source>%1 confirmations for incoming %2 transactions</source>
        <translation type="unfinished"></translation>
    </message>
    <message>
        <location filename="../../qml/Exchange/Trade/ConfirmTradeModal.qml" line="184"/>
        <location filename="../../qml/Exchange/Trade/ConfirmTradeModal.qml" line="217"/>
        <source>Read more about dPoW</source>
        <translation type="unfinished"></translation>
    </message>
    <message>
        <location filename="../../qml/Exchange/Trade/ConfirmTradeModal.qml" line="194"/>
        <source>Use custom protection settings for incoming %1 transactions</source>
        <comment>TICKER</comment>
        <translation type="unfinished"></translation>
    </message>
    <message>
        <location filename="../../qml/Exchange/Trade/ConfirmTradeModal.qml" line="211"/>
        <source>Enable Komodo dPoW security</source>
        <translation type="unfinished"></translation>
    </message>
    <message>
        <location filename="../../qml/Exchange/Trade/ConfirmTradeModal.qml" line="235"/>
        <source>Required Confirmations</source>
        <translation type="unfinished"></translation>
    </message>
    <message>
        <location filename="../../qml/Exchange/Trade/ConfirmTradeModal.qml" line="271"/>
        <source>Warning, this atomic swap is not dPoW protected!</source>
        <translation type="unfinished"></translation>
    </message>
    <message>
        <location filename="../../qml/Exchange/Trade/ConfirmTradeModal.qml" line="284"/>
        <source>Cancel</source>
        <translation type="unfinished"></translation>
    </message>
    <message>
        <location filename="../../qml/Exchange/Trade/ConfirmTradeModal.qml" line="293"/>
        <source>Confirm</source>
        <translation type="unfinished"></translation>
    </message>
</context>
<context>
    <name>CopyFieldButton</name>
    <message>
        <location filename="../../qml/Components/CopyFieldButton.qml" line="24"/>
        <source>Copied to Clipboard</source>
        <translation type="unfinished"></translation>
    </message>
</context>
<context>
    <name>Dashboard</name>
    <message>
        <location filename="../../qml/Screens/Dashboard.qml" line="90"/>
        <source>The current number of enabled coins does not match your configuration specification. Your assets configuration will be reset.</source>
        <translation type="unfinished"></translation>
    </message>
    <message>
        <location filename="../../qml/Screens/Dashboard.qml" line="147"/>
        <location filename="../../qml/Screens/Dashboard.qml" line="160"/>
        <source>Content for this section will be added later. Stay tuned!</source>
        <translation type="unfinished"></translation>
    </message>
    <message>
        <location filename="../../qml/Screens/Dashboard.qml" line="327"/>
        <source>Matching</source>
        <translation type="unfinished"></translation>
    </message>
    <message>
        <location filename="../../qml/Screens/Dashboard.qml" line="327"/>
        <source>Order Matching</source>
        <translation type="unfinished"></translation>
    </message>
    <message>
        <location filename="../../qml/Screens/Dashboard.qml" line="329"/>
        <source>Matched</source>
        <translation type="unfinished"></translation>
    </message>
    <message>
        <location filename="../../qml/Screens/Dashboard.qml" line="329"/>
        <source>Order Matched</source>
        <translation type="unfinished"></translation>
    </message>
    <message>
        <location filename="../../qml/Screens/Dashboard.qml" line="331"/>
        <source>Ongoing</source>
        <translation type="unfinished"></translation>
    </message>
    <message>
        <location filename="../../qml/Screens/Dashboard.qml" line="331"/>
        <source>Swap Ongoing</source>
        <translation type="unfinished"></translation>
    </message>
    <message>
        <location filename="../../qml/Screens/Dashboard.qml" line="333"/>
        <source>Successful</source>
        <translation type="unfinished"></translation>
    </message>
    <message>
        <location filename="../../qml/Screens/Dashboard.qml" line="333"/>
        <source>Swap Successful</source>
        <translation type="unfinished"></translation>
    </message>
    <message>
        <location filename="../../qml/Screens/Dashboard.qml" line="335"/>
        <source>Refunding</source>
        <translation type="unfinished"></translation>
    </message>
    <message>
        <location filename="../../qml/Screens/Dashboard.qml" line="337"/>
        <source>Failed</source>
        <translation type="unfinished"></translation>
    </message>
    <message>
        <location filename="../../qml/Screens/Dashboard.qml" line="337"/>
        <source>Swap Failed</source>
        <translation type="unfinished"></translation>
    </message>
    <message>
        <location filename="../../qml/Screens/Dashboard.qml" line="339"/>
        <source>Unknown</source>
        <translation type="unfinished"></translation>
    </message>
    <message>
        <location filename="../../qml/Screens/Dashboard.qml" line="339"/>
        <source>Unknown State</source>
        <translation type="unfinished"></translation>
    </message>
    <message>
        <location filename="../../qml/Screens/Dashboard.qml" line="383"/>
        <source>Started</source>
        <translation type="unfinished"></translation>
    </message>
    <message>
        <location filename="../../qml/Screens/Dashboard.qml" line="385"/>
        <source>Negotiated</source>
        <translation type="unfinished"></translation>
    </message>
    <message>
        <location filename="../../qml/Screens/Dashboard.qml" line="387"/>
        <source>Taker fee sent</source>
        <translation type="unfinished"></translation>
    </message>
    <message>
        <location filename="../../qml/Screens/Dashboard.qml" line="389"/>
        <source>Maker payment received</source>
        <translation type="unfinished"></translation>
    </message>
    <message>
        <location filename="../../qml/Screens/Dashboard.qml" line="391"/>
        <source>Maker payment wait confirm started</source>
        <translation type="unfinished"></translation>
    </message>
    <message>
        <location filename="../../qml/Screens/Dashboard.qml" line="393"/>
        <source>Maker payment validated and confirmed</source>
        <translation type="unfinished"></translation>
    </message>
    <message>
        <location filename="../../qml/Screens/Dashboard.qml" line="395"/>
        <source>Taker payment sent</source>
        <translation type="unfinished"></translation>
    </message>
    <message>
        <location filename="../../qml/Screens/Dashboard.qml" line="397"/>
        <source>Taker payment spent</source>
        <translation type="unfinished"></translation>
    </message>
    <message>
        <location filename="../../qml/Screens/Dashboard.qml" line="399"/>
        <source>Maker payment spent</source>
        <translation type="unfinished"></translation>
    </message>
    <message>
        <location filename="../../qml/Screens/Dashboard.qml" line="401"/>
        <source>Finished</source>
        <translation type="unfinished"></translation>
    </message>
    <message>
        <location filename="../../qml/Screens/Dashboard.qml" line="403"/>
        <source>Start failed</source>
        <translation type="unfinished"></translation>
    </message>
    <message>
        <location filename="../../qml/Screens/Dashboard.qml" line="405"/>
        <source>Negotiate failed</source>
        <translation type="unfinished"></translation>
    </message>
    <message>
        <location filename="../../qml/Screens/Dashboard.qml" line="407"/>
        <source>Taker fee validate failed</source>
        <translation type="unfinished"></translation>
    </message>
    <message>
        <location filename="../../qml/Screens/Dashboard.qml" line="409"/>
        <source>Maker payment transaction failed</source>
        <translation type="unfinished"></translation>
    </message>
    <message>
        <location filename="../../qml/Screens/Dashboard.qml" line="411"/>
        <source>Maker payment Data send failed</source>
        <translation type="unfinished"></translation>
    </message>
    <message>
        <location filename="../../qml/Screens/Dashboard.qml" line="413"/>
        <source>Maker payment wait confirm failed</source>
        <translation type="unfinished"></translation>
    </message>
    <message>
        <location filename="../../qml/Screens/Dashboard.qml" line="415"/>
        <source>Taker payment validate failed</source>
        <translation type="unfinished"></translation>
    </message>
    <message>
        <location filename="../../qml/Screens/Dashboard.qml" line="417"/>
        <source>Taker payment wait confirm failed</source>
        <translation type="unfinished"></translation>
    </message>
    <message>
        <location filename="../../qml/Screens/Dashboard.qml" line="419"/>
        <source>Taker payment spend failed</source>
        <translation type="unfinished"></translation>
    </message>
    <message>
        <location filename="../../qml/Screens/Dashboard.qml" line="421"/>
        <source>Maker payment wait refund started</source>
        <translation type="unfinished"></translation>
    </message>
    <message>
        <location filename="../../qml/Screens/Dashboard.qml" line="423"/>
        <source>Maker payment refunded</source>
        <translation type="unfinished"></translation>
    </message>
    <message>
        <location filename="../../qml/Screens/Dashboard.qml" line="425"/>
        <source>Maker payment refund failed</source>
        <translation type="unfinished"></translation>
    </message>
</context>
<context>
    <name>DefaultRangeSlider</name>
    <message>
        <location filename="../../qml/Components/DefaultRangeSlider.qml" line="98"/>
        <source>Min</source>
        <translation type="unfinished"></translation>
    </message>
    <message>
        <location filename="../../qml/Components/DefaultRangeSlider.qml" line="105"/>
        <source>Half</source>
        <translation type="unfinished"></translation>
    </message>
    <message>
        <location filename="../../qml/Components/DefaultRangeSlider.qml" line="112"/>
        <source>Max</source>
        <translation type="unfinished"></translation>
    </message>
</context>
<context>
    <name>DefaultSweetComboBox</name>
    <message>
        <location filename="../../qml/Components/DefaultSweetComboBox.qml" line="61"/>
        <source>Search</source>
        <translation type="unfinished"></translation>
    </message>
</context>
<context>
    <name>DeleteWalletModal</name>
    <message>
        <location filename="../../qml/Settings/DeleteWalletModal.qml" line="21"/>
        <source>Delete Wallet</source>
        <translation type="unfinished"></translation>
    </message>
    <message>
        <location filename="../../qml/Settings/DeleteWalletModal.qml" line="43"/>
        <source>Are you sure you want to delete %1 wallet?</source>
        <comment>WALLET_NAME</comment>
        <translation type="unfinished"></translation>
    </message>
    <message>
        <location filename="../../qml/Settings/DeleteWalletModal.qml" line="52"/>
        <source>If so, make sure you record your seed phrase in order to restore your wallet in the future.</source>
        <translation type="unfinished"></translation>
    </message>
    <message>
        <location filename="../../qml/Settings/DeleteWalletModal.qml" line="61"/>
        <source>Enter your wallet password</source>
        <translation type="unfinished"></translation>
    </message>
    <message>
        <location filename="../../qml/Settings/DeleteWalletModal.qml" line="65"/>
        <source>Wrong Password</source>
        <translation type="unfinished"></translation>
    </message>
    <message>
        <location filename="../../qml/Settings/DeleteWalletModal.qml" line="73"/>
        <source>Cancel</source>
        <translation type="unfinished"></translation>
    </message>
    <message>
        <location filename="../../qml/Settings/DeleteWalletModal.qml" line="79"/>
        <source>Delete</source>
        <translation type="unfinished"></translation>
    </message>
</context>
<context>
    <name>DexRangeSlider</name>
    <message>
        <location filename="../../qml/Components/DexRangeSlider.qml" line="98"/>
        <source>Min</source>
        <translation type="unfinished"></translation>
    </message>
    <message>
        <location filename="../../qml/Components/DexRangeSlider.qml" line="105"/>
        <source>Half</source>
        <translation type="unfinished"></translation>
    </message>
    <message>
        <location filename="../../qml/Components/DexRangeSlider.qml" line="112"/>
        <source>Max</source>
        <translation type="unfinished"></translation>
    </message>
</context>
<context>
    <name>DexSweetComboBox</name>
    <message>
        <location filename="../../qml/Components/DexSweetComboBox.qml" line="61"/>
        <source>Search</source>
        <translation type="unfinished"></translation>
    </message>
</context>
<context>
    <name>EnableCoinModal</name>
    <message>
        <location filename="../../qml/Wallet/EnableCoinModal.qml" line="34"/>
        <source>Enable assets</source>
        <translation type="unfinished"></translation>
    </message>
    <message>
        <location filename="../../qml/Wallet/EnableCoinModal.qml" line="38"/>
        <source>Add a custom asset to the list</source>
        <translation type="unfinished"></translation>
    </message>
    <message>
        <location filename="../../qml/Wallet/EnableCoinModal.qml" line="54"/>
        <source>Search</source>
        <translation type="unfinished"></translation>
    </message>
    <message>
        <location filename="../../qml/Wallet/EnableCoinModal.qml" line="60"/>
        <source>Select all assets</source>
        <translation type="unfinished"></translation>
    </message>
    <message>
        <location filename="../../qml/Wallet/EnableCoinModal.qml" line="130"/>
        <source>All assets are already enabled!</source>
        <translation type="unfinished"></translation>
    </message>
    <message>
        <location filename="../../qml/Wallet/EnableCoinModal.qml" line="144"/>
        <source>You can still enable %1 assets. Selected: %2.</source>
        <translation type="unfinished"></translation>
    </message>
    <message>
        <location filename="../../qml/Wallet/EnableCoinModal.qml" line="154"/>
        <source>Change assets limit</source>
        <translation type="unfinished"></translation>
    </message>
    <message>
        <location filename="../../qml/Wallet/EnableCoinModal.qml" line="161"/>
        <source>Close</source>
        <translation type="unfinished"></translation>
    </message>
    <message>
        <location filename="../../qml/Wallet/EnableCoinModal.qml" line="171"/>
        <source>Enable</source>
        <translation type="unfinished"></translation>
    </message>
</context>
<context>
    <name>EulaModal</name>
    <message>
        <location filename="../../qml/Components/EulaModal.qml" line="20"/>
        <source>Disclaimer &amp; Terms of Service</source>
        <translation type="unfinished"></translation>
    </message>
    <message>
        <location filename="../../qml/Components/EulaModal.qml" line="48"/>
        <source>Accept EULA</source>
        <translation type="unfinished"></translation>
    </message>
    <message>
        <location filename="../../qml/Components/EulaModal.qml" line="54"/>
        <source>Accept Terms and Conditions</source>
        <translation type="unfinished"></translation>
    </message>
    <message>
        <location filename="../../qml/Components/EulaModal.qml" line="60"/>
        <source>Close</source>
        <translation type="unfinished"></translation>
    </message>
    <message>
        <location filename="../../qml/Components/EulaModal.qml" line="60"/>
        <source>Cancel</source>
        <translation type="unfinished"></translation>
    </message>
    <message>
        <location filename="../../qml/Components/EulaModal.qml" line="67"/>
        <source>Confirm</source>
        <translation type="unfinished"></translation>
    </message>
    <message>
        <location filename="../../qml/Components/EulaModal.qml" line="79"/>
        <source>&lt;h2&gt;This End-User License Agreement (&apos;EULA&apos;) is a legal agreement between you and Komodo Platform.&lt;/h2&gt;

&lt;p&gt;This EULA agreement governs your acquisition and use of our %1 software (&apos;Software&apos;, &apos;Mobile Application&apos;, &apos;Application&apos; or &apos;App&apos;) directly from Komodo Platform or indirectly through a Komodo Platform authorized entity, reseller or distributor (a &apos;Distributor&apos;).&lt;/p&gt;
&lt;p&gt;Please read this EULA agreement carefully before completing the installation process and using the %1 software. It provides a license to use the %1 software and contains warranty information and liability disclaimers.&lt;/p&gt;
&lt;p&gt;If you register for the beta program of the %1 software, this EULA agreement will also govern that trial. By clicking &apos;accept&apos; or installing and/or using the %1 software, you are confirming your acceptance of the Software and agreeing to become bound by the terms of this EULA agreement.&lt;/p&gt;
&lt;p&gt;If you are entering into this EULA agreement on behalf of a company or other legal entity, you represent that you have the authority to bind such entity and its affiliates to these terms and conditions. If you do not have such authority or if you do not agree with the terms and conditions of this EULA agreement, do not install or use the Software, and you must not accept this EULA agreement.&lt;/p&gt;
&lt;p&gt;This EULA agreement shall apply only to the Software supplied by Komodo Platform herewith regardless of whether other software is referred to or described herein. The terms also apply to any Komodo Platform updates, supplements, Internet-based services, and support services for the Software, unless other terms accompany those items on delivery. If so, those terms apply.&lt;/p&gt;

&lt;h3&gt;License Grant&lt;/h3&gt;
&lt;p&gt;Komodo Platform hereby grants you a personal, non-transferable, non-exclusive licence to use the %1 software on your devices in accordance with the terms of this EULA agreement.&lt;/p&gt;

&lt;p&gt;You are permitted to load the %1 software (for example a PC, laptop, mobile or tablet) under your control. You are responsible for ensuring your device meets the minimum security and resource requirements of the %1 software.&lt;/p&gt;

&lt;p&gt;&lt;b&gt;You are not permitted to:&lt;/b&gt;&lt;/p&gt;
&lt;ul&gt;
&lt;li&gt;Edit, alter, modify, adapt, translate or otherwise change the whole or any part of the Software nor permit the whole or any part of the Software to be combined with or become incorporated in any other software, nor decompile, disassemble or reverse engineer the Software or attempt to do any such things&lt;/li&gt;
&lt;li&gt;Reproduce, copy, distribute, resell or otherwise use the Software for any commercial purpose&lt;/li&gt;
&lt;li&gt;Use the Software in any way which breaches any applicable local, national or international law&lt;/li&gt;
&lt;li&gt;Use the Software for any purpose that Komodo Platform considers is a breach of this EULA agreement&lt;/li&gt;
&lt;/ul&gt;

&lt;h3&gt;Intellectual Property and Ownership&lt;/h3&gt;
&lt;p&gt;Komodo Platform shall at all times retain ownership of the Software as originally downloaded by you and all subsequent downloads of the Software by you. The Software (and the copyright, and other intellectual property rights of whatever nature in the Software, including any modifications made thereto) are and shall remain the property of Komodo Platform.&lt;/p&gt;

&lt;p&gt;Komodo Platform reserves the right to grant licences to use the Software to third parties.&lt;/p&gt;

&lt;h3&gt;Termination&lt;/h3&gt;
&lt;p&gt;This EULA agreement is effective from the date you first use the Software and shall continue until terminated. You may terminate it at any time upon written notice to Komodo Platform.&lt;/p&gt;
&lt;p&gt;It will also terminate immediately if you fail to comply with any term of this EULA agreement. Upon such termination, the licenses granted by this EULA agreement will immediately terminate and you agree to stop all access and use of the Software. The provisions that by their nature continue and survive will survive any termination of this EULA agreement.&lt;/p&gt;

&lt;h3&gt;Governing Law&lt;/h3&gt;
&lt;p&gt;This EULA agreement, and any dispute arising out of or in connection with this EULA agreement, shall be governed by and construed in accordance with the laws of Vietnam.&lt;/p&gt;

&lt;p&gt;&lt;b&gt;This document was last updated on January 31st, 2020&lt;/b&gt;&lt;/p&gt;</source>
        <translation type="unfinished"></translation>
    </message>
</context>
<context>
    <name>FatalErrorModal</name>
    <message>
        <location filename="../../qml/Dashboard/FatalErrorModal.qml" line="26"/>
        <source>Fatal Error</source>
        <translation type="unfinished"></translation>
    </message>
    <message>
        <location filename="../../qml/Dashboard/FatalErrorModal.qml" line="29"/>
        <source>Connection has been lost. You have been disconnected.</source>
        <translation type="unfinished"></translation>
    </message>
    <message>
        <location filename="../../qml/Dashboard/FatalErrorModal.qml" line="36"/>
        <source>Close</source>
        <translation type="unfinished"></translation>
    </message>
</context>
<context>
    <name>FeeInfo</name>
    <message>
        <location filename="../../qml/Exchange/Trade/Trading/Items/FeeInfo.qml" line="51"/>
        <source>Minimum fee</source>
        <translation type="unfinished"></translation>
    </message>
    <message>
        <location filename="../../qml/Exchange/Trade/Trading/Items/FeeInfo.qml" line="52"/>
        <source>Fees will be calculated</source>
        <translation type="unfinished"></translation>
    </message>
</context>
<context>
    <name>FirstLaunch</name>
    <message>
        <location filename="../../qml/Screens/FirstLaunch.qml" line="31"/>
        <source>Welcome</source>
        <translation type="unfinished"></translation>
    </message>
    <message>
        <location filename="../../qml/Screens/FirstLaunch.qml" line="44"/>
        <source>New Wallet</source>
        <translation type="unfinished"></translation>
    </message>
    <message>
        <location filename="../../qml/Screens/FirstLaunch.qml" line="51"/>
        <source>Recover Wallet</source>
        <translation type="unfinished"></translation>
    </message>
    <message>
        <location filename="../../qml/Screens/FirstLaunch.qml" line="65"/>
        <source>My Wallets</source>
        <translation type="unfinished"></translation>
    </message>
</context>
<context>
    <name>General</name>
    <message numerus="yes">
        <location filename="../../qml/Constants/General.qml" line="114"/>
        <source>%n day(s)</source>
        <translation type="unfinished">
            <numerusform></numerusform>
            <numerusform></numerusform>
        </translation>
    </message>
    <message numerus="yes">
        <location filename="../../qml/Constants/General.qml" line="124"/>
        <source>%nd</source>
        <comment>day</comment>
        <translation type="unfinished">
            <numerusform></numerusform>
            <numerusform></numerusform>
        </translation>
    </message>
    <message numerus="yes">
        <location filename="../../qml/Constants/General.qml" line="125"/>
        <source>%nh</source>
        <comment>hours</comment>
        <translation type="unfinished">
            <numerusform></numerusform>
            <numerusform></numerusform>
        </translation>
    </message>
    <message numerus="yes">
        <location filename="../../qml/Constants/General.qml" line="126"/>
        <source>%nm</source>
        <comment>minutes</comment>
        <translation type="unfinished">
            <numerusform></numerusform>
            <numerusform></numerusform>
        </translation>
    </message>
    <message numerus="yes">
        <location filename="../../qml/Constants/General.qml" line="127"/>
        <source>%ns</source>
        <comment>seconds</comment>
        <translation type="unfinished">
            <numerusform></numerusform>
            <numerusform></numerusform>
        </translation>
    </message>
    <message numerus="yes">
        <location filename="../../qml/Constants/General.qml" line="128"/>
        <source>%nms</source>
        <comment>milliseconds</comment>
        <translation type="unfinished">
            <numerusform></numerusform>
            <numerusform></numerusform>
        </translation>
    </message>
    <message>
        <location filename="../../qml/Constants/General.qml" line="129"/>
        <source>-</source>
        <translation type="unfinished"></translation>
    </message>
    <message>
        <location filename="../../qml/Constants/General.qml" line="411"/>
        <source>Trading Fee</source>
        <translation type="unfinished"></translation>
    </message>
    <message>
        <location filename="../../qml/Constants/General.qml" line="421"/>
        <source>Minimum Trading Amount</source>
        <translation type="unfinished"></translation>
    </message>
    <message>
        <location filename="../../qml/Constants/General.qml" line="431"/>
        <source>Wallet %1 already exists</source>
        <comment>WALLETNAME</comment>
        <translation type="unfinished"></translation>
    </message>
    <message>
        <location filename="../../qml/Constants/General.qml" line="440"/>
        <source>%1 balance is lower than the fees amount: %2 %3</source>
        <translation type="unfinished"></translation>
    </message>
    <message>
        <location filename="../../qml/Constants/General.qml" line="442"/>
        <source>Tradable (after fees) %1 balance is lower than minimum trade amount</source>
        <translation type="unfinished"></translation>
    </message>
    <message>
        <location filename="../../qml/Constants/General.qml" line="444"/>
        <source>Please fill the price field</source>
        <translation type="unfinished"></translation>
    </message>
    <message>
        <location filename="../../qml/Constants/General.qml" line="446"/>
        <source>Please fill the volume field</source>
        <translation type="unfinished"></translation>
    </message>
    <message>
        <location filename="../../qml/Constants/General.qml" line="448"/>
        <location filename="../../qml/Constants/General.qml" line="450"/>
        <source>%1 volume is lower than minimum trade amount</source>
        <translation type="unfinished"></translation>
    </message>
    <message>
        <location filename="../../qml/Constants/General.qml" line="452"/>
        <location filename="../../qml/Constants/General.qml" line="456"/>
        <source>%1 parent chain is not enabled</source>
        <translation type="unfinished"></translation>
    </message>
    <message>
        <location filename="../../qml/Constants/General.qml" line="454"/>
        <location filename="../../qml/Constants/General.qml" line="458"/>
        <source>%1 parent chain balance is 0, a non-zero balance is required to pay the gas</source>
        <translation type="unfinished"></translation>
    </message>
    <message>
        <location filename="../../qml/Constants/General.qml" line="460"/>
        <source>Unknown Error</source>
        <translation type="unfinished"></translation>
    </message>
</context>
<context>
    <name>Header</name>
    <message>
        <location filename="../../qml/Exchange/Trade/BestOrder/Header.qml" line="27"/>
        <source>You get</source>
        <translation type="unfinished"></translation>
    </message>
    <message>
        <location filename="../../qml/Exchange/Trade/BestOrder/Header.qml" line="27"/>
        <source>You send</source>
        <translation type="unfinished"></translation>
    </message>
    <message>
        <location filename="../../qml/Exchange/Trade/BestOrder/Header.qml" line="37"/>
        <source>Fiat Price</source>
        <translation type="unfinished"></translation>
    </message>
    <message>
        <location filename="../../qml/Exchange/Trade/BestOrder/Header.qml" line="48"/>
        <source>CEX rate</source>
        <translation type="unfinished"></translation>
    </message>
    <message>
        <location filename="../../qml/Exchange/Trade/OrderBook/Header.qml" line="28"/>
        <source>Price</source>
        <translation type="unfinished"></translation>
    </message>
    <message>
        <location filename="../../qml/Exchange/Trade/OrderBook/Header.qml" line="39"/>
        <source>Quantity</source>
        <translation type="unfinished"></translation>
    </message>
    <message>
        <location filename="../../qml/Exchange/Trade/OrderBook/Header.qml" line="50"/>
        <source>Total</source>
        <translation type="unfinished"></translation>
    </message>
</context>
<context>
    <name>History</name>
    <message>
        <location filename="../../qml/Exchange/History/History.qml" line="12"/>
        <source>Recent Swaps</source>
        <translation type="unfinished"></translation>
    </message>
</context>
<context>
    <name>InitialLoading</name>
    <message>
        <location filename="../../qml/Screens/InitialLoading.qml" line="26"/>
        <source>Loading, please wait</source>
        <translation type="unfinished"></translation>
    </message>
    <message>
        <location filename="../../qml/Screens/InitialLoading.qml" line="39"/>
        <source>Initializing MM2</source>
        <translation type="unfinished"></translation>
    </message>
    <message>
        <location filename="../../qml/Screens/InitialLoading.qml" line="40"/>
        <source>Enabling assets</source>
        <translation type="unfinished"></translation>
    </message>
    <message>
        <location filename="../../qml/Screens/InitialLoading.qml" line="40"/>
        <source>Getting ready</source>
        <translation type="unfinished"></translation>
    </message>
</context>
<context>
    <name>Languages</name>
    <message>
        <location filename="../../qml/Settings/Languages.qml" line="19"/>
        <source>Language</source>
        <translation type="unfinished"></translation>
    </message>
</context>
<context>
    <name>LinksRow</name>
    <message>
        <location filename="../../qml/Components/LinksRow.qml" line="18"/>
        <source>Join our Discord server</source>
        <translation type="unfinished"></translation>
    </message>
    <message>
        <location filename="../../qml/Components/LinksRow.qml" line="27"/>
        <source>Follow us on Twitter</source>
        <translation type="unfinished"></translation>
    </message>
    <message>
        <location filename="../../qml/Components/LinksRow.qml" line="36"/>
        <source>Go to Support Guides</source>
        <translation type="unfinished"></translation>
    </message>
</context>
<context>
    <name>ListDelegate</name>
    <message>
        <location filename="../../qml/Exchange/Trade/BestOrder/ListDelegate.qml" line="72"/>
        <source> %1 is not enabled - Do you want to enable it to be able to select %2 best orders ?&lt;br&gt;&lt;a href=&apos;#&apos;&gt;Yes&lt;/a&gt; - &lt;a href=&apos;#no&apos;&gt;No&lt;/a&gt;</source>
        <translation type="unfinished"></translation>
    </message>
    <message>
        <location filename="../../qml/Exchange/Trade/OrderBook/ListDelegate.qml" line="71"/>
        <source>This order require a minimum amount of %1 %2 &lt;br&gt;You don&apos;t have enough funds.&lt;br&gt; Your max balance after fees is: (%3)</source>
        <translation type="unfinished"></translation>
    </message>
</context>
<context>
    <name>LogModal</name>
    <message>
        <location filename="../../qml/Components/LogModal.qml" line="25"/>
        <source>Close</source>
        <translation type="unfinished"></translation>
    </message>
</context>
<context>
    <name>Login</name>
    <message>
        <location filename="../../qml/Screens/Login.qml" line="29"/>
        <source>Incorrect Password</source>
        <translation type="unfinished"></translation>
    </message>
    <message>
        <location filename="../../qml/Screens/Login.qml" line="57"/>
        <source>Wallet Name</source>
        <translation type="unfinished"></translation>
    </message>
    <message>
        <location filename="../../qml/Screens/Login.qml" line="75"/>
        <source>Back</source>
        <translation type="unfinished"></translation>
    </message>
    <message>
        <location filename="../../qml/Screens/Login.qml" line="87"/>
        <source>Login</source>
        <translation type="unfinished"></translation>
    </message>
</context>
<context>
    <name>Main</name>
    <message>
        <location filename="../../qml/Wallet/Main.qml" line="91"/>
        <source>Wallet Balance</source>
        <translation type="unfinished"></translation>
    </message>
    <message>
        <location filename="../../qml/Wallet/Main.qml" line="118"/>
        <source>Price</source>
        <translation type="unfinished"></translation>
    </message>
    <message>
        <location filename="../../qml/Wallet/Main.qml" line="136"/>
        <source>Change 24h</source>
        <translation type="unfinished"></translation>
    </message>
    <message>
        <location filename="../../qml/Wallet/Main.qml" line="158"/>
        <source>Portfolio %</source>
        <translation type="unfinished"></translation>
    </message>
    <message>
        <location filename="../../qml/Wallet/Main.qml" line="194"/>
        <source>Send</source>
        <translation type="unfinished"></translation>
    </message>
    <message>
        <location filename="../../qml/Wallet/Main.qml" line="245"/>
        <source>Enable %1 ?</source>
        <translation type="unfinished"></translation>
    </message>
    <message>
        <location filename="../../qml/Wallet/Main.qml" line="250"/>
        <source>Yes</source>
        <translation type="unfinished"></translation>
    </message>
    <message>
        <location filename="../../qml/Wallet/Main.qml" line="261"/>
        <source>No</source>
        <translation type="unfinished"></translation>
    </message>
    <message>
        <location filename="../../qml/Wallet/Main.qml" line="281"/>
        <source>Receive</source>
        <translation type="unfinished"></translation>
    </message>
    <message>
        <location filename="../../qml/Wallet/Main.qml" line="302"/>
        <source>Swap</source>
        <translation type="unfinished"></translation>
    </message>
    <message>
        <location filename="../../qml/Wallet/Main.qml" line="325"/>
        <source>Claim Rewards</source>
        <translation type="unfinished"></translation>
    </message>
    <message>
        <location filename="../../qml/Wallet/Main.qml" line="345"/>
        <source>Faucet</source>
        <translation type="unfinished"></translation>
    </message>
    <message>
        <location filename="../../qml/Wallet/Main.qml" line="476"/>
        <source>Loading market data</source>
        <translation type="unfinished"></translation>
    </message>
    <message>
        <location filename="../../qml/Wallet/Main.qml" line="482"/>
        <source>There is no chart data for this ticker yet</source>
        <translation type="unfinished"></translation>
    </message>
    <message>
        <location filename="../../qml/Wallet/Main.qml" line="507"/>
        <source>Loading</source>
        <translation type="unfinished"></translation>
    </message>
    <message>
        <location filename="../../qml/Wallet/Main.qml" line="518"/>
        <source>Scanning blocks for TX History...</source>
        <translation type="unfinished"></translation>
    </message>
    <message>
        <location filename="../../qml/Wallet/Main.qml" line="519"/>
        <source>Syncing TX History...</source>
        <translation type="unfinished"></translation>
    </message>
    <message>
        <location filename="../../qml/Wallet/Main.qml" line="550"/>
        <source>Refreshing</source>
        <translation type="unfinished"></translation>
    </message>
    <message>
        <location filename="../../qml/Wallet/Main.qml" line="550"/>
        <source>No transactions</source>
        <translation type="unfinished"></translation>
    </message>
    <message>
        <location filename="../../qml/Wallet/Main.qml" line="582"/>
        <source>Fetching transactions</source>
        <translation type="unfinished"></translation>
    </message>
</context>
<context>
    <name>MinTradeModal</name>
    <message>
        <location filename="../../qml/Components/MinTradeModal.qml" line="13"/>
        <source>Minimum Trading Amount</source>
        <translation type="unfinished"></translation>
    </message>
    <message>
        <location filename="../../qml/Components/MinTradeModal.qml" line="19"/>
        <source>the minimum amount of %1 coin available for the order; the min_volume must be greater than or equal to %2; it must be also less or equal than volume param; default is %3</source>
        <translation type="unfinished"></translation>
    </message>
</context>
<context>
    <name>MultiOrder</name>
    <message>
        <location filename="../../qml/Exchange/Trade/MultiOrder.qml" line="61"/>
        <source>%1 price is zero!</source>
        <comment>TICKER</comment>
        <translation type="unfinished"></translation>
    </message>
    <message>
        <location filename="../../qml/Exchange/Trade/MultiOrder.qml" line="69"/>
        <source>%1 receive volume is lower than minimum trade amount</source>
        <comment>TICKER</comment>
        <translation type="unfinished"></translation>
    </message>
    <message>
        <location filename="../../qml/Exchange/Trade/MultiOrder.qml" line="77"/>
        <source>Error:</source>
        <translation type="unfinished"></translation>
    </message>
    <message>
        <location filename="../../qml/Exchange/Trade/MultiOrder.qml" line="118"/>
        <source>You&apos;ll receive %1</source>
        <comment>AMOUNT TICKER</comment>
        <translation type="unfinished"></translation>
    </message>
    <message>
        <location filename="../../qml/Exchange/Trade/MultiOrder.qml" line="156"/>
        <source>Price</source>
        <translation type="unfinished"></translation>
    </message>
</context>
<context>
    <name>NewUpdateModal</name>
    <message>
        <location filename="../../qml/Dashboard/NewUpdateModal.qml" line="72"/>
        <source>Searching new updates...</source>
        <translation type="unfinished"></translation>
    </message>
    <message>
        <location filename="../../qml/Dashboard/NewUpdateModal.qml" line="76"/>
        <source>Please wait while the application is finding a new update... You can close this modal if you want.</source>
        <translation type="unfinished"></translation>
    </message>
    <message>
        <location filename="../../qml/Dashboard/NewUpdateModal.qml" line="83"/>
        <source>Already updated</source>
        <translation type="unfinished"></translation>
    </message>
    <message>
        <location filename="../../qml/Dashboard/NewUpdateModal.qml" line="87"/>
        <source>%1 is already up-to-date !</source>
        <translation type="unfinished"></translation>
    </message>
    <message>
        <location filename="../../qml/Dashboard/NewUpdateModal.qml" line="94"/>
        <source>New update detected !</source>
        <translation type="unfinished"></translation>
    </message>
    <message>
        <location filename="../../qml/Dashboard/NewUpdateModal.qml" line="100"/>
        <source>Do you want to update %1 from %2 to %3 ?</source>
        <translation type="unfinished"></translation>
    </message>
    <message>
        <location filename="../../qml/Dashboard/NewUpdateModal.qml" line="108"/>
        <source>Download</source>
        <translation type="unfinished"></translation>
    </message>
    <message>
        <location filename="../../qml/Dashboard/NewUpdateModal.qml" line="114"/>
        <source>Remind me later</source>
        <translation type="unfinished"></translation>
    </message>
    <message>
        <location filename="../../qml/Dashboard/NewUpdateModal.qml" line="124"/>
        <source>Download in progress...</source>
        <translation type="unfinished"></translation>
    </message>
    <message>
        <location filename="../../qml/Dashboard/NewUpdateModal.qml" line="147"/>
        <source>Update downloaded</source>
        <translation type="unfinished"></translation>
    </message>
    <message>
        <location filename="../../qml/Dashboard/NewUpdateModal.qml" line="151"/>
        <source>Update has been successfully downloaded. Do you want to restart the application now ?</source>
        <translation type="unfinished"></translation>
    </message>
    <message>
        <location filename="../../qml/Dashboard/NewUpdateModal.qml" line="158"/>
        <source>Restart now</source>
        <translation type="unfinished"></translation>
    </message>
    <message>
        <location filename="../../qml/Dashboard/NewUpdateModal.qml" line="168"/>
        <source>Restart later</source>
        <translation type="unfinished"></translation>
    </message>
</context>
<context>
    <name>NewUser</name>
    <message>
        <location filename="../../qml/Screens/NewUser.qml" line="58"/>
        <source>Wrong word, please check again</source>
        <translation type="unfinished"></translation>
    </message>
    <message>
        <location filename="../../qml/Screens/NewUser.qml" line="88"/>
        <source>Failed to create a wallet</source>
        <translation type="unfinished"></translation>
    </message>
    <message>
        <location filename="../../qml/Screens/NewUser.qml" line="102"/>
        <source>New Wallet</source>
        <translation type="unfinished"></translation>
    </message>
    <message>
        <location filename="../../qml/Screens/NewUser.qml" line="160"/>
        <source>Generated Seed</source>
        <translation type="unfinished"></translation>
    </message>
    <message>
        <location filename="../../qml/Screens/NewUser.qml" line="186"/>
        <source>Important: Back up your seed phrase before proceeding!</source>
        <translation type="unfinished"></translation>
    </message>
    <message>
        <location filename="../../qml/Screens/NewUser.qml" line="193"/>
        <source>We recommend storing it offline.</source>
        <translation type="unfinished"></translation>
    </message>
    <message>
        <location filename="../../qml/Screens/NewUser.qml" line="202"/>
        <source>Confirm Seed</source>
        <translation type="unfinished"></translation>
    </message>
    <message>
        <location filename="../../qml/Screens/NewUser.qml" line="203"/>
        <source>Enter the generated seed here</source>
        <translation type="unfinished"></translation>
    </message>
    <message>
        <location filename="../../qml/Screens/NewUser.qml" line="219"/>
        <source>Back</source>
        <translation type="unfinished"></translation>
    </message>
    <message>
        <location filename="../../qml/Screens/NewUser.qml" line="229"/>
        <location filename="../../qml/Screens/NewUser.qml" line="300"/>
        <source>Continue</source>
        <translation type="unfinished"></translation>
    </message>
    <message>
        <location filename="../../qml/Screens/NewUser.qml" line="268"/>
        <source>Let&apos;s double check your seed phrase</source>
        <translation type="unfinished"></translation>
    </message>
    <message>
        <location filename="../../qml/Screens/NewUser.qml" line="274"/>
        <source>Your seed phrase is important - that&apos;s why we like to make sure it&apos;s correct. We&apos;ll ask you three different questions about your seed phrase to make sure you&apos;ll be able to easily restore your wallet whenever you want.</source>
        <translation type="unfinished"></translation>
    </message>
    <message numerus="yes">
        <location filename="../../qml/Screens/NewUser.qml" line="284"/>
        <source>What&apos;s the %n. word in your seed phrase?</source>
        <translation type="unfinished">
            <numerusform></numerusform>
            <numerusform></numerusform>
        </translation>
    </message>
    <message numerus="yes">
        <location filename="../../qml/Screens/NewUser.qml" line="285"/>
        <source>Enter the %n. word</source>
        <translation type="unfinished">
            <numerusform></numerusform>
            <numerusform></numerusform>
        </translation>
    </message>
    <message>
        <location filename="../../qml/Screens/NewUser.qml" line="293"/>
        <source>Go back and check again</source>
        <translation type="unfinished"></translation>
    </message>
</context>
<context>
    <name>NoConnection</name>
    <message>
        <location filename="../../qml/NoConnection.qml" line="19"/>
        <source>No connection</source>
        <translation type="unfinished"></translation>
    </message>
    <message>
        <location filename="../../qml/NoConnection.qml" line="25"/>
        <source>Please make sure you are connected to the internet</source>
        <translation type="unfinished"></translation>
    </message>
    <message>
        <location filename="../../qml/NoConnection.qml" line="31"/>
        <source>Will automatically retry in %1 seconds</source>
        <translation type="unfinished"></translation>
    </message>
    <message>
        <location filename="../../qml/NoConnection.qml" line="40"/>
        <source>Retry</source>
        <translation type="unfinished"></translation>
    </message>
</context>
<context>
    <name>NotificationsModal</name>
    <message>
        <location filename="../../qml/Dashboard/NotificationsModal.qml" line="113"/>
        <source>Swap status updated</source>
        <translation type="unfinished"></translation>
    </message>
    <message>
        <location filename="../../qml/Dashboard/NotificationsModal.qml" line="124"/>
        <source>You sent %1</source>
        <translation type="unfinished"></translation>
    </message>
    <message>
        <location filename="../../qml/Dashboard/NotificationsModal.qml" line="124"/>
        <source>You received %1</source>
        <translation type="unfinished"></translation>
    </message>
    <message>
        <location filename="../../qml/Dashboard/NotificationsModal.qml" line="125"/>
        <source>Your wallet balance changed</source>
        <translation type="unfinished"></translation>
    </message>
    <message>
        <location filename="../../qml/Dashboard/NotificationsModal.qml" line="130"/>
        <source>Please check your internet connection (e.g. VPN service or firewall might block it).</source>
        <translation type="unfinished"></translation>
    </message>
    <message>
        <location filename="../../qml/Dashboard/NotificationsModal.qml" line="141"/>
        <source>Failed to enable %1</source>
        <comment>TICKER</comment>
        <translation type="unfinished"></translation>
    </message>
    <message>
        <location filename="../../qml/Dashboard/NotificationsModal.qml" line="158"/>
        <source>Endpoint not reachable</source>
        <translation type="unfinished"></translation>
    </message>
    <message>
        <location filename="../../qml/Dashboard/NotificationsModal.qml" line="160"/>
        <source>Could not reach to endpoint</source>
        <translation type="unfinished"></translation>
    </message>
    <message>
        <location filename="../../qml/Dashboard/NotificationsModal.qml" line="175"/>
        <source>Mismatch at %1 custom asset configuration</source>
        <comment>TICKER</comment>
        <translation type="unfinished"></translation>
    </message>
    <message>
        <location filename="../../qml/Dashboard/NotificationsModal.qml" line="181"/>
        <source>Application needs to be restarted for %1 custom asset.</source>
        <comment>TICKER</comment>
        <translation type="unfinished"></translation>
    </message>
    <message>
        <location filename="../../qml/Dashboard/NotificationsModal.qml" line="188"/>
        <source>Batch %1 failed. Reason: %2</source>
        <translation type="unfinished"></translation>
    </message>
    <message>
        <location filename="../../qml/Dashboard/NotificationsModal.qml" line="235"/>
        <source>Show</source>
        <translation type="unfinished"></translation>
    </message>
    <message>
        <location filename="../../qml/Dashboard/NotificationsModal.qml" line="240"/>
        <source>Restart</source>
        <translation type="unfinished"></translation>
    </message>
    <message>
        <location filename="../../qml/Dashboard/NotificationsModal.qml" line="245"/>
        <source>Quit</source>
        <translation type="unfinished"></translation>
    </message>
    <message>
        <location filename="../../qml/Dashboard/NotificationsModal.qml" line="289"/>
        <source>There isn&apos;t any notification</source>
        <translation type="unfinished"></translation>
    </message>
</context>
<context>
    <name>OrderContent</name>
    <message>
        <location filename="../../qml/Exchange/Trade/Orders/OrderContent.qml" line="78"/>
        <source>ID</source>
        <translation type="unfinished"></translation>
    </message>
    <message>
        <location filename="../../qml/Exchange/Trade/Orders/OrderContent.qml" line="110"/>
        <source>Maker Order</source>
        <translation type="unfinished"></translation>
    </message>
    <message>
        <location filename="../../qml/Exchange/Trade/Orders/OrderContent.qml" line="110"/>
        <source>Taker Order</source>
        <translation type="unfinished"></translation>
    </message>
    <message>
        <location filename="../../qml/Exchange/Trade/Orders/OrderContent.qml" line="122"/>
        <source>Cancel</source>
        <translation type="unfinished"></translation>
    </message>
</context>
<context>
    <name>OrderForm</name>
    <message>
        <location filename="../../qml/Exchange/Trade/TradeBox/OrderForm.qml" line="79"/>
        <source>Price</source>
        <translation type="unfinished"></translation>
    </message>
    <message>
        <location filename="../../qml/Exchange/Trade/TradeBox/OrderForm.qml" line="89"/>
        <source>Cancel selected order to change price</source>
        <translation type="unfinished"></translation>
    </message>
    <message>
        <location filename="../../qml/Exchange/Trade/TradeBox/OrderForm.qml" line="133"/>
        <source>Volume</source>
        <translation type="unfinished"></translation>
    </message>
    <message>
        <location filename="../../qml/Exchange/Trade/TradeBox/OrderForm.qml" line="135"/>
        <source>Amount to sell</source>
        <translation type="unfinished"></translation>
    </message>
    <message>
        <location filename="../../qml/Exchange/Trade/TradeBox/OrderForm.qml" line="135"/>
        <source>Amount to receive</source>
        <translation type="unfinished"></translation>
    </message>
</context>
<context>
    <name>OrderLine</name>
    <message>
        <location filename="../../qml/Exchange/Trade/Orders/OrderLine.qml" line="157"/>
        <source>Funds are recoverable</source>
        <translation type="unfinished"></translation>
    </message>
</context>
<context>
    <name>OrderModal</name>
    <message>
        <location filename="../../qml/Exchange/Trade/Orders/OrderModal.qml" line="23"/>
        <source>Swap Details</source>
        <translation type="unfinished"></translation>
    </message>
    <message>
        <location filename="../../qml/Exchange/Trade/Orders/OrderModal.qml" line="23"/>
        <source>Order Details</source>
        <translation type="unfinished"></translation>
    </message>
    <message>
        <location filename="../../qml/Exchange/Trade/Orders/OrderModal.qml" line="75"/>
        <source>Maker Order</source>
        <translation type="unfinished"></translation>
    </message>
    <message>
        <location filename="../../qml/Exchange/Trade/Orders/OrderModal.qml" line="75"/>
        <source>Taker Order</source>
        <translation type="unfinished"></translation>
    </message>
    <message>
        <location filename="../../qml/Exchange/Trade/Orders/OrderModal.qml" line="84"/>
        <source>Refund State</source>
        <translation type="unfinished"></translation>
    </message>
    <message>
        <location filename="../../qml/Exchange/Trade/Orders/OrderModal.qml" line="86"/>
        <source>Your swap failed but the auto-refund process for your payment started already. Please wait and keep application opened until you receive your payment back</source>
        <translation type="unfinished"></translation>
    </message>
    <message>
        <location filename="../../qml/Exchange/Trade/Orders/OrderModal.qml" line="94"/>
        <source>Date</source>
        <translation type="unfinished"></translation>
    </message>
    <message>
        <location filename="../../qml/Exchange/Trade/Orders/OrderModal.qml" line="102"/>
        <source>ID</source>
        <translation type="unfinished"></translation>
    </message>
    <message>
        <location filename="../../qml/Exchange/Trade/Orders/OrderModal.qml" line="112"/>
        <source>Maker Payment Sent ID</source>
        <translation type="unfinished"></translation>
    </message>
    <message>
        <location filename="../../qml/Exchange/Trade/Orders/OrderModal.qml" line="112"/>
        <source>Maker Payment Spent ID</source>
        <translation type="unfinished"></translation>
    </message>
    <message>
        <location filename="../../qml/Exchange/Trade/Orders/OrderModal.qml" line="122"/>
        <source>Taker Payment Spent ID</source>
        <translation type="unfinished"></translation>
    </message>
    <message>
        <location filename="../../qml/Exchange/Trade/Orders/OrderModal.qml" line="122"/>
        <source>Taker Payment Sent ID</source>
        <translation type="unfinished"></translation>
    </message>
    <message>
        <location filename="../../qml/Exchange/Trade/Orders/OrderModal.qml" line="131"/>
        <source>Error ID</source>
        <translation type="unfinished"></translation>
    </message>
    <message>
        <location filename="../../qml/Exchange/Trade/Orders/OrderModal.qml" line="139"/>
        <source>Error Log</source>
        <translation type="unfinished"></translation>
    </message>
    <message>
        <location filename="../../qml/Exchange/Trade/Orders/OrderModal.qml" line="166"/>
        <source>Close</source>
        <translation type="unfinished"></translation>
    </message>
    <message>
        <location filename="../../qml/Exchange/Trade/Orders/OrderModal.qml" line="176"/>
        <source>Cancel Order</source>
        <translation type="unfinished"></translation>
    </message>
    <message>
        <location filename="../../qml/Exchange/Trade/Orders/OrderModal.qml" line="185"/>
        <source>Recover Funds</source>
        <translation type="unfinished"></translation>
    </message>
    <message>
        <location filename="../../qml/Exchange/Trade/Orders/OrderModal.qml" line="190"/>
        <source>View on Explorer</source>
        <translation type="unfinished"></translation>
    </message>
</context>
<context>
    <name>Orders</name>
    <message>
        <location filename="../../qml/Exchange/Orders/Orders.qml" line="12"/>
        <source>Orders</source>
        <translation type="unfinished"></translation>
    </message>
</context>
<context>
    <name>OrdersPage</name>
    <message>
        <location filename="../../qml/Exchange/Trade/Orders/OrdersPage.qml" line="114"/>
        <source>Export CSV</source>
        <translation type="unfinished"></translation>
    </message>
    <message>
        <location filename="../../qml/Exchange/Trade/Orders/OrdersPage.qml" line="130"/>
        <source>Apply Filter</source>
        <translation type="unfinished"></translation>
    </message>
    <message>
        <location filename="../../qml/Exchange/Trade/Orders/OrdersPage.qml" line="195"/>
        <source>From</source>
        <translation type="unfinished"></translation>
    </message>
    <message>
        <location filename="../../qml/Exchange/Trade/Orders/OrdersPage.qml" line="206"/>
        <source>To</source>
        <translation type="unfinished"></translation>
    </message>
    <message>
        <location filename="../../qml/Exchange/Trade/Orders/OrdersPage.qml" line="240"/>
        <source>Please choose the CSV export name and location</source>
        <translation type="unfinished"></translation>
    </message>
    <message>
        <location filename="../../qml/Exchange/Trade/Orders/OrdersPage.qml" line="264"/>
        <source>Recover Funds Result</source>
        <translation type="unfinished"></translation>
    </message>
</context>
<context>
    <name>Pagination</name>
    <message>
        <location filename="../../qml/Components/Pagination.qml" line="27"/>
        <source>items per page</source>
        <translation type="unfinished"></translation>
    </message>
</context>
<context>
    <name>PasswordField</name>
    <message>
        <location filename="../../qml/Components/PasswordField.qml" line="56"/>
        <source>Password</source>
        <translation type="unfinished"></translation>
    </message>
    <message>
        <location filename="../../qml/Components/PasswordField.qml" line="57"/>
        <source>Enter your wallet password</source>
        <translation type="unfinished"></translation>
    </message>
    <message>
        <location filename="../../qml/Components/PasswordField.qml" line="70"/>
        <source>At least 1 lowercase alphabetical character</source>
        <translation type="unfinished"></translation>
    </message>
    <message>
        <location filename="../../qml/Components/PasswordField.qml" line="76"/>
        <source>At least 1 uppercase alphabetical character</source>
        <translation type="unfinished"></translation>
    </message>
    <message>
        <location filename="../../qml/Components/PasswordField.qml" line="82"/>
        <source>At least 1 numeric character</source>
        <translation type="unfinished"></translation>
    </message>
    <message>
        <location filename="../../qml/Components/PasswordField.qml" line="88"/>
        <source>At least 1 special character (eg. !@#$%)</source>
        <translation type="unfinished"></translation>
    </message>
    <message numerus="yes">
        <location filename="../../qml/Components/PasswordField.qml" line="93"/>
        <source>At least %n character(s)</source>
        <translation type="unfinished">
            <numerusform></numerusform>
            <numerusform></numerusform>
        </translation>
    </message>
    <message>
        <location filename="../../qml/Components/PasswordField.qml" line="98"/>
        <source>Password and Confirm Password have to be same</source>
        <translation type="unfinished"></translation>
    </message>
</context>
<context>
    <name>PasswordForm</name>
    <message>
        <location filename="../../qml/Components/PasswordForm.qml" line="42"/>
        <source>Confirm Password</source>
        <translation type="unfinished"></translation>
    </message>
    <message>
        <location filename="../../qml/Components/PasswordForm.qml" line="43"/>
        <source>Enter the same password to confirm</source>
        <translation type="unfinished"></translation>
    </message>
</context>
<context>
    <name>Portfolio</name>
    <message>
        <location filename="../../qml/Portfolio/Portfolio.qml" line="166"/>
        <source>Show only coins with balance</source>
        <translation type="unfinished"></translation>
    </message>
    <message>
        <location filename="../../qml/Portfolio/Portfolio.qml" line="185"/>
        <source>Search</source>
        <translation type="unfinished"></translation>
    </message>
    <message>
        <location filename="../../qml/Portfolio/Portfolio.qml" line="218"/>
        <source>Portfolio</source>
        <translation type="unfinished"></translation>
    </message>
    <message>
        <location filename="../../qml/Portfolio/Portfolio.qml" line="239"/>
        <source>Add asset</source>
        <translation type="unfinished"></translation>
    </message>
</context>
<context>
    <name>PriceLine</name>
    <message>
        <location filename="../../qml/Exchange/Trade/PriceLine.qml" line="34"/>
        <source>Set swap price for evaluation</source>
        <translation type="unfinished"></translation>
    </message>
    <message>
        <location filename="../../qml/Exchange/Trade/PriceLine.qml" line="44"/>
        <source>Exchange rate</source>
        <translation type="unfinished"></translation>
    </message>
    <message>
        <location filename="../../qml/Exchange/Trade/PriceLine.qml" line="44"/>
        <source>Selected</source>
        <translation type="unfinished"></translation>
    </message>
    <message>
        <location filename="../../qml/Exchange/Trade/PriceLine.qml" line="75"/>
        <source>Expensive</source>
        <translation type="unfinished"></translation>
    </message>
    <message>
        <location filename="../../qml/Exchange/Trade/PriceLine.qml" line="75"/>
        <source>Expedient</source>
        <translation type="unfinished"></translation>
    </message>
    <message>
        <location filename="../../qml/Exchange/Trade/PriceLine.qml" line="75"/>
        <source>%1 compared to CEX</source>
        <comment>PRICE_DIFF%</comment>
        <translation type="unfinished"></translation>
    </message>
    <message>
        <location filename="../../qml/Exchange/Trade/PriceLine.qml" line="116"/>
        <source>CEXchange rate</source>
        <translation type="unfinished"></translation>
    </message>
</context>
<context>
    <name>ProView</name>
    <message>
        <location filename="../../qml/Exchange/Trade/ProView.qml" line="65"/>
        <source>Failed to place the order</source>
        <translation type="unfinished"></translation>
    </message>
    <message>
        <location filename="../../qml/Exchange/Trade/ProView.qml" line="74"/>
        <source>Placed the order</source>
        <translation type="unfinished"></translation>
    </message>
    <message>
        <location filename="../../qml/Exchange/Trade/ProView.qml" line="139"/>
        <source>Chart</source>
        <translation type="unfinished"></translation>
    </message>
    <message>
        <location filename="../../qml/Exchange/Trade/ProView.qml" line="233"/>
        <source>Trading Information</source>
        <translation type="unfinished"></translation>
    </message>
    <message>
        <location filename="../../qml/Exchange/Trade/ProView.qml" line="259"/>
        <source>Exchange Rates</source>
        <translation type="unfinished"></translation>
    </message>
    <message>
        <location filename="../../qml/Exchange/Trade/ProView.qml" line="265"/>
        <source>Orders</source>
        <translation type="unfinished"></translation>
    </message>
    <message>
        <location filename="../../qml/Exchange/Trade/ProView.qml" line="271"/>
        <source>history</source>
        <translation type="unfinished"></translation>
    </message>
    <message>
        <location filename="../../qml/Exchange/Trade/ProView.qml" line="337"/>
        <source>Order Book</source>
        <translation type="unfinished"></translation>
    </message>
    <message>
        <location filename="../../qml/Exchange/Trade/ProView.qml" line="358"/>
        <source>Best Orders</source>
        <translation type="unfinished"></translation>
    </message>
    <message>
        <location filename="../../qml/Exchange/Trade/ProView.qml" line="384"/>
        <source>Place Order</source>
        <translation type="unfinished"></translation>
    </message>
    <message>
        <location filename="../../qml/Exchange/Trade/ProView.qml" line="427"/>
        <source>Buy</source>
        <translation type="unfinished"></translation>
    </message>
    <message>
        <location filename="../../qml/Exchange/Trade/ProView.qml" line="462"/>
        <source>Sell</source>
        <translation type="unfinished"></translation>
    </message>
    <message>
        <location filename="../../qml/Exchange/Trade/ProView.qml" line="498"/>
        <source>Order Selected</source>
        <translation type="unfinished"></translation>
    </message>
    <message>
        <location filename="../../qml/Exchange/Trade/ProView.qml" line="551"/>
        <source>Start Swap</source>
        <translation type="unfinished"></translation>
    </message>
</context>
<context>
    <name>ReceiveModal</name>
    <message>
        <location filename="../../qml/Wallet/ReceiveModal.qml" line="18"/>
        <source>Receive</source>
        <translation type="unfinished"></translation>
    </message>
    <message>
        <location filename="../../qml/Wallet/ReceiveModal.qml" line="22"/>
        <source>Only send %1 to this address</source>
        <comment>TICKER</comment>
        <translation type="unfinished"></translation>
    </message>
    <message>
        <location filename="../../qml/Wallet/ReceiveModal.qml" line="41"/>
        <source>Close</source>
        <translation type="unfinished"></translation>
    </message>
</context>
<context>
    <name>RecoverSeed</name>
    <message>
        <location filename="../../qml/Screens/RecoverSeed.qml" line="28"/>
        <source>Failed to recover the seed</source>
        <translation type="unfinished"></translation>
    </message>
    <message>
        <location filename="../../qml/Screens/RecoverSeed.qml" line="45"/>
        <source>Recover Wallet</source>
        <translation type="unfinished"></translation>
    </message>
    <message>
        <location filename="../../qml/Screens/RecoverSeed.qml" line="89"/>
        <location filename="../../qml/Screens/RecoverSeed.qml" line="108"/>
        <source>Seed</source>
        <translation type="unfinished"></translation>
    </message>
    <message>
        <location filename="../../qml/Screens/RecoverSeed.qml" line="90"/>
        <location filename="../../qml/Screens/RecoverSeed.qml" line="109"/>
        <source>Enter the seed</source>
        <translation type="unfinished"></translation>
    </message>
    <message>
        <location filename="../../qml/Screens/RecoverSeed.qml" line="126"/>
        <source>Allow custom seed</source>
        <translation type="unfinished"></translation>
    </message>
    <message>
        <location filename="../../qml/Screens/RecoverSeed.qml" line="141"/>
        <source>Back</source>
        <translation type="unfinished"></translation>
    </message>
    <message>
        <location filename="../../qml/Screens/RecoverSeed.qml" line="151"/>
        <source>Confirm</source>
        <translation type="unfinished"></translation>
    </message>
</context>
<context>
    <name>RecoverSeedModal</name>
    <message>
        <location filename="../../qml/Settings/RecoverSeedModal.qml" line="46"/>
        <location filename="../../qml/Settings/RecoverSeedModal.qml" line="90"/>
        <source>View seed and private keys</source>
        <translation type="unfinished"></translation>
    </message>
    <message>
        <location filename="../../qml/Settings/RecoverSeedModal.qml" line="54"/>
        <source>Please enter your password to view the seed.</source>
        <translation type="unfinished"></translation>
    </message>
    <message>
        <location filename="../../qml/Settings/RecoverSeedModal.qml" line="65"/>
        <source>Wrong Password</source>
        <translation type="unfinished"></translation>
    </message>
    <message>
        <location filename="../../qml/Settings/RecoverSeedModal.qml" line="74"/>
        <source>Cancel</source>
        <translation type="unfinished"></translation>
    </message>
    <message>
        <location filename="../../qml/Settings/RecoverSeedModal.qml" line="81"/>
        <source>View</source>
        <translation type="unfinished"></translation>
    </message>
    <message>
        <location filename="../../qml/Settings/RecoverSeedModal.qml" line="188"/>
        <source>Backup seed</source>
        <translation type="unfinished"></translation>
    </message>
    <message>
        <location filename="../../qml/Settings/RecoverSeedModal.qml" line="201"/>
        <source>RPC Password</source>
        <translation type="unfinished"></translation>
    </message>
    <message>
        <location filename="../../qml/Settings/RecoverSeedModal.qml" line="217"/>
        <source>Search a coin.</source>
        <translation type="unfinished"></translation>
    </message>
    <message>
        <location filename="../../qml/Settings/RecoverSeedModal.qml" line="304"/>
        <source>Public Address</source>
        <translation type="unfinished"></translation>
    </message>
    <message>
        <location filename="../../qml/Settings/RecoverSeedModal.qml" line="316"/>
        <source>Private Key</source>
        <translation type="unfinished"></translation>
    </message>
    <message>
        <location filename="../../qml/Settings/RecoverSeedModal.qml" line="333"/>
        <source>Close</source>
        <translation type="unfinished"></translation>
    </message>
</context>
<context>
    <name>RestartModal</name>
    <message>
        <location filename="../../qml/Components/RestartModal.qml" line="44"/>
        <source>Applying the changes...</source>
        <translation type="unfinished"></translation>
    </message>
    <message>
        <location filename="../../qml/Components/RestartModal.qml" line="48"/>
        <source>Restarting the applications. %1</source>
        <translation type="unfinished"></translation>
    </message>
    <message>
        <location filename="../../qml/Components/RestartModal.qml" line="48"/>
        <source>Restarting the application...</source>
        <translation type="unfinished"></translation>
    </message>
</context>
<context>
    <name>RightClickMenu</name>
    <message>
        <location filename="../../qml/Components/RightClickMenu.qml" line="26"/>
        <source>Cut</source>
        <translation type="unfinished"></translation>
    </message>
    <message>
        <location filename="../../qml/Components/RightClickMenu.qml" line="31"/>
        <source>Copy</source>
        <translation type="unfinished"></translation>
    </message>
    <message>
        <location filename="../../qml/Components/RightClickMenu.qml" line="36"/>
        <source>Paste</source>
        <translation type="unfinished"></translation>
    </message>
</context>
<context>
    <name>SellBox</name>
    <message>
        <location filename="../../qml/Exchange/Trade/TradeBox/SellBox.qml" line="45"/>
        <source>Sell</source>
        <translation type="unfinished"></translation>
    </message>
</context>
<context>
    <name>SendModal</name>
    <message>
        <location filename="../../qml/Wallet/SendModal.qml" line="80"/>
        <source>Failed to send</source>
        <translation type="unfinished"></translation>
    </message>
    <message>
        <location filename="../../qml/Wallet/SendModal.qml" line="117"/>
        <source>Failed to Send</source>
        <translation type="unfinished"></translation>
    </message>
    <message>
        <location filename="../../qml/Wallet/SendModal.qml" line="248"/>
        <source>Prepare to send </source>
        <translation type="unfinished"></translation>
    </message>
    <message>
        <location filename="../../qml/Wallet/SendModal.qml" line="257"/>
        <location filename="../../qml/Wallet/SendModal.qml" line="436"/>
        <source>Recipient&apos;s address</source>
        <translation type="unfinished"></translation>
    </message>
    <message>
        <location filename="../../qml/Wallet/SendModal.qml" line="258"/>
        <source>Enter address of the recipient</source>
        <translation type="unfinished"></translation>
    </message>
    <message>
        <location filename="../../qml/Wallet/SendModal.qml" line="267"/>
        <source>Address Book</source>
        <translation type="unfinished"></translation>
    </message>
    <message>
        <location filename="../../qml/Wallet/SendModal.qml" line="283"/>
        <source>The address has to be mixed case.</source>
        <translation type="unfinished"></translation>
    </message>
    <message>
        <location filename="../../qml/Wallet/SendModal.qml" line="290"/>
        <source>Fix</source>
        <translation type="unfinished"></translation>
    </message>
    <message>
        <location filename="../../qml/Wallet/SendModal.qml" line="306"/>
        <source>Amount to send</source>
        <translation type="unfinished"></translation>
    </message>
    <message>
        <location filename="../../qml/Wallet/SendModal.qml" line="307"/>
        <source>Enter the amount to send</source>
        <translation type="unfinished"></translation>
    </message>
    <message>
        <location filename="../../qml/Wallet/SendModal.qml" line="314"/>
        <source>MAX</source>
        <translation type="unfinished"></translation>
    </message>
    <message>
        <location filename="../../qml/Wallet/SendModal.qml" line="323"/>
        <source>Enable Custom Fees</source>
        <translation type="unfinished"></translation>
    </message>
    <message>
        <location filename="../../qml/Wallet/SendModal.qml" line="335"/>
        <source>Only use custom fees if you know what you are doing!</source>
        <translation type="unfinished"></translation>
    </message>
    <message>
        <location filename="../../qml/Wallet/SendModal.qml" line="343"/>
        <source>Custom Fee</source>
        <translation type="unfinished"></translation>
    </message>
    <message>
        <location filename="../../qml/Wallet/SendModal.qml" line="344"/>
        <source>Enter the custom fee</source>
        <translation type="unfinished"></translation>
    </message>
    <message>
        <location filename="../../qml/Wallet/SendModal.qml" line="355"/>
        <source>Gas Limit</source>
        <translation type="unfinished"></translation>
    </message>
    <message>
        <location filename="../../qml/Wallet/SendModal.qml" line="356"/>
        <source>Enter the gas limit</source>
        <translation type="unfinished"></translation>
    </message>
    <message>
        <location filename="../../qml/Wallet/SendModal.qml" line="363"/>
        <source>Gas Price</source>
        <translation type="unfinished"></translation>
    </message>
    <message>
        <location filename="../../qml/Wallet/SendModal.qml" line="364"/>
        <source>Enter the gas price</source>
        <translation type="unfinished"></translation>
    </message>
    <message>
        <location filename="../../qml/Wallet/SendModal.qml" line="379"/>
        <source>Custom Fee can&apos;t be higher than the amount</source>
        <translation type="unfinished"></translation>
    </message>
    <message>
        <location filename="../../qml/Wallet/SendModal.qml" line="389"/>
        <source>Not enough funds.</source>
        <translation type="unfinished"></translation>
    </message>
    <message>
        <location filename="../../qml/Wallet/SendModal.qml" line="389"/>
        <source>You have %1</source>
        <comment>AMT TICKER</comment>
        <translation type="unfinished"></translation>
    </message>
    <message>
        <location filename="../../qml/Wallet/SendModal.qml" line="399"/>
        <source>Close</source>
        <translation type="unfinished"></translation>
    </message>
    <message>
        <location filename="../../qml/Wallet/SendModal.qml" line="405"/>
        <source>Prepare</source>
        <translation type="unfinished"></translation>
    </message>
    <message>
        <location filename="../../qml/Wallet/SendModal.qml" line="432"/>
        <location filename="../../qml/Wallet/SendModal.qml" line="475"/>
        <source>Send</source>
        <translation type="unfinished"></translation>
    </message>
    <message>
        <location filename="../../qml/Wallet/SendModal.qml" line="442"/>
        <source>Amount</source>
        <translation type="unfinished"></translation>
    </message>
    <message>
        <location filename="../../qml/Wallet/SendModal.qml" line="449"/>
        <source>Fees</source>
        <translation type="unfinished"></translation>
    </message>
    <message>
        <location filename="../../qml/Wallet/SendModal.qml" line="456"/>
        <source>Date</source>
        <translation type="unfinished"></translation>
    </message>
    <message>
        <location filename="../../qml/Wallet/SendModal.qml" line="468"/>
        <source>Back</source>
        <translation type="unfinished"></translation>
    </message>
</context>
<context>
    <name>SendModalContactList</name>
    <message>
        <location filename="../../qml/Wallet/SendModalContactList.qml" line="20"/>
        <source>Select a contact with an %1 address</source>
        <translation type="unfinished"></translation>
    </message>
    <message>
        <location filename="../../qml/Wallet/SendModalContactList.qml" line="24"/>
        <source>Search for contacts...</source>
        <translation type="unfinished"></translation>
    </message>
    <message>
        <location filename="../../qml/Wallet/SendModalContactList.qml" line="98"/>
        <source>%1 addresses</source>
        <translation type="unfinished"></translation>
    </message>
    <message>
        <location filename="../../qml/Wallet/SendModalContactList.qml" line="99"/>
        <source>1 address</source>
        <translation type="unfinished"></translation>
    </message>
    <message>
        <location filename="../../qml/Wallet/SendModalContactList.qml" line="113"/>
        <location filename="../../qml/Wallet/SendModalContactList.qml" line="216"/>
        <source>Back</source>
        <translation type="unfinished"></translation>
    </message>
    <message>
        <location filename="../../qml/Wallet/SendModalContactList.qml" line="131"/>
        <source>Choose an %1 address of %2</source>
        <translation type="unfinished"></translation>
    </message>
    <message>
        <location filename="../../qml/Wallet/SendModalContactList.qml" line="141"/>
        <source>Name</source>
        <translation type="unfinished"></translation>
    </message>
    <message>
        <location filename="../../qml/Wallet/SendModalContactList.qml" line="146"/>
        <source>Address</source>
        <translation type="unfinished"></translation>
    </message>
</context>
<context>
    <name>SendResult</name>
    <message>
        <location filename="../../qml/Wallet/SendResult.qml" line="16"/>
        <source>Transaction Complete!</source>
        <translation type="unfinished"></translation>
    </message>
    <message>
        <location filename="../../qml/Wallet/SendResult.qml" line="21"/>
        <source>Recipient&apos;s address</source>
        <translation type="unfinished"></translation>
    </message>
    <message>
        <location filename="../../qml/Wallet/SendResult.qml" line="27"/>
        <source>Amount</source>
        <translation type="unfinished"></translation>
    </message>
    <message>
        <location filename="../../qml/Wallet/SendResult.qml" line="33"/>
        <source>Fees</source>
        <translation type="unfinished"></translation>
    </message>
    <message>
        <location filename="../../qml/Wallet/SendResult.qml" line="39"/>
        <source>Date</source>
        <translation type="unfinished"></translation>
    </message>
    <message>
        <location filename="../../qml/Wallet/SendResult.qml" line="46"/>
        <source>Transaction Hash</source>
        <translation type="unfinished"></translation>
    </message>
    <message>
        <location filename="../../qml/Wallet/SendResult.qml" line="52"/>
        <source>Close</source>
        <translation type="unfinished"></translation>
    </message>
    <message>
        <location filename="../../qml/Wallet/SendResult.qml" line="58"/>
        <source>View on Explorer</source>
        <translation type="unfinished"></translation>
    </message>
</context>
<context>
    <name>SettingModal</name>
    <message>
        <location filename="../../qml/Settings/SettingModal.qml" line="108"/>
        <source>General</source>
        <translation type="unfinished"></translation>
    </message>
    <message>
        <location filename="../../qml/Settings/SettingModal.qml" line="108"/>
        <location filename="../../qml/Settings/SettingModal.qml" line="237"/>
        <source>Language</source>
        <translation type="unfinished"></translation>
    </message>
    <message>
        <location filename="../../qml/Settings/SettingModal.qml" line="108"/>
        <source>User Interface</source>
        <translation type="unfinished"></translation>
    </message>
    <message>
        <location filename="../../qml/Settings/SettingModal.qml" line="108"/>
        <source>Security</source>
        <translation type="unfinished"></translation>
    </message>
    <message>
        <location filename="../../qml/Settings/SettingModal.qml" line="108"/>
        <source>About</source>
        <translation type="unfinished"></translation>
    </message>
    <message>
        <location filename="../../qml/Settings/SettingModal.qml" line="108"/>
        <source>Version</source>
        <translation type="unfinished"></translation>
    </message>
    <message>
        <location filename="../../qml/Settings/SettingModal.qml" line="153"/>
        <source>Enable Desktop Notifications</source>
        <translation type="unfinished"></translation>
    </message>
    <message>
        <location filename="../../qml/Settings/SettingModal.qml" line="168"/>
        <source>Maximum number of enabled coins</source>
        <translation type="unfinished"></translation>
    </message>
    <message>
        <location filename="../../qml/Settings/SettingModal.qml" line="194"/>
        <source>Logs</source>
        <translation type="unfinished"></translation>
    </message>
    <message>
        <location filename="../../qml/Settings/SettingModal.qml" line="197"/>
        <source>Open Folder</source>
        <translation type="unfinished"></translation>
    </message>
    <message>
        <location filename="../../qml/Settings/SettingModal.qml" line="211"/>
        <source>Reset assets configuration</source>
        <translation type="unfinished"></translation>
    </message>
    <message>
        <location filename="../../qml/Settings/SettingModal.qml" line="214"/>
        <source>Reset</source>
        <translation type="unfinished"></translation>
    </message>
    <message>
        <location filename="../../qml/Settings/SettingModal.qml" line="263"/>
        <source>Use QtTextRendering Or NativeTextRendering</source>
        <translation type="unfinished"></translation>
    </message>
    <message>
        <location filename="../../qml/Settings/SettingModal.qml" line="281"/>
        <source>Current Font</source>
        <translation type="unfinished"></translation>
    </message>
    <message>
        <location filename="../../qml/Settings/SettingModal.qml" line="302"/>
        <source>Theme</source>
        <translation type="unfinished"></translation>
    </message>
    <message>
        <location filename="atomic_defi_design/qml/Settings/SettingModal.qml" line="322"/>
        <source></source>
        <translation></translation>
    </message>
    <message>
        <location filename="../../qml/Settings/SettingModal.qml" line="325"/>
        <source>Apply Changes</source>
        <translation type="unfinished"></translation>
    </message>
    <message>
        <location filename="../../qml/Settings/SettingModal.qml" line="375"/>
        <source>Ask system&apos;s password before sending coins ? (2FA)</source>
        <translation type="unfinished"></translation>
    </message>
    <message>
        <location filename="../../qml/Settings/SettingModal.qml" line="397"/>
        <source>View seed and private keys</source>
        <translation type="unfinished"></translation>
    </message>
    <message>
        <location filename="../../qml/Settings/SettingModal.qml" line="400"/>
        <location filename="../../qml/Settings/SettingModal.qml" line="462"/>
        <source>Show</source>
        <translation type="unfinished"></translation>
    </message>
    <message>
        <location filename="../../qml/Settings/SettingModal.qml" line="413"/>
        <source>Setup Camouflage Password</source>
        <translation type="unfinished"></translation>
    </message>
    <message>
        <location filename="../../qml/Settings/SettingModal.qml" line="416"/>
        <source>Open</source>
        <translation type="unfinished"></translation>
    </message>
    <message>
        <location filename="../../qml/Settings/SettingModal.qml" line="434"/>
        <source>Delete Wallet</source>
        <translation type="unfinished"></translation>
    </message>
    <message>
        <location filename="../../qml/Settings/SettingModal.qml" line="459"/>
        <source>Disclaimer and ToS</source>
        <translation type="unfinished"></translation>
    </message>
    <message>
        <location filename="../../qml/Settings/SettingModal.qml" line="481"/>
        <source>Application version</source>
        <translation type="unfinished"></translation>
    </message>
    <message>
        <location filename="../../qml/Settings/SettingModal.qml" line="495"/>
        <source>MM2 version</source>
        <translation type="unfinished"></translation>
    </message>
    <message>
        <location filename="../../qml/Settings/SettingModal.qml" line="509"/>
        <source>Qt version</source>
        <translation type="unfinished"></translation>
    </message>
    <message>
        <location filename="../../qml/Settings/SettingModal.qml" line="549"/>
        <source>Search Update</source>
        <translation type="unfinished"></translation>
    </message>
    <message>
        <location filename="../../qml/Settings/SettingModal.qml" line="577"/>
        <source>Logout</source>
        <translation type="unfinished"></translation>
    </message>
</context>
<context>
    <name>Settings</name>
    <message>
        <location filename="../../qml/Settings/Settings.qml" line="40"/>
        <source>Fiat</source>
        <translation type="unfinished"></translation>
    </message>
    <message>
        <location filename="../../qml/Settings/Settings.qml" line="67"/>
        <source>Recommended: </source>
        <translation type="unfinished"></translation>
    </message>
    <message>
        <location filename="../../qml/Settings/Settings.qml" line="129"/>
        <source>Enable Desktop Notifications</source>
        <translation type="unfinished"></translation>
    </message>
    <message>
        <location filename="../../qml/Settings/Settings.qml" line="139"/>
        <source>Use QtTextRendering Or NativeTextRendering</source>
        <translation type="unfinished"></translation>
    </message>
    <message>
        <location filename="../../qml/Settings/Settings.qml" line="159"/>
        <source>Open Logs Folder</source>
        <translation type="unfinished"></translation>
    </message>
    <message>
        <location filename="../../qml/Settings/Settings.qml" line="167"/>
        <source>View seed and private keys</source>
        <translation type="unfinished"></translation>
    </message>
    <message>
        <location filename="../../qml/Settings/Settings.qml" line="183"/>
        <source>Disclaimer and ToS</source>
        <translation type="unfinished"></translation>
    </message>
    <message>
        <location filename="../../qml/Settings/Settings.qml" line="202"/>
        <source>Setup Camouflage Password</source>
        <translation type="unfinished"></translation>
    </message>
    <message>
        <location filename="../../qml/Settings/Settings.qml" line="218"/>
        <source>Reset assets configuration</source>
        <translation type="unfinished"></translation>
    </message>
    <message>
        <location filename="../../qml/Settings/Settings.qml" line="226"/>
        <source>Delete Wallet</source>
        <translation type="unfinished"></translation>
    </message>
    <message>
        <location filename="../../qml/Settings/Settings.qml" line="242"/>
        <source>Log out</source>
        <translation type="unfinished"></translation>
    </message>
    <message>
        <location filename="../../qml/Settings/Settings.qml" line="253"/>
        <source>mm2 version</source>
        <translation type="unfinished"></translation>
    </message>
</context>
<context>
    <name>SidebarBottom</name>
    <message>
        <location filename="../../qml/Sidebar/SidebarBottom.qml" line="13"/>
        <source>Settings</source>
        <translation type="unfinished"></translation>
    </message>
    <message>
        <location filename="../../qml/Sidebar/SidebarBottom.qml" line="22"/>
        <source>Support</source>
        <translation type="unfinished"></translation>
    </message>
    <message>
        <location filename="../../qml/Sidebar/SidebarBottom.qml" line="30"/>
        <source>Privacy</source>
        <translation type="unfinished"></translation>
    </message>
</context>
<context>
    <name>SidebarCenter</name>
    <message>
        <location filename="../../qml/Sidebar/SidebarCenter.qml" line="18"/>
        <location filename="../../qml/Sidebar/SidebarCenter.qml" line="23"/>
        <source>Dashboard</source>
        <translation type="unfinished"></translation>
    </message>
    <message>
        <location filename="../../qml/Sidebar/SidebarCenter.qml" line="30"/>
        <location filename="../../qml/Sidebar/SidebarCenter.qml" line="34"/>
        <source>Wallet</source>
        <translation type="unfinished"></translation>
    </message>
    <message>
        <location filename="../../qml/Sidebar/SidebarCenter.qml" line="42"/>
        <location filename="../../qml/Sidebar/SidebarCenter.qml" line="46"/>
        <source>DEX</source>
        <translation type="unfinished"></translation>
    </message>
    <message>
        <location filename="../../qml/Sidebar/SidebarCenter.qml" line="54"/>
        <source>DEX features are not allowed in %1</source>
        <comment>COUNTRY</comment>
        <translation type="unfinished"></translation>
    </message>
    <message>
        <location filename="../../qml/Sidebar/SidebarCenter.qml" line="63"/>
        <location filename="../../qml/Sidebar/SidebarCenter.qml" line="67"/>
        <source>Address Book</source>
        <translation type="unfinished"></translation>
    </message>
    <message>
        <location filename="../../qml/Sidebar/SidebarCenter.qml" line="74"/>
        <location filename="../../qml/Sidebar/SidebarCenter.qml" line="78"/>
        <source>Fiat</source>
        <translation type="unfinished"></translation>
    </message>
    <message>
        <location filename="../../qml/Sidebar/SidebarCenter.qml" line="84"/>
        <source>Coming soon !</source>
        <translation type="unfinished"></translation>
    </message>
</context>
<context>
    <name>SimpleView</name>
    <message>
        <location filename="../../qml/Exchange/Trade/SimpleView.qml" line="39"/>
        <source>Swap</source>
        <translation type="unfinished"></translation>
    </message>
    <message>
        <location filename="../../qml/Exchange/Trade/SimpleView.qml" line="47"/>
        <source>Instant trading with best orders</source>
        <translation type="unfinished"></translation>
    </message>
    <message>
        <location filename="../../qml/Exchange/Trade/SimpleView.qml" line="78"/>
        <source>From</source>
        <translation type="unfinished"></translation>
    </message>
    <message>
        <location filename="../../qml/Exchange/Trade/SimpleView.qml" line="88"/>
        <source>Balance %1 : %2</source>
        <translation type="unfinished"></translation>
    </message>
    <message>
        <location filename="../../qml/Exchange/Trade/SimpleView.qml" line="197"/>
        <source>To</source>
        <translation type="unfinished"></translation>
    </message>
    <message>
        <location filename="../../qml/Exchange/Trade/SimpleView.qml" line="269"/>
        <source>Pick an order</source>
        <translation type="unfinished"></translation>
    </message>
    <message>
        <location filename="../../qml/Exchange/Trade/SimpleView.qml" line="423"/>
        <source>Best Orders</source>
        <translation type="unfinished"></translation>
    </message>
    <message>
        <location filename="../../qml/Exchange/Trade/SimpleView.qml" line="433"/>
        <source>Available Quantity</source>
        <translation type="unfinished"></translation>
    </message>
    <message>
        <location filename="../../qml/Exchange/Trade/SimpleView.qml" line="442"/>
        <source>Fiat price</source>
        <translation type="unfinished"></translation>
    </message>
    <message>
        <location filename="../../qml/Exchange/Trade/SimpleView.qml" line="452"/>
        <source>CEX rate</source>
        <translation type="unfinished"></translation>
    </message>
    <message>
        <location filename="../../qml/Exchange/Trade/SimpleView.qml" line="506"/>
        <source> %1 is not enabled - Do you want to enable it to be able to select %2 best orders ?&lt;br&gt;&lt;a href=&apos;#&apos;&gt;Yes&lt;/a&gt; - &lt;a href=&apos;#no&apos;&gt;No&lt;/a&gt;</source>
        <translation type="unfinished"></translation>
    </message>
    <message>
        <location filename="../../qml/Exchange/Trade/SimpleView.qml" line="301"/>
        <source>Swap Now !</source>
        <translation type="unfinished"></translation>
    </message>
    <message>
        <location filename="../../qml/Exchange/Trade/SimpleView.qml" line="316"/>
        <source>Select a ticker</source>
        <translation type="unfinished"></translation>
    </message>
    <message>
        <location filename="../../qml/Exchange/Trade/SimpleView.qml" line="350"/>
        <source>Token name</source>
        <translation type="unfinished"></translation>
    </message>
</context>
<context>
    <name>SmartChartView</name>
    <message>
        <location filename="../../qml/Portfolio/SmartChartView.qml" line="125"/>
        <source>Loading market data</source>
        <translation type="unfinished"></translation>
    </message>
    <message>
        <location filename="../../qml/Portfolio/SmartChartView.qml" line="131"/>
        <source>There is no chart data for this ticker yet</source>
        <translation type="unfinished"></translation>
    </message>
</context>
<context>
    <name>Support</name>
    <message>
        <location filename="../../qml/Support/Support.qml" line="61"/>
        <source>Update available</source>
        <translation type="unfinished"></translation>
    </message>
    <message>
        <location filename="../../qml/Support/Support.qml" line="61"/>
        <source>Up to date</source>
        <translation type="unfinished"></translation>
    </message>
    <message>
        <location filename="../../qml/Support/Support.qml" line="76"/>
        <source>Changelog</source>
        <translation type="unfinished"></translation>
    </message>
    <message>
        <location filename="../../qml/Support/Support.qml" line="88"/>
        <source>Open Logs Folder</source>
        <translation type="unfinished"></translation>
    </message>
    <message>
        <location filename="../../qml/Support/Support.qml" line="99"/>
        <source>Frequently Asked Questions</source>
        <translation type="unfinished"></translation>
    </message>
    <message>
        <location filename="../../qml/Support/Support.qml" line="115"/>
        <source>Do you store my private keys?</source>
        <translation type="unfinished"></translation>
    </message>
    <message>
        <location filename="../../qml/Support/Support.qml" line="116"/>
        <source>No! %1 is non-custodial. We never store any sensitive data, including your private keys, seed phrases, or PIN. This data is  only stored on the user’s device and never leaves it. You are in full control of your assets.</source>
        <translation type="unfinished"></translation>
    </message>
    <message>
        <location filename="../../qml/Support/Support.qml" line="120"/>
        <source>How is trading on %1 different from trading on other DEXs?</source>
        <translation type="unfinished"></translation>
    </message>
    <message>
        <location filename="../../qml/Support/Support.qml" line="121"/>
        <source>Other DEXs generally only allow you to trade assets that are based on a single blockchain network, use proxy tokens, and only allow placing a single order with the same funds.

%1 enables you to natively trade across two different blockchain networks without proxy tokens. You can also place multiple orders with the same funds. For example, you can sell 0.1 BTC for KMD, QTUM, or VRSC — the first order that fills automatically cancels all other orders.</source>
        <translation type="unfinished"></translation>
    </message>
    <message>
        <location filename="../../qml/Support/Support.qml" line="127"/>
        <source>How long does each atomic swap take?</source>
        <translation type="unfinished"></translation>
    </message>
    <message>
        <location filename="../../qml/Support/Support.qml" line="128"/>
        <source>Several factors determine the processing time for each swap. The block time of the traded assets depends on each network (Bitcoin typically being the slowest) Additionally, the user can customize security preferences. For example,  (you can ask %1 to consider a KMD transaction as final after just 3 confirmations which makes the swap time shorter compared to waiting for a &lt;a href=&quot;https://komodoplatform.com/security-delayed-proof-of-work-dpow/&quot;&gt;notarization&lt;/a&gt;.</source>
        <translation type="unfinished"></translation>
    </message>
    <message>
        <location filename="../../qml/Support/Support.qml" line="132"/>
        <source>Do I need to be online for the duration of the swap?</source>
        <translation type="unfinished"></translation>
    </message>
    <message>
        <location filename="../../qml/Support/Support.qml" line="133"/>
        <source>Yes. You must remain connected to the internet and have your app running to successfully complete each atomic swap (very short breaks in connectivity are usually fine). Otherwise, there is risk of trade cancellation if you are a maker, and risk of loss of funds if you are a taker.
The atomic swap protocol requires both participants to stay online and monitor the involved blockchains for the process to stay atomic.
If you go offline, so will your orders, and any that are in progress will fail, leading to potential loss of trade / transaction fees, and a wait for the swap to timeout and issue a refund. It may also negatively affect your wallet&apos;s reputation score for future trade matching.
When you come back online, your orders will begin to broadcast again at the price you set before you went offline. If there has been significant price movement in the meantime, you might unintentionally offer someone a bargain!
For this reason, we recommend cancelling orders before closing %1, or reviewing and revising your prices when restarting %1.</source>
        <translation type="unfinished"></translation>
    </message>
    <message>
        <location filename="../../qml/Support/Support.qml" line="141"/>
        <source>How are the fees on %1 calculated?</source>
        <translation type="unfinished"></translation>
    </message>
    <message>
        <location filename="../../qml/Support/Support.qml" line="142"/>
        <source>There are two fee categories to consider when trading on %1.

1. %1 charges approximately 0.13% (1/777 of trading volume but not lower than 0.0001) as the trading fee for taker orders, and maker orders have zero fees.
2. Both makers and takers will need to pay normal network fees to the involved blockchains when making atomic swap transactions.

Network fees can vary greatly depending on your selected trading pair.</source>
        <translation type="unfinished"></translation>
    </message>
    <message>
        <location filename="../../qml/Support/Support.qml" line="151"/>
        <source>Do you provide user support?</source>
        <translation type="unfinished"></translation>
    </message>
    <message>
        <location filename="../../qml/Support/Support.qml" line="152"/>
        <source>Yes! %1 offers support through the &lt;a href=&quot;https://komodoplatform.com/discord&quot;&gt;Komodo Discord server&lt;/a&gt;. The team and the community are always happy to help!</source>
        <translation type="unfinished"></translation>
    </message>
    <message>
        <location filename="../../qml/Support/Support.qml" line="156"/>
        <source>Who is behind %1?</source>
        <translation type="unfinished"></translation>
    </message>
    <message>
        <location filename="../../qml/Support/Support.qml" line="157"/>
        <source>%1 is developed by the Komodo team. Komodo is one of the most established blockchain projects working on innovative solutions like atomic swaps, Delayed Proof of Work, and an interoperable multi-chain architecture.</source>
        <translation type="unfinished"></translation>
    </message>
    <message>
        <location filename="../../qml/Support/Support.qml" line="161"/>
        <source>Is it possible to develop my own white-label exchange on %1?</source>
        <translation type="unfinished"></translation>
    </message>
    <message>
        <location filename="../../qml/Support/Support.qml" line="162"/>
        <source>Absolutely! You can read our developer documentation for more details or contact us with your partnership inquiries. Have a specific technical question? The %1 developer community is always ready to help!</source>
        <translation type="unfinished"></translation>
    </message>
    <message>
        <location filename="../../qml/Support/Support.qml" line="166"/>
        <source>Which devices can I use %1 on?</source>
        <translation type="unfinished"></translation>
    </message>
    <message>
        <location filename="../../qml/Support/Support.qml" line="167"/>
        <source>%1 is available for mobile on both &lt;a href=&quot;https://%1.io/&quot;&gt;Android and iPhone, and for desktop on Windows, Mac, and Linux&lt;/a&gt; operating systems.</source>
        <translation type="unfinished"></translation>
    </message>
    <message>
        <location filename="../../qml/Support/Support.qml" line="171"/>
        <source>Compliance Info</source>
        <translation type="unfinished"></translation>
    </message>
    <message>
        <location filename="../../qml/Support/Support.qml" line="172"/>
        <source>Due to regulatory and legal circumstances the citizens of certain jurisdictions including, but not limited to, the United States of America, Canada, Hong Kong, Israel, Singapore, Sudan, Austria, Iran and any other state, country or other jurisdiction that is embargoed by the United States of America or the European Union are not allowed to use this application.</source>
        <translation type="unfinished"></translation>
    </message>
</context>
<context>
    <name>SwapProgress</name>
    <message>
        <location filename="../../qml/Exchange/Trade/Orders/SwapProgress.qml" line="100"/>
        <source>act</source>
        <comment>SHORT FOR ACTUAL TIME</comment>
        <translation type="unfinished"></translation>
    </message>
    <message>
        <location filename="../../qml/Exchange/Trade/Orders/SwapProgress.qml" line="102"/>
        <source>est</source>
        <comment>SHORT FOR ESTIMATED</comment>
        <translation type="unfinished"></translation>
    </message>
    <message>
        <location filename="../../qml/Exchange/Trade/Orders/SwapProgress.qml" line="110"/>
        <source>Progress details</source>
        <translation type="unfinished"></translation>
    </message>
</context>
<context>
    <name>SweetDexComboBox</name>
    <message>
        <location filename="../../qml/Exchange/Trade/SweetDexComboBox.qml" line="110"/>
        <source>Search</source>
        <translation type="unfinished"></translation>
    </message>
</context>
<context>
    <name>TableDex</name>
    <message>
        <location filename="../../qml/Portfolio/TableDex.qml" line="42"/>
        <source>Asset</source>
        <translation type="unfinished"></translation>
    </message>
    <message>
        <location filename="../../qml/Portfolio/TableDex.qml" line="64"/>
        <source>Balance</source>
        <translation type="unfinished"></translation>
    </message>
    <message>
        <location filename="../../qml/Portfolio/TableDex.qml" line="83"/>
        <source>Change 24h</source>
        <translation type="unfinished"></translation>
    </message>
    <message>
        <location filename="../../qml/Portfolio/TableDex.qml" line="108"/>
        <source>Trend 7d</source>
        <translation type="unfinished"></translation>
    </message>
    <message>
        <location filename="../../qml/Portfolio/TableDex.qml" line="123"/>
        <source>Price</source>
        <translation type="unfinished"></translation>
    </message>
</context>
<context>
    <name>TextAreaWithTitle</name>
    <message>
        <location filename="../../qml/Components/TextAreaWithTitle.qml" line="37"/>
        <source>Save</source>
        <translation type="unfinished"></translation>
    </message>
    <message>
        <location filename="../../qml/Components/TextAreaWithTitle.qml" line="37"/>
        <source>Edit</source>
        <translation type="unfinished"></translation>
    </message>
</context>
<context>
    <name>TextFieldWithTitle</name>
    <message>
        <location filename="../../qml/Components/TextFieldWithTitle.qml" line="33"/>
        <source>Required</source>
        <translation type="unfinished"></translation>
    </message>
</context>
<context>
    <name>Toast</name>
    <message>
        <location filename="../../qml/Components/Toast.qml" line="51"/>
        <source>Click here to see the details</source>
        <translation type="unfinished"></translation>
    </message>
</context>
<context>
    <name>TradeViewHeader</name>
    <message>
<<<<<<< HEAD
        <location filename="../../qml/Exchange/Trade/Trading/TradeViewHeader.qml" line="36"/>
        <source>Trading Mode - Multi Ordering</source>
        <translation type="unfinished"></translation>
    </message>
    <message>
        <location filename="../../qml/Exchange/Trade/Trading/TradeViewHeader.qml" line="36"/>
        <source>Trading Mode - Single Order</source>
        <translation type="unfinished"></translation>
    </message>
    <message>
        <location filename="../../qml/Exchange/Trade/Trading/TradeViewHeader.qml" line="52"/>
        <source>Pro-Mode</source>
        <translation type="unfinished"></translation>
    </message>
    <message>
        <location filename="../../qml/Exchange/Trade/Trading/TradeViewHeader.qml" line="45"/>
        <source>Simple-Mode</source>
=======
        <location filename="../../qml/Exchange/Trade/Trading/TradeViewHeader.qml" line="119"/>
        <source>How to trade</source>
        <translation type="unfinished"></translation>
    </message>
    <message>
        <location filename="../../qml/Exchange/Trade/Trading/TradeViewHeader.qml" line="145"/>
        <source>FAQ</source>
>>>>>>> c5ad9642
        <translation type="unfinished"></translation>
    </message>
</context>
<context>
    <name>TransactionDetailsModal</name>
    <message>
        <location filename="../../qml/Wallet/TransactionDetailsModal.qml" line="24"/>
        <source>Transaction Details</source>
        <translation type="unfinished"></translation>
    </message>
    <message>
        <location filename="../../qml/Wallet/TransactionDetailsModal.qml" line="28"/>
        <source>Amount</source>
        <translation type="unfinished"></translation>
    </message>
    <message>
        <location filename="../../qml/Wallet/TransactionDetailsModal.qml" line="38"/>
        <source>Fees</source>
        <translation type="unfinished"></translation>
    </message>
    <message>
        <location filename="../../qml/Wallet/TransactionDetailsModal.qml" line="48"/>
        <source>Date</source>
        <translation type="unfinished"></translation>
    </message>
    <message>
        <location filename="../../qml/Wallet/TransactionDetailsModal.qml" line="50"/>
        <source>Unconfirmed</source>
        <translation type="unfinished"></translation>
    </message>
    <message>
        <location filename="../../qml/Wallet/TransactionDetailsModal.qml" line="55"/>
        <source>Transaction Hash</source>
        <translation type="unfinished"></translation>
    </message>
    <message>
        <location filename="../../qml/Wallet/TransactionDetailsModal.qml" line="63"/>
        <source>Confirmations</source>
        <translation type="unfinished"></translation>
    </message>
    <message>
        <location filename="../../qml/Wallet/TransactionDetailsModal.qml" line="70"/>
        <source>Block Height</source>
        <translation type="unfinished"></translation>
    </message>
    <message>
        <location filename="../../qml/Wallet/TransactionDetailsModal.qml" line="76"/>
        <source>From</source>
        <translation type="unfinished"></translation>
    </message>
    <message>
        <location filename="../../qml/Wallet/TransactionDetailsModal.qml" line="82"/>
        <source>To</source>
        <translation type="unfinished"></translation>
    </message>
    <message>
        <location filename="../../qml/Wallet/TransactionDetailsModal.qml" line="90"/>
        <source>Notes</source>
        <translation type="unfinished"></translation>
    </message>
    <message>
        <location filename="../../qml/Wallet/TransactionDetailsModal.qml" line="110"/>
        <source>Close</source>
        <translation type="unfinished"></translation>
    </message>
    <message>
        <location filename="../../qml/Wallet/TransactionDetailsModal.qml" line="119"/>
        <source>Refund</source>
        <translation type="unfinished"></translation>
    </message>
    <message>
        <location filename="../../qml/Wallet/TransactionDetailsModal.qml" line="132"/>
        <source>View on Explorer</source>
        <translation type="unfinished"></translation>
    </message>
</context>
<context>
    <name>Transactions</name>
    <message>
        <location filename="../../qml/Wallet/Transactions.qml" line="58"/>
        <source>Sent</source>
        <translation type="unfinished"></translation>
    </message>
    <message>
        <location filename="../../qml/Wallet/Transactions.qml" line="58"/>
        <source>Received</source>
        <translation type="unfinished"></translation>
    </message>
    <message>
        <location filename="../../qml/Wallet/Transactions.qml" line="91"/>
        <source>fees</source>
        <translation type="unfinished"></translation>
    </message>
    <message>
        <location filename="../../qml/Wallet/Transactions.qml" line="102"/>
        <source>Unconfirmed</source>
        <translation type="unfinished"></translation>
    </message>
</context>
<context>
    <name>UpdateInvalidChecksum</name>
    <message>
        <location filename="../../qml/Dashboard/UpdateInvalidChecksum.qml" line="7"/>
        <source>The downloaded update archive is corrupted !</source>
        <translation type="unfinished"></translation>
    </message>
</context>
<context>
    <name>WalletNameField</name>
    <message>
        <location filename="../../qml/Components/WalletNameField.qml" line="5"/>
        <source>Wallet Name</source>
        <translation type="unfinished"></translation>
    </message>
    <message>
        <location filename="../../qml/Components/WalletNameField.qml" line="6"/>
        <source>Enter the name of your wallet here</source>
        <translation type="unfinished"></translation>
    </message>
</context>
<context>
    <name>atomic_dex::wallet_page</name>
    <message>
        <location filename="../../../src/core/atomicdex/pages/qt.wallet.page.cpp" line="67"/>
        <source>You do not have enough funds.</source>
        <translation type="unfinished"></translation>
    </message>
    <message>
        <location filename="../../../src/core/atomicdex/pages/qt.wallet.page.cpp" line="78"/>
        <source>%1 is not activated: click on the button to enable it or enable it manually</source>
        <translation type="unfinished"></translation>
    </message>
    <message>
        <location filename="../../../src/core/atomicdex/pages/qt.wallet.page.cpp" line="84"/>
        <source>You need to have %1 to pay the gas for %2 transactions.</source>
        <translation type="unfinished"></translation>
    </message>
    <message>
        <location filename="../../../src/core/atomicdex/pages/qt.wallet.page.cpp" line="308"/>
        <source>Checksum verification failed for %1.</source>
        <translation type="unfinished"></translation>
    </message>
    <message>
        <location filename="../../../src/core/atomicdex/pages/qt.wallet.page.cpp" line="313"/>
        <source>Invalid checksum for %1. Click on the convert button to turn it into a mixed case address</source>
        <translation type="unfinished"></translation>
    </message>
    <message>
        <location filename="../../../src/core/atomicdex/pages/qt.wallet.page.cpp" line="319"/>
        <source>Legacy address used for %1, click on the convert button to convert it to a Cashaddress.</source>
        <translation type="unfinished"></translation>
    </message>
    <message>
        <location filename="../../../src/core/atomicdex/pages/qt.wallet.page.cpp" line="325"/>
        <source>%1 address must be prefixed with 0x</source>
        <translation type="unfinished"></translation>
    </message>
    <message>
        <location filename="../../../src/core/atomicdex/pages/qt.wallet.page.cpp" line="330"/>
        <source>%1 address length is invalid, please use a valid address.</source>
        <translation type="unfinished"></translation>
    </message>
</context>
<context>
    <name>main</name>
    <message>
        <location filename="../../qml/main.qml" line="79"/>
        <source>Logout</source>
        <translation type="unfinished"></translation>
    </message>
    <message>
        <location filename="../../qml/main.qml" line="213"/>
        <source>Balance</source>
        <translation type="unfinished"></translation>
    </message>
</context>
</TS><|MERGE_RESOLUTION|>--- conflicted
+++ resolved
@@ -2282,12 +2282,12 @@
 <context>
     <name>ProView</name>
     <message>
-        <location filename="../../qml/Exchange/Trade/ProView.qml" line="65"/>
+        <location filename="../../qml/Exchange/Trade/ProView.qml" line="68"/>
         <source>Failed to place the order</source>
         <translation type="unfinished"></translation>
     </message>
     <message>
-        <location filename="../../qml/Exchange/Trade/ProView.qml" line="74"/>
+        <location filename="../../qml/Exchange/Trade/ProView.qml" line="77"/>
         <source>Placed the order</source>
         <translation type="unfinished"></translation>
     </message>
@@ -2297,57 +2297,57 @@
         <translation type="unfinished"></translation>
     </message>
     <message>
-        <location filename="../../qml/Exchange/Trade/ProView.qml" line="233"/>
+        <location filename="../../qml/Exchange/Trade/ProView.qml" line="235"/>
         <source>Trading Information</source>
         <translation type="unfinished"></translation>
     </message>
     <message>
-        <location filename="../../qml/Exchange/Trade/ProView.qml" line="259"/>
+        <location filename="../../qml/Exchange/Trade/ProView.qml" line="261"/>
         <source>Exchange Rates</source>
         <translation type="unfinished"></translation>
     </message>
     <message>
-        <location filename="../../qml/Exchange/Trade/ProView.qml" line="265"/>
+        <location filename="../../qml/Exchange/Trade/ProView.qml" line="268"/>
         <source>Orders</source>
         <translation type="unfinished"></translation>
     </message>
     <message>
-        <location filename="../../qml/Exchange/Trade/ProView.qml" line="271"/>
-        <source>history</source>
-        <translation type="unfinished"></translation>
-    </message>
-    <message>
-        <location filename="../../qml/Exchange/Trade/ProView.qml" line="337"/>
+        <location filename="../../qml/Exchange/Trade/ProView.qml" line="275"/>
+        <source>History</source>
+        <translation type="unfinished"></translation>
+    </message>
+    <message>
+        <location filename="../../qml/Exchange/Trade/ProView.qml" line="343"/>
         <source>Order Book</source>
         <translation type="unfinished"></translation>
     </message>
     <message>
-        <location filename="../../qml/Exchange/Trade/ProView.qml" line="358"/>
+        <location filename="../../qml/Exchange/Trade/ProView.qml" line="362"/>
         <source>Best Orders</source>
         <translation type="unfinished"></translation>
     </message>
     <message>
-        <location filename="../../qml/Exchange/Trade/ProView.qml" line="384"/>
+        <location filename="../../qml/Exchange/Trade/ProView.qml" line="388"/>
         <source>Place Order</source>
         <translation type="unfinished"></translation>
     </message>
     <message>
-        <location filename="../../qml/Exchange/Trade/ProView.qml" line="427"/>
+        <location filename="../../qml/Exchange/Trade/ProView.qml" line="431"/>
         <source>Buy</source>
         <translation type="unfinished"></translation>
     </message>
     <message>
-        <location filename="../../qml/Exchange/Trade/ProView.qml" line="462"/>
+        <location filename="../../qml/Exchange/Trade/ProView.qml" line="466"/>
         <source>Sell</source>
         <translation type="unfinished"></translation>
     </message>
     <message>
-        <location filename="../../qml/Exchange/Trade/ProView.qml" line="498"/>
+        <location filename="../../qml/Exchange/Trade/ProView.qml" line="502"/>
         <source>Order Selected</source>
         <translation type="unfinished"></translation>
     </message>
     <message>
-        <location filename="../../qml/Exchange/Trade/ProView.qml" line="551"/>
+        <location filename="../../qml/Exchange/Trade/ProView.qml" line="555"/>
         <source>Start Swap</source>
         <translation type="unfinished"></translation>
     </message>
@@ -3030,73 +3030,133 @@
 <context>
     <name>SimpleView</name>
     <message>
-        <location filename="../../qml/Exchange/Trade/SimpleView.qml" line="39"/>
+        <location filename="../../qml/Exchange/Trade/SimpleView.qml" line="56"/>
         <source>Swap</source>
         <translation type="unfinished"></translation>
     </message>
     <message>
-        <location filename="../../qml/Exchange/Trade/SimpleView.qml" line="47"/>
+        <location filename="../../qml/Exchange/Trade/SimpleView.qml" line="64"/>
         <source>Instant trading with best orders</source>
         <translation type="unfinished"></translation>
     </message>
     <message>
-        <location filename="../../qml/Exchange/Trade/SimpleView.qml" line="78"/>
+        <location filename="../../qml/Exchange/Trade/SimpleView.qml" line="81"/>
+        <source>History.</source>
+        <translation type="unfinished"></translation>
+    </message>
+    <message>
+        <location filename="../../qml/Exchange/Trade/SimpleView.qml" line="112"/>
         <source>From</source>
         <translation type="unfinished"></translation>
     </message>
     <message>
-        <location filename="../../qml/Exchange/Trade/SimpleView.qml" line="88"/>
-        <source>Balance %1 : %2</source>
-        <translation type="unfinished"></translation>
-    </message>
-    <message>
-        <location filename="../../qml/Exchange/Trade/SimpleView.qml" line="197"/>
+        <location filename="../../qml/Exchange/Trade/SimpleView.qml" line="279"/>
         <source>To</source>
         <translation type="unfinished"></translation>
     </message>
     <message>
-        <location filename="../../qml/Exchange/Trade/SimpleView.qml" line="269"/>
+        <location filename="../../qml/Exchange/Trade/SimpleView.qml" line="367"/>
         <source>Pick an order</source>
         <translation type="unfinished"></translation>
     </message>
     <message>
-        <location filename="../../qml/Exchange/Trade/SimpleView.qml" line="423"/>
+        <location filename="../../qml/Exchange/Trade/SimpleView.qml" line="679"/>
         <source>Best Orders</source>
         <translation type="unfinished"></translation>
     </message>
     <message>
-        <location filename="../../qml/Exchange/Trade/SimpleView.qml" line="433"/>
+        <location filename="../../qml/Exchange/Trade/SimpleView.qml" line="696"/>
+        <source>Token</source>
+        <translation type="unfinished"></translation>
+    </message>
+    <message>
+        <location filename="../../qml/Exchange/Trade/SimpleView.qml" line="704"/>
         <source>Available Quantity</source>
         <translation type="unfinished"></translation>
     </message>
     <message>
+        <location filename="../../qml/Exchange/Trade/SimpleView.qml" line="798"/>
+        <source> %1 is not enabled - Do you want to enable it to be able to select %2 best orders ?&lt;br&gt;&lt;a href=&apos;#&apos;&gt;Yes&lt;/a&gt; - &lt;a href=&apos;#no&apos;&gt;No&lt;/a&gt;</source>
+        <translation type="unfinished"></translation>
+    </message>
+    <message>
         <location filename="../../qml/Exchange/Trade/SimpleView.qml" line="442"/>
-        <source>Fiat price</source>
-        <translation type="unfinished"></translation>
-    </message>
-    <message>
-        <location filename="../../qml/Exchange/Trade/SimpleView.qml" line="452"/>
-        <source>CEX rate</source>
-        <translation type="unfinished"></translation>
-    </message>
-    <message>
-        <location filename="../../qml/Exchange/Trade/SimpleView.qml" line="506"/>
-        <source> %1 is not enabled - Do you want to enable it to be able to select %2 best orders ?&lt;br&gt;&lt;a href=&apos;#&apos;&gt;Yes&lt;/a&gt; - &lt;a href=&apos;#no&apos;&gt;No&lt;/a&gt;</source>
-        <translation type="unfinished"></translation>
-    </message>
-    <message>
-        <location filename="../../qml/Exchange/Trade/SimpleView.qml" line="301"/>
         <source>Swap Now !</source>
         <translation type="unfinished"></translation>
     </message>
     <message>
-        <location filename="../../qml/Exchange/Trade/SimpleView.qml" line="316"/>
+        <location filename="../../qml/Exchange/Trade/SimpleView.qml" line="126"/>
+        <source>Tradable: %1</source>
+        <translation type="unfinished"></translation>
+    </message>
+    <message>
+        <location filename="../../qml/Exchange/Trade/SimpleView.qml" line="158"/>
+        <source>Minimum: %1</source>
+        <translation type="unfinished"></translation>
+    </message>
+    <message>
+        <location filename="../../qml/Exchange/Trade/SimpleView.qml" line="158"/>
+        <source>Enter an amount</source>
+        <translation type="unfinished"></translation>
+    </message>
+    <message>
+        <location filename="../../qml/Exchange/Trade/SimpleView.qml" line="416"/>
+        <source>Price</source>
+        <translation type="unfinished"></translation>
+    </message>
+    <message>
+        <location filename="../../qml/Exchange/Trade/SimpleView.qml" line="459"/>
+        <source>You must select an order.</source>
+        <translation type="unfinished"></translation>
+    </message>
+    <message>
+        <location filename="../../qml/Exchange/Trade/SimpleView.qml" line="462"/>
+        <source>You must enter an amount</source>
+        <translation type="unfinished"></translation>
+    </message>
+    <message>
+        <location filename="../../qml/Exchange/Trade/SimpleView.qml" line="465"/>
+        <source>Entered amount must be superior than 0.</source>
+        <translation type="unfinished"></translation>
+    </message>
+    <message>
+        <location filename="../../qml/Exchange/Trade/SimpleView.qml" line="467"/>
+        <source>Entered amount is below the minimum required by this order: %1</source>
+        <translation type="unfinished"></translation>
+    </message>
+    <message>
+        <location filename="../../qml/Exchange/Trade/SimpleView.qml" line="539"/>
+        <source>Total %1 fees: </source>
+        <translation type="unfinished"></translation>
+    </message>
+    <message>
+        <location filename="../../qml/Exchange/Trade/SimpleView.qml" line="546"/>
+        <source>%2 (%3)</source>
+        <translation type="unfinished"></translation>
+    </message>
+    <message>
+        <location filename="../../qml/Exchange/Trade/SimpleView.qml" line="567"/>
         <source>Select a ticker</source>
         <translation type="unfinished"></translation>
     </message>
     <message>
-        <location filename="../../qml/Exchange/Trade/SimpleView.qml" line="350"/>
+        <location filename="../../qml/Exchange/Trade/SimpleView.qml" line="601"/>
         <source>Token name</source>
+        <translation type="unfinished"></translation>
+    </message>
+    <message>
+        <location filename="../../qml/Exchange/Trade/SimpleView.qml" line="712"/>
+        <source>Available Quantity (in %1)</source>
+        <translation type="unfinished"></translation>
+    </message>
+    <message>
+        <location filename="../../qml/Exchange/Trade/SimpleView.qml" line="720"/>
+        <source>Fiat Volume</source>
+        <translation type="unfinished"></translation>
+    </message>
+    <message>
+        <location filename="../../qml/Exchange/Trade/SimpleView.qml" line="728"/>
+        <source>CEX Rate</source>
         <translation type="unfinished"></translation>
     </message>
 </context>
@@ -3340,25 +3400,6 @@
 <context>
     <name>TradeViewHeader</name>
     <message>
-<<<<<<< HEAD
-        <location filename="../../qml/Exchange/Trade/Trading/TradeViewHeader.qml" line="36"/>
-        <source>Trading Mode - Multi Ordering</source>
-        <translation type="unfinished"></translation>
-    </message>
-    <message>
-        <location filename="../../qml/Exchange/Trade/Trading/TradeViewHeader.qml" line="36"/>
-        <source>Trading Mode - Single Order</source>
-        <translation type="unfinished"></translation>
-    </message>
-    <message>
-        <location filename="../../qml/Exchange/Trade/Trading/TradeViewHeader.qml" line="52"/>
-        <source>Pro-Mode</source>
-        <translation type="unfinished"></translation>
-    </message>
-    <message>
-        <location filename="../../qml/Exchange/Trade/Trading/TradeViewHeader.qml" line="45"/>
-        <source>Simple-Mode</source>
-=======
         <location filename="../../qml/Exchange/Trade/Trading/TradeViewHeader.qml" line="119"/>
         <source>How to trade</source>
         <translation type="unfinished"></translation>
@@ -3366,7 +3407,6 @@
     <message>
         <location filename="../../qml/Exchange/Trade/Trading/TradeViewHeader.qml" line="145"/>
         <source>FAQ</source>
->>>>>>> c5ad9642
         <translation type="unfinished"></translation>
     </message>
 </context>
@@ -3490,42 +3530,42 @@
 <context>
     <name>atomic_dex::wallet_page</name>
     <message>
-        <location filename="../../../src/core/atomicdex/pages/qt.wallet.page.cpp" line="67"/>
+        <location filename="../../../src/core/atomicdex/pages/qt.wallet.page.cpp" line="68"/>
         <source>You do not have enough funds.</source>
         <translation type="unfinished"></translation>
     </message>
     <message>
-        <location filename="../../../src/core/atomicdex/pages/qt.wallet.page.cpp" line="78"/>
+        <location filename="../../../src/core/atomicdex/pages/qt.wallet.page.cpp" line="79"/>
         <source>%1 is not activated: click on the button to enable it or enable it manually</source>
         <translation type="unfinished"></translation>
     </message>
     <message>
-        <location filename="../../../src/core/atomicdex/pages/qt.wallet.page.cpp" line="84"/>
+        <location filename="../../../src/core/atomicdex/pages/qt.wallet.page.cpp" line="85"/>
         <source>You need to have %1 to pay the gas for %2 transactions.</source>
         <translation type="unfinished"></translation>
     </message>
     <message>
-        <location filename="../../../src/core/atomicdex/pages/qt.wallet.page.cpp" line="308"/>
+        <location filename="../../../src/core/atomicdex/pages/qt.wallet.page.cpp" line="309"/>
         <source>Checksum verification failed for %1.</source>
         <translation type="unfinished"></translation>
     </message>
     <message>
-        <location filename="../../../src/core/atomicdex/pages/qt.wallet.page.cpp" line="313"/>
+        <location filename="../../../src/core/atomicdex/pages/qt.wallet.page.cpp" line="314"/>
         <source>Invalid checksum for %1. Click on the convert button to turn it into a mixed case address</source>
         <translation type="unfinished"></translation>
     </message>
     <message>
-        <location filename="../../../src/core/atomicdex/pages/qt.wallet.page.cpp" line="319"/>
+        <location filename="../../../src/core/atomicdex/pages/qt.wallet.page.cpp" line="320"/>
         <source>Legacy address used for %1, click on the convert button to convert it to a Cashaddress.</source>
         <translation type="unfinished"></translation>
     </message>
     <message>
-        <location filename="../../../src/core/atomicdex/pages/qt.wallet.page.cpp" line="325"/>
+        <location filename="../../../src/core/atomicdex/pages/qt.wallet.page.cpp" line="326"/>
         <source>%1 address must be prefixed with 0x</source>
         <translation type="unfinished"></translation>
     </message>
     <message>
-        <location filename="../../../src/core/atomicdex/pages/qt.wallet.page.cpp" line="330"/>
+        <location filename="../../../src/core/atomicdex/pages/qt.wallet.page.cpp" line="331"/>
         <source>%1 address length is invalid, please use a valid address.</source>
         <translation type="unfinished"></translation>
     </message>
