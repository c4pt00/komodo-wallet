<?xml version="1.0" encoding="utf-8"?>
<!DOCTYPE TS>
<TS version="2.1" language="en_US">
<context>
    <name>AddCustomCoinModal</name>
    <message>
        <location filename="../../qml/Settings/AddCustomCoinModal.qml" line="84"/>
        <source>Choose the asset type</source>
        <translation type="unfinished"></translation>
    </message>
    <message>
        <location filename="../../qml/Settings/AddCustomCoinModal.qml" line="89"/>
        <source>Type</source>
        <translation type="unfinished"></translation>
    </message>
    <message>
        <location filename="../../qml/Settings/AddCustomCoinModal.qml" line="97"/>
        <source>Cancel</source>
        <translation type="unfinished"></translation>
    </message>
    <message>
        <location filename="../../qml/Settings/AddCustomCoinModal.qml" line="103"/>
        <location filename="../../qml/Settings/AddCustomCoinModal.qml" line="164"/>
        <location filename="../../qml/Settings/AddCustomCoinModal.qml" line="223"/>
        <source>Next</source>
        <translation type="unfinished"></translation>
    </message>
    <message>
        <location filename="../../qml/Settings/AddCustomCoinModal.qml" line="115"/>
        <location filename="../../qml/Settings/AddCustomCoinModal.qml" line="132"/>
        <source>Enter the contract address</source>
        <translation type="unfinished"></translation>
    </message>
    <message>
        <location filename="../../qml/Settings/AddCustomCoinModal.qml" line="115"/>
        <source>Choose the asset ticker</source>
        <translation type="unfinished"></translation>
    </message>
    <message>
        <location filename="../../qml/Settings/AddCustomCoinModal.qml" line="122"/>
        <source>Ticker</source>
        <translation type="unfinished"></translation>
    </message>
    <message>
        <location filename="../../qml/Settings/AddCustomCoinModal.qml" line="123"/>
        <source>Enter the ticker</source>
        <translation type="unfinished"></translation>
    </message>
    <message>
        <location filename="../../qml/Settings/AddCustomCoinModal.qml" line="131"/>
        <source>Contract Address</source>
        <translation type="unfinished"></translation>
    </message>
    <message>
        <location filename="../../qml/Settings/AddCustomCoinModal.qml" line="140"/>
        <source>Get the contract address from Etherscan</source>
        <translation type="unfinished"></translation>
    </message>
    <message>
        <location filename="../../qml/Settings/AddCustomCoinModal.qml" line="141"/>
        <source>Get the contract address from QTUM Insight</source>
        <translation type="unfinished"></translation>
    </message>
    <message>
        <location filename="../../qml/Settings/AddCustomCoinModal.qml" line="158"/>
        <location filename="../../qml/Settings/AddCustomCoinModal.qml" line="217"/>
        <location filename="../../qml/Settings/AddCustomCoinModal.qml" line="288"/>
        <location filename="../../qml/Settings/AddCustomCoinModal.qml" line="383"/>
        <source>Previous</source>
        <translation type="unfinished"></translation>
    </message>
    <message>
        <location filename="../../qml/Settings/AddCustomCoinModal.qml" line="175"/>
        <source>Choose the asset logo</source>
        <translation type="unfinished"></translation>
    </message>
    <message>
        <location filename="../../qml/Settings/AddCustomCoinModal.qml" line="179"/>
        <source>Browse</source>
        <translation type="unfinished"></translation>
    </message>
    <message>
        <location filename="../../qml/Settings/AddCustomCoinModal.qml" line="191"/>
        <source>Please choose the asset logo</source>
        <translation type="unfinished"></translation>
    </message>
    <message>
        <location filename="../../qml/Settings/AddCustomCoinModal.qml" line="233"/>
        <source>Configuration</source>
        <translation type="unfinished"></translation>
    </message>
    <message>
        <location filename="../../qml/Settings/AddCustomCoinModal.qml" line="238"/>
        <source>All configuration fields will be fetched using the contract address you provided.</source>
        <translation type="unfinished"></translation>
    </message>
    <message>
        <location filename="../../qml/Settings/AddCustomCoinModal.qml" line="246"/>
        <source>Name</source>
        <translation type="unfinished"></translation>
    </message>
    <message>
        <location filename="../../qml/Settings/AddCustomCoinModal.qml" line="247"/>
        <source>Enter the name</source>
        <translation type="unfinished"></translation>
    </message>
    <message>
        <location filename="../../qml/Settings/AddCustomCoinModal.qml" line="253"/>
        <source>Coinpaprika ID</source>
        <translation type="unfinished"></translation>
    </message>
    <message>
        <location filename="../../qml/Settings/AddCustomCoinModal.qml" line="254"/>
        <source>Enter the Coinpaprika ID</source>
        <translation type="unfinished"></translation>
    </message>
    <message>
        <location filename="../../qml/Settings/AddCustomCoinModal.qml" line="260"/>
        <source>Get the Coinpaprika ID</source>
        <translation type="unfinished"></translation>
    </message>
    <message>
        <location filename="../../qml/Settings/AddCustomCoinModal.qml" line="277"/>
        <source>Active</source>
        <translation type="unfinished"></translation>
    </message>
    <message>
        <location filename="../../qml/Settings/AddCustomCoinModal.qml" line="294"/>
        <location filename="../../qml/Settings/AddCustomCoinModal.qml" line="310"/>
        <source>Preview</source>
        <translation type="unfinished"></translation>
    </message>
    <message>
        <location filename="../../qml/Settings/AddCustomCoinModal.qml" line="316"/>
        <source>WARNING: Application will restart immidiately to apply the changes!</source>
        <translation type="unfinished"></translation>
    </message>
    <message>
        <location filename="../../qml/Settings/AddCustomCoinModal.qml" line="340"/>
        <source>Asset not found, please go back and make sure Contract Address is correct</source>
        <translation type="unfinished"></translation>
    </message>
    <message>
        <location filename="../../qml/Settings/AddCustomCoinModal.qml" line="359"/>
        <source>Config Fields</source>
        <translation type="unfinished"></translation>
    </message>
    <message>
        <location filename="../../qml/Settings/AddCustomCoinModal.qml" line="372"/>
        <source>Fetched Data</source>
        <translation type="unfinished"></translation>
    </message>
    <message>
        <location filename="../../qml/Settings/AddCustomCoinModal.qml" line="389"/>
        <source>Submit &amp; Restart</source>
        <translation type="unfinished"></translation>
    </message>
</context>
<context>
    <name>AddressBook</name>
    <message>
        <location filename="../../qml/Wallet/AddressBook.qml" line="33"/>
        <source>Address Book</source>
        <translation type="unfinished"></translation>
    </message>
    <message>
        <location filename="../../qml/Wallet/AddressBook.qml" line="58"/>
        <source>New Contact</source>
        <translation type="unfinished"></translation>
    </message>
    <message>
        <location filename="../../qml/Wallet/AddressBook.qml" line="47"/>
        <source>Search a contact by name or tags</source>
        <translation type="unfinished"></translation>
    </message>
    <message>
        <location filename="../../qml/Wallet/AddressBook.qml" line="81"/>
        <source>Name</source>
        <translation type="unfinished"></translation>
    </message>
    <message>
        <location filename="../../qml/Wallet/AddressBook.qml" line="90"/>
        <source>Tags (first 6)</source>
        <translation type="unfinished"></translation>
    </message>
    <message>
        <location filename="../../qml/Wallet/AddressBook.qml" line="98"/>
        <source>Actions</source>
        <translation type="unfinished"></translation>
    </message>
    <message>
        <location filename="../../qml/Wallet/AddressBook.qml" line="188"/>
        <source>Edit</source>
        <translation type="unfinished"></translation>
    </message>
    <message>
        <location filename="../../qml/Wallet/AddressBook.qml" line="205"/>
        <source>Remove</source>
        <translation type="unfinished"></translation>
    </message>
    <message>
        <location filename="../../qml/Wallet/AddressBook.qml" line="245"/>
        <source>Do you want to remove this contact ?</source>
        <translation type="unfinished"></translation>
    </message>
    <message>
        <location filename="../../qml/Wallet/AddressBook.qml" line="249"/>
        <source>Yes</source>
        <translation type="unfinished"></translation>
    </message>
    <message>
        <location filename="../../qml/Wallet/AddressBook.qml" line="258"/>
        <source>No</source>
        <translation type="unfinished"></translation>
    </message>
</context>
<context>
    <name>AddressBookAddContactAddressModal</name>
    <message>
        <location filename="../../qml/Wallet/AddressBookAddContactAddressModal.qml" line="33"/>
        <source>Create a new address</source>
        <translation type="unfinished"></translation>
    </message>
    <message>
        <location filename="../../qml/Wallet/AddressBookAddContactAddressModal.qml" line="33"/>
        <source>Edit address entry</source>
        <translation type="unfinished"></translation>
    </message>
    <message>
        <location filename="../../qml/Wallet/AddressBookAddContactAddressModal.qml" line="39"/>
        <source>Choose a wallet type, current: %1</source>
        <translation type="unfinished"></translation>
    </message>
    <message>
        <location filename="../../qml/Wallet/AddressBookAddContactAddressModal.qml" line="51"/>
        <source>Enter a name</source>
        <translation type="unfinished"></translation>
    </message>
    <message>
        <location filename="../../qml/Wallet/AddressBookAddContactAddressModal.qml" line="64"/>
        <source>This key already exists.</source>
        <translation type="unfinished"></translation>
    </message>
    <message>
        <location filename="../../qml/Wallet/AddressBookAddContactAddressModal.qml" line="76"/>
        <source>Enter the address</source>
        <translation type="unfinished"></translation>
    </message>
    <message>
        <location filename="../../qml/Wallet/AddressBookAddContactAddressModal.qml" line="91"/>
        <source>Validate</source>
        <translation type="unfinished"></translation>
    </message>
    <message>
        <location filename="../../qml/Wallet/AddressBookAddContactAddressModal.qml" line="117"/>
        <source>Cancel</source>
        <translation type="unfinished"></translation>
    </message>
</context>
<context>
    <name>AddressBookEditContactModal</name>
    <message>
        <location filename="../../qml/Wallet/AddressBookEditContactModal.qml" line="56"/>
        <source>Edit contact</source>
        <translation type="unfinished"></translation>
    </message>
    <message>
        <location filename="../../qml/Wallet/AddressBookEditContactModal.qml" line="62"/>
        <source>Contact Name</source>
        <translation type="unfinished"></translation>
    </message>
    <message>
        <location filename="../../qml/Wallet/AddressBookEditContactModal.qml" line="63"/>
        <source>Enter a contact name</source>
        <translation type="unfinished"></translation>
    </message>
    <message>
        <location filename="../../qml/Wallet/AddressBookEditContactModal.qml" line="82"/>
        <source>Address List</source>
        <translation type="unfinished"></translation>
    </message>
    <message>
        <location filename="../../qml/Wallet/AddressBookEditContactModal.qml" line="88"/>
        <source>Search for an address entry.</source>
        <translation type="unfinished"></translation>
    </message>
    <message>
        <location filename="../../qml/Wallet/AddressBookEditContactModal.qml" line="141"/>
        <source>Type</source>
        <translation type="unfinished"></translation>
    </message>
    <message>
        <location filename="../../qml/Wallet/AddressBookEditContactModal.qml" line="164"/>
        <source>Key</source>
        <translation type="unfinished"></translation>
    </message>
    <message>
        <location filename="../../qml/Wallet/AddressBookEditContactModal.qml" line="187"/>
        <source>Address</source>
        <translation type="unfinished"></translation>
    </message>
    <message>
        <location filename="../../qml/Wallet/AddressBookEditContactModal.qml" line="209"/>
        <source>Actions</source>
        <translation type="unfinished"></translation>
    </message>
    <message>
        <location filename="../../qml/Wallet/AddressBookEditContactModal.qml" line="275"/>
        <source>New Address</source>
        <translation type="unfinished"></translation>
    </message>
    <message>
        <location filename="../../qml/Wallet/AddressBookEditContactModal.qml" line="320"/>
        <source>Tags</source>
        <translation type="unfinished"></translation>
    </message>
    <message>
        <location filename="../../qml/Wallet/AddressBookEditContactModal.qml" line="346"/>
        <source>+</source>
        <translation type="unfinished"></translation>
    </message>
    <message>
        <location filename="../../qml/Wallet/AddressBookEditContactModal.qml" line="363"/>
        <source>Confirm</source>
        <translation type="unfinished"></translation>
    </message>
    <message>
        <location filename="../../qml/Wallet/AddressBookEditContactModal.qml" line="372"/>
        <location filename="../../qml/Wallet/AddressBookEditContactModal.qml" line="417"/>
        <source>Cancel</source>
        <translation type="unfinished"></translation>
    </message>
    <message>
        <location filename="../../qml/Wallet/AddressBookEditContactModal.qml" line="400"/>
        <source>The selected address belongs to a disabled coin, you need to enabled it before sending.</source>
        <translation type="unfinished"></translation>
    </message>
    <message>
        <location filename="../../qml/Wallet/AddressBookEditContactModal.qml" line="406"/>
        <source>Enable</source>
        <translation type="unfinished"></translation>
    </message>
    <message>
        <location filename="../../qml/Wallet/AddressBookEditContactModal.qml" line="460"/>
        <source>Cannot send to this address</source>
        <translation type="unfinished"></translation>
    </message>
    <message>
        <location filename="../../qml/Wallet/AddressBookEditContactModal.qml" line="463"/>
        <source>Your balance is empty</source>
        <translation type="unfinished"></translation>
    </message>
    <message>
        <location filename="../../qml/Wallet/AddressBookEditContactModal.qml" line="467"/>
        <source>Ok</source>
        <translation type="unfinished"></translation>
    </message>
</context>
<context>
    <name>AddressBookNewContactCategoryModal</name>
    <message>
        <location filename="../../qml/Wallet/AddressBookNewContactCategoryModal.qml" line="17"/>
        <source>Add a new tag</source>
        <translation type="unfinished"></translation>
    </message>
    <message>
        <location filename="../../qml/Wallet/AddressBookNewContactCategoryModal.qml" line="23"/>
        <source>Enter the tag name</source>
        <translation type="unfinished"></translation>
    </message>
    <message>
        <location filename="../../qml/Wallet/AddressBookNewContactCategoryModal.qml" line="35"/>
        <source>This contact already has this tag</source>
        <translation type="unfinished"></translation>
    </message>
    <message>
        <location filename="../../qml/Wallet/AddressBookNewContactCategoryModal.qml" line="43"/>
        <source>Add</source>
        <translation type="unfinished"></translation>
    </message>
    <message>
        <location filename="../../qml/Wallet/AddressBookNewContactCategoryModal.qml" line="59"/>
        <source>Cancel</source>
        <translation type="unfinished"></translation>
    </message>
</context>
<context>
    <name>AddressBookNewContactModal</name>
    <message>
        <location filename="../../qml/Wallet/AddressBookNewContactModal.qml" line="16"/>
        <source>Create a new contact</source>
        <translation type="unfinished"></translation>
    </message>
    <message>
        <location filename="../../qml/Wallet/AddressBookNewContactModal.qml" line="21"/>
        <source>Enter the contact name</source>
        <translation type="unfinished"></translation>
    </message>
    <message>
        <location filename="../../qml/Wallet/AddressBookNewContactModal.qml" line="34"/>
        <source>This contact name already exists.</source>
        <translation type="unfinished"></translation>
    </message>
    <message>
        <location filename="../../qml/Wallet/AddressBookNewContactModal.qml" line="50"/>
        <source>Confirm</source>
        <translation type="unfinished"></translation>
    </message>
    <message>
        <location filename="../../qml/Wallet/AddressBookNewContactModal.qml" line="73"/>
        <source>Cancel</source>
        <translation type="unfinished"></translation>
    </message>
</context>
<context>
    <name>AddressBookSendWalletSelector</name>
    <message>
        <location filename="../../qml/Wallet/AddressBookSendWalletSelector.qml" line="18"/>
        <source>Choose a valid </source>
        <translation type="unfinished"></translation>
    </message>
    <message>
        <location filename="../../qml/Wallet/AddressBookSendWalletSelector.qml" line="18"/>
        <source> coin</source>
        <translation type="unfinished"></translation>
    </message>
</context>
<context>
    <name>AddressBookWalletTypeListModal</name>
    <message>
        <location filename="../../qml/Wallet/AddressBookWalletTypeListModal.qml" line="48"/>
        <source>Select wallet type</source>
        <translation type="unfinished"></translation>
    </message>
    <message>
        <location filename="../../qml/Wallet/AddressBookWalletTypeListModal.qml" line="56"/>
        <source>Search</source>
        <translation type="unfinished"></translation>
    </message>
</context>
<context>
    <name>CamouflagePasswordModal</name>
    <message>
        <location filename="../../qml/Settings/CamouflagePasswordModal.qml" line="18"/>
        <source>Setup Camouflage Password</source>
        <translation type="unfinished"></translation>
    </message>
    <message>
        <location filename="../../qml/Settings/CamouflagePasswordModal.qml" line="39"/>
        <source>Camouflage Password is a secret password for emergency situations.</source>
        <translation type="unfinished"></translation>
    </message>
    <message>
        <location filename="../../qml/Settings/CamouflagePasswordModal.qml" line="48"/>
        <source>Using it to login will display your balance lower than it actually is.</source>
        <translation type="unfinished"></translation>
    </message>
    <message>
        <location filename="../../qml/Settings/CamouflagePasswordModal.qml" line="56"/>
        <source>Here you enter the suffix and at login you need to enter {real_password}{suffix}</source>
        <translation type="unfinished"></translation>
    </message>
    <message>
        <location filename="../../qml/Settings/CamouflagePasswordModal.qml" line="64"/>
        <source>Enter a suffix</source>
        <translation type="unfinished"></translation>
    </message>
    <message>
        <location filename="../../qml/Settings/CamouflagePasswordModal.qml" line="71"/>
        <source>Cancel</source>
        <translation type="unfinished"></translation>
    </message>
    <message>
        <location filename="../../qml/Settings/CamouflagePasswordModal.qml" line="77"/>
        <source>Save</source>
        <translation type="unfinished"></translation>
    </message>
</context>
<context>
    <name>CandleStickChart</name>
    <message>
        <location filename="../../qml/Exchange/Trade/CandleStickChart.qml" line="41"/>
        <source>Loading market data</source>
        <translation type="unfinished"></translation>
    </message>
    <message>
        <location filename="../../qml/Exchange/Trade/CandleStickChart.qml" line="47"/>
        <source>There is no chart data for this pair yet</source>
        <translation type="unfinished"></translation>
    </message>
</context>
<context>
    <name>CexInfoModal</name>
    <message>
        <location filename="../../qml/Components/CexInfoModal.qml" line="13"/>
        <source>Market Data</source>
        <translation type="unfinished"></translation>
    </message>
    <message>
        <location filename="../../qml/Components/CexInfoModal.qml" line="19"/>
        <source>Market data (prices, charts, etc.) marked with the ⓘ icon originates from third-party sources.&lt;br&gt;&lt;br&gt;Data is sourced via &lt;a href=&quot;https://bandprotocol.com/&quot;&gt;Band Decentralized Oracle&lt;/a&gt; and &lt;a href=&quot;https://coingecko.com&quot;&gt;CoinGecko&lt;/a&gt;.&lt;br&gt;&lt;br&gt;&lt;b&gt;Oracle Supported Pairs:&lt;/b&gt;&lt;br&gt;%1&lt;br&gt;&lt;br&gt;&lt;b&gt;Last reference (Band Oracle):&lt;/b&gt;&lt;br&gt;&lt;a href=&quot;%2&quot;&gt;%2&lt;/a&gt;</source>
        <translation type="unfinished"></translation>
    </message>
</context>
<context>
    <name>CexInfoTrigger</name>
    <message>
        <location filename="../../qml/Components/CexInfoTrigger.qml" line="15"/>
        <source>Price oracle powered by Band Protocol</source>
        <translation type="unfinished"></translation>
    </message>
</context>
<context>
    <name>ClaimRewardsModal</name>
    <message>
        <location filename="../../qml/Wallet/ClaimRewardsModal.qml" line="76"/>
        <source>Failed to prepare to claim rewards</source>
        <translation type="unfinished"></translation>
    </message>
    <message>
        <location filename="../../qml/Wallet/ClaimRewardsModal.qml" line="108"/>
        <source>Claim your %1 reward?</source>
        <comment>TICKER</comment>
        <translation type="unfinished"></translation>
    </message>
    <message>
        <location filename="../../qml/Wallet/ClaimRewardsModal.qml" line="122"/>
        <source>No UTXOs eligible for claiming</source>
        <translation type="unfinished"></translation>
    </message>
    <message>
        <location filename="../../qml/Wallet/ClaimRewardsModal.qml" line="123"/>
        <source>Transaction fee is higher than the reward!</source>
        <translation type="unfinished"></translation>
    </message>
    <message>
        <location filename="../../qml/Wallet/ClaimRewardsModal.qml" line="125"/>
        <source>You will receive %1</source>
        <comment>AMT TICKER</comment>
        <translation type="unfinished"></translation>
    </message>
    <message>
        <location filename="../../qml/Wallet/ClaimRewardsModal.qml" line="129"/>
        <source>Refresh</source>
        <translation type="unfinished"></translation>
    </message>
    <message>
        <location filename="../../qml/Wallet/ClaimRewardsModal.qml" line="137"/>
        <source>Read more about KMD active users rewards</source>
        <translation type="unfinished"></translation>
    </message>
    <message>
        <location filename="../../qml/Wallet/ClaimRewardsModal.qml" line="155"/>
        <source>UTXO</source>
        <translation type="unfinished"></translation>
    </message>
    <message>
        <location filename="../../qml/Wallet/ClaimRewardsModal.qml" line="170"/>
        <source>Amount</source>
        <translation type="unfinished"></translation>
    </message>
    <message>
        <location filename="../../qml/Wallet/ClaimRewardsModal.qml" line="186"/>
        <source>Reward</source>
        <translation type="unfinished"></translation>
    </message>
    <message>
        <location filename="../../qml/Wallet/ClaimRewardsModal.qml" line="202"/>
        <source>Accruing Start</source>
        <translation type="unfinished"></translation>
    </message>
    <message>
        <location filename="../../qml/Wallet/ClaimRewardsModal.qml" line="218"/>
        <source>Accruing Stop</source>
        <translation type="unfinished"></translation>
    </message>
    <message>
        <location filename="../../qml/Wallet/ClaimRewardsModal.qml" line="234"/>
        <source>Time Left</source>
        <translation type="unfinished"></translation>
    </message>
    <message>
        <location filename="../../qml/Wallet/ClaimRewardsModal.qml" line="250"/>
        <source>Error</source>
        <translation type="unfinished"></translation>
    </message>
    <message>
        <location filename="../../qml/Wallet/ClaimRewardsModal.qml" line="379"/>
        <source>Locktime is not set</source>
        <translation type="unfinished"></translation>
    </message>
    <message>
        <location filename="../../qml/Wallet/ClaimRewardsModal.qml" line="382"/>
        <source>Locktime is less than the threshold</source>
        <translation type="unfinished"></translation>
    </message>
    <message>
        <location filename="../../qml/Wallet/ClaimRewardsModal.qml" line="385"/>
        <source>UTXO height is greater than end of the era</source>
        <translation type="unfinished"></translation>
    </message>
    <message>
        <location filename="../../qml/Wallet/ClaimRewardsModal.qml" line="388"/>
        <source>UTXO amount is less than 10</source>
        <translation type="unfinished"></translation>
    </message>
    <message>
        <location filename="../../qml/Wallet/ClaimRewardsModal.qml" line="391"/>
        <source>One hour did not pass yet</source>
        <translation type="unfinished"></translation>
    </message>
    <message>
        <location filename="../../qml/Wallet/ClaimRewardsModal.qml" line="394"/>
        <source>Transaction is in mempool</source>
        <translation type="unfinished"></translation>
    </message>
    <message>
        <location filename="../../qml/Wallet/ClaimRewardsModal.qml" line="397"/>
        <source>Unknown problem</source>
        <translation type="unfinished"></translation>
    </message>
    <message>
        <location filename="../../qml/Wallet/ClaimRewardsModal.qml" line="422"/>
        <source>Cancel</source>
        <translation type="unfinished"></translation>
    </message>
    <message>
        <location filename="../../qml/Wallet/ClaimRewardsModal.qml" line="428"/>
        <source>Confirm</source>
        <translation type="unfinished"></translation>
    </message>
</context>
<context>
    <name>CoinMenu</name>
    <message>
        <location filename="../../qml/Components/CoinMenu.qml" line="28"/>
        <source>Disable %1</source>
        <comment>TICKER</comment>
        <translation type="unfinished"></translation>
    </message>
    <message>
        <location filename="../../qml/Components/CoinMenu.qml" line="34"/>
        <source>Disable and Delete %1</source>
        <comment>TICKER</comment>
        <translation type="unfinished"></translation>
    </message>
    <message>
        <location filename="../../qml/Components/CoinMenu.qml" line="46"/>
        <source>Disable all %1 assets</source>
        <translation type="unfinished"></translation>
    </message>
    <message>
        <location filename="../../qml/Components/CoinMenu.qml" line="52"/>
        <source>Disable all assets</source>
        <translation type="unfinished"></translation>
    </message>
</context>
<context>
    <name>ConfirmMultiOrderTradeModal</name>
    <message>
        <location filename="../../qml/Exchange/Trade/ConfirmMultiOrderTradeModal.qml" line="21"/>
        <source>Confirm Multi Order Details</source>
        <translation type="unfinished"></translation>
    </message>
    <message>
        <location filename="../../qml/Exchange/Trade/ConfirmMultiOrderTradeModal.qml" line="73"/>
        <source>These swaps requests can not be undone and this is the final event!</source>
        <translation type="unfinished"></translation>
    </message>
    <message>
        <location filename="../../qml/Exchange/Trade/ConfirmMultiOrderTradeModal.qml" line="79"/>
        <source>These transactions can take up to 60 mins - DO NOT close this application!</source>
        <translation type="unfinished"></translation>
    </message>
    <message>
        <location filename="../../qml/Exchange/Trade/ConfirmMultiOrderTradeModal.qml" line="86"/>
        <source>Same funds will be used until an order matches.</source>
        <translation type="unfinished"></translation>
    </message>
    <message>
        <location filename="../../qml/Exchange/Trade/ConfirmMultiOrderTradeModal.qml" line="93"/>
        <source>Note that if one order is filled other will not be cancelled.</source>
        <translation type="unfinished"></translation>
    </message>
    <message>
        <location filename="../../qml/Exchange/Trade/ConfirmMultiOrderTradeModal.qml" line="102"/>
        <source>Cancel</source>
        <translation type="unfinished"></translation>
    </message>
    <message>
        <location filename="../../qml/Exchange/Trade/ConfirmMultiOrderTradeModal.qml" line="108"/>
        <source>Confirm</source>
        <translation type="unfinished"></translation>
    </message>
    <message>
        <location filename="../../qml/Exchange/Trade/ConfirmMultiOrderTradeModal.qml" line="116"/>
        <source>Placed multiple orders</source>
        <translation type="unfinished"></translation>
    </message>
</context>
<context>
    <name>ConfirmTradeModal</name>
    <message>
        <location filename="../../qml/Exchange/Trade/ConfirmTradeModal.qml" line="21"/>
        <source>Confirm Exchange Details</source>
        <translation type="unfinished"></translation>
    </message>
    <message>
        <location filename="../../qml/Exchange/Trade/ConfirmTradeModal.qml" line="69"/>
        <source>This swap request can not be undone and is a final event!</source>
        <translation type="unfinished"></translation>
    </message>
    <message>
        <location filename="../../qml/Exchange/Trade/ConfirmTradeModal.qml" line="75"/>
        <source>This transaction can take up to 60 mins - DO NOT close this application!</source>
        <translation type="unfinished"></translation>
    </message>
    <message>
        <location filename="../../qml/Exchange/Trade/ConfirmTradeModal.qml" line="101"/>
        <source>Security configuration</source>
        <translation type="unfinished"></translation>
    </message>
    <message>
        <location filename="../../qml/Exchange/Trade/ConfirmTradeModal.qml" line="107"/>
        <source>dPoW protected</source>
        <translation type="unfinished"></translation>
    </message>
    <message>
        <location filename="../../qml/Exchange/Trade/ConfirmTradeModal.qml" line="108"/>
        <source>%1 confirmations for incoming %2 transactions</source>
        <translation type="unfinished"></translation>
    </message>
    <message>
        <location filename="../../qml/Exchange/Trade/ConfirmTradeModal.qml" line="114"/>
        <location filename="../../qml/Exchange/Trade/ConfirmTradeModal.qml" line="147"/>
        <source>Read more about dPoW</source>
        <translation type="unfinished"></translation>
    </message>
    <message>
        <location filename="../../qml/Exchange/Trade/ConfirmTradeModal.qml" line="124"/>
        <source>Use custom protection settings for incoming %1 transactions</source>
        <comment>TICKER</comment>
        <translation type="unfinished"></translation>
    </message>
    <message>
        <location filename="../../qml/Exchange/Trade/ConfirmTradeModal.qml" line="141"/>
        <source>Enable Komodo dPoW security</source>
        <translation type="unfinished"></translation>
    </message>
    <message>
        <location filename="../../qml/Exchange/Trade/ConfirmTradeModal.qml" line="165"/>
        <source>Required Confirmations</source>
        <translation type="unfinished"></translation>
    </message>
    <message>
        <location filename="../../qml/Exchange/Trade/ConfirmTradeModal.qml" line="201"/>
        <source>Warning, this atomic swap is not dPoW protected!</source>
        <translation type="unfinished"></translation>
    </message>
    <message>
        <location filename="../../qml/Exchange/Trade/ConfirmTradeModal.qml" line="214"/>
        <source>Cancel</source>
        <translation type="unfinished"></translation>
    </message>
    <message>
        <location filename="../../qml/Exchange/Trade/ConfirmTradeModal.qml" line="220"/>
        <source>Confirm</source>
        <translation type="unfinished"></translation>
    </message>
</context>
<context>
    <name>CopyFieldButton</name>
    <message>
        <location filename="../../qml/Components/CopyFieldButton.qml" line="24"/>
        <source>Copied to Clipboard</source>
        <translation type="unfinished"></translation>
    </message>
</context>
<context>
    <name>Dashboard</name>
    <message>
        <location filename="../../qml/Screens/Dashboard.qml" line="119"/>
        <location filename="../../qml/Screens/Dashboard.qml" line="132"/>
        <source>Content for this section will be added later. Stay tuned!</source>
        <translation type="unfinished"></translation>
    </message>
    <message>
        <location filename="../../qml/Screens/Dashboard.qml" line="276"/>
        <source>Matching</source>
        <translation type="unfinished"></translation>
    </message>
    <message>
        <location filename="../../qml/Screens/Dashboard.qml" line="276"/>
        <source>Order Matching</source>
        <translation type="unfinished"></translation>
    </message>
    <message>
        <location filename="../../qml/Screens/Dashboard.qml" line="278"/>
        <source>Matched</source>
        <translation type="unfinished"></translation>
    </message>
    <message>
        <location filename="../../qml/Screens/Dashboard.qml" line="278"/>
        <source>Order Matched</source>
        <translation type="unfinished"></translation>
    </message>
    <message>
        <location filename="../../qml/Screens/Dashboard.qml" line="280"/>
        <source>Ongoing</source>
        <translation type="unfinished"></translation>
    </message>
    <message>
        <location filename="../../qml/Screens/Dashboard.qml" line="280"/>
        <source>Swap Ongoing</source>
        <translation type="unfinished"></translation>
    </message>
    <message>
        <location filename="../../qml/Screens/Dashboard.qml" line="282"/>
        <source>Successful</source>
        <translation type="unfinished"></translation>
    </message>
    <message>
        <location filename="../../qml/Screens/Dashboard.qml" line="282"/>
        <source>Swap Successful</source>
        <translation type="unfinished"></translation>
    </message>
    <message>
        <location filename="../../qml/Screens/Dashboard.qml" line="284"/>
        <source>Refunding</source>
        <translation type="unfinished"></translation>
    </message>
    <message>
        <location filename="../../qml/Screens/Dashboard.qml" line="286"/>
        <source>Failed</source>
        <translation type="unfinished"></translation>
    </message>
    <message>
        <location filename="../../qml/Screens/Dashboard.qml" line="286"/>
        <source>Swap Failed</source>
        <translation type="unfinished"></translation>
    </message>
    <message>
        <location filename="../../qml/Screens/Dashboard.qml" line="288"/>
        <source>Unknown</source>
        <translation type="unfinished"></translation>
    </message>
    <message>
        <location filename="../../qml/Screens/Dashboard.qml" line="288"/>
        <source>Unknown State</source>
        <translation type="unfinished"></translation>
    </message>
    <message>
        <location filename="../../qml/Screens/Dashboard.qml" line="332"/>
        <source>Started</source>
        <translation type="unfinished"></translation>
    </message>
    <message>
        <location filename="../../qml/Screens/Dashboard.qml" line="334"/>
        <source>Negotiated</source>
        <translation type="unfinished"></translation>
    </message>
    <message>
        <location filename="../../qml/Screens/Dashboard.qml" line="336"/>
        <source>Taker fee sent</source>
        <translation type="unfinished"></translation>
    </message>
    <message>
        <location filename="../../qml/Screens/Dashboard.qml" line="338"/>
        <source>Maker payment received</source>
        <translation type="unfinished"></translation>
    </message>
    <message>
        <location filename="../../qml/Screens/Dashboard.qml" line="340"/>
        <source>Maker payment wait confirm started</source>
        <translation type="unfinished"></translation>
    </message>
    <message>
        <location filename="../../qml/Screens/Dashboard.qml" line="342"/>
        <source>Maker payment validated and confirmed</source>
        <translation type="unfinished"></translation>
    </message>
    <message>
        <location filename="../../qml/Screens/Dashboard.qml" line="344"/>
        <source>Taker payment sent</source>
        <translation type="unfinished"></translation>
    </message>
    <message>
        <location filename="../../qml/Screens/Dashboard.qml" line="346"/>
        <source>Taker payment spent</source>
        <translation type="unfinished"></translation>
    </message>
    <message>
        <location filename="../../qml/Screens/Dashboard.qml" line="348"/>
        <source>Maker payment spent</source>
        <translation type="unfinished"></translation>
    </message>
    <message>
        <location filename="../../qml/Screens/Dashboard.qml" line="350"/>
        <source>Finished</source>
        <translation type="unfinished"></translation>
    </message>
    <message>
        <location filename="../../qml/Screens/Dashboard.qml" line="352"/>
        <source>Start failed</source>
        <translation type="unfinished"></translation>
    </message>
    <message>
        <location filename="../../qml/Screens/Dashboard.qml" line="354"/>
        <source>Negotiate failed</source>
        <translation type="unfinished"></translation>
    </message>
    <message>
        <location filename="../../qml/Screens/Dashboard.qml" line="356"/>
        <source>Taker fee validate failed</source>
        <translation type="unfinished"></translation>
    </message>
    <message>
        <location filename="../../qml/Screens/Dashboard.qml" line="358"/>
        <source>Maker payment transaction failed</source>
        <translation type="unfinished"></translation>
    </message>
    <message>
        <location filename="../../qml/Screens/Dashboard.qml" line="360"/>
        <source>Maker payment Data send failed</source>
        <translation type="unfinished"></translation>
    </message>
    <message>
        <location filename="../../qml/Screens/Dashboard.qml" line="362"/>
        <source>Maker payment wait confirm failed</source>
        <translation type="unfinished"></translation>
    </message>
    <message>
        <location filename="../../qml/Screens/Dashboard.qml" line="364"/>
        <source>Taker payment validate failed</source>
        <translation type="unfinished"></translation>
    </message>
    <message>
        <location filename="../../qml/Screens/Dashboard.qml" line="366"/>
        <source>Taker payment wait confirm failed</source>
        <translation type="unfinished"></translation>
    </message>
    <message>
        <location filename="../../qml/Screens/Dashboard.qml" line="368"/>
        <source>Taker payment spend failed</source>
        <translation type="unfinished"></translation>
    </message>
    <message>
        <location filename="../../qml/Screens/Dashboard.qml" line="370"/>
        <source>Maker payment wait refund started</source>
        <translation type="unfinished"></translation>
    </message>
    <message>
        <location filename="../../qml/Screens/Dashboard.qml" line="372"/>
        <source>Maker payment refunded</source>
        <translation type="unfinished"></translation>
    </message>
    <message>
        <location filename="../../qml/Screens/Dashboard.qml" line="374"/>
        <source>Maker payment refund failed</source>
        <translation type="unfinished"></translation>
    </message>
</context>
<context>
    <name>DeleteWalletModal</name>
    <message>
        <location filename="../../qml/Settings/DeleteWalletModal.qml" line="21"/>
        <source>Delete Wallet</source>
        <translation type="unfinished"></translation>
    </message>
    <message>
        <location filename="../../qml/Settings/DeleteWalletModal.qml" line="43"/>
        <source>Are you sure you want to delete %1 wallet?</source>
        <comment>WALLET_NAME</comment>
        <translation type="unfinished"></translation>
    </message>
    <message>
        <location filename="../../qml/Settings/DeleteWalletModal.qml" line="52"/>
        <source>If so, make sure you record your seed phrase in order to restore your wallet in the future.</source>
        <translation type="unfinished"></translation>
    </message>
    <message>
        <location filename="../../qml/Settings/DeleteWalletModal.qml" line="61"/>
        <source>Enter your wallet password</source>
        <translation type="unfinished"></translation>
    </message>
    <message>
        <location filename="../../qml/Settings/DeleteWalletModal.qml" line="65"/>
        <source>Wrong Password</source>
        <translation type="unfinished"></translation>
    </message>
    <message>
        <location filename="../../qml/Settings/DeleteWalletModal.qml" line="73"/>
        <source>Cancel</source>
        <translation type="unfinished"></translation>
    </message>
    <message>
        <location filename="../../qml/Settings/DeleteWalletModal.qml" line="79"/>
        <source>Delete</source>
        <translation type="unfinished"></translation>
    </message>
</context>
<context>
    <name>DexComboBox</name>
    <message>
        <location filename="../../qml/Exchange/Trade/DexComboBox.qml" line="95"/>
        <source>Search</source>
        <translation type="unfinished"></translation>
    </message>
</context>
<context>
    <name>EnableCoinModal</name>
    <message>
        <location filename="../../qml/Wallet/EnableCoinModal.qml" line="34"/>
        <source>Enable assets</source>
        <translation type="unfinished"></translation>
    </message>
    <message>
        <location filename="../../qml/Wallet/EnableCoinModal.qml" line="38"/>
        <source>Add a custom asset to the list</source>
        <translation type="unfinished"></translation>
    </message>
    <message>
        <location filename="../../qml/Wallet/EnableCoinModal.qml" line="125"/>
        <source>All assets are already enabled!</source>
        <translation type="unfinished"></translation>
    </message>
    <message>
        <location filename="../../qml/Wallet/EnableCoinModal.qml" line="54"/>
        <source>Search</source>
        <translation type="unfinished"></translation>
    </message>
    <message>
        <location filename="../../qml/Wallet/EnableCoinModal.qml" line="60"/>
        <source>Select all assets</source>
        <translation type="unfinished"></translation>
    </message>
    <message>
        <location filename="../../qml/Wallet/EnableCoinModal.qml" line="131"/>
        <source>Close</source>
        <translation type="unfinished"></translation>
    </message>
    <message>
        <location filename="../../qml/Wallet/EnableCoinModal.qml" line="139"/>
        <source>Enable</source>
        <translation type="unfinished"></translation>
    </message>
</context>
<context>
    <name>EulaModal</name>
    <message>
        <location filename="../../qml/Components/EulaModal.qml" line="20"/>
        <source>Disclaimer &amp; Terms of Service</source>
        <translation type="unfinished"></translation>
    </message>
    <message>
        <location filename="../../qml/Components/EulaModal.qml" line="48"/>
        <source>Accept EULA</source>
        <translation type="unfinished"></translation>
    </message>
    <message>
        <location filename="../../qml/Components/EulaModal.qml" line="54"/>
        <source>Accept Terms and Conditions</source>
        <translation type="unfinished"></translation>
    </message>
    <message>
        <location filename="../../qml/Components/EulaModal.qml" line="60"/>
        <source>Close</source>
        <translation type="unfinished"></translation>
    </message>
    <message>
        <location filename="../../qml/Components/EulaModal.qml" line="60"/>
        <source>Cancel</source>
        <translation type="unfinished"></translation>
    </message>
    <message>
        <location filename="../../qml/Components/EulaModal.qml" line="67"/>
        <source>Confirm</source>
        <translation type="unfinished"></translation>
    </message>
    <message>
        <location filename="../../qml/Components/EulaModal.qml" line="79"/>
        <source>&lt;h2&gt;This End-User License Agreement (&apos;EULA&apos;) is a legal agreement between you and Komodo Platform.&lt;/h2&gt;

&lt;p&gt;This EULA agreement governs your acquisition and use of our %1 software (&apos;Software&apos;, &apos;Mobile Application&apos;, &apos;Application&apos; or &apos;App&apos;) directly from Komodo Platform or indirectly through a Komodo Platform authorized entity, reseller or distributor (a &apos;Distributor&apos;).&lt;/p&gt;
&lt;p&gt;Please read this EULA agreement carefully before completing the installation process and using the %1 software. It provides a license to use the %1 software and contains warranty information and liability disclaimers.&lt;/p&gt;
&lt;p&gt;If you register for the beta program of the %1 software, this EULA agreement will also govern that trial. By clicking &apos;accept&apos; or installing and/or using the %1 software, you are confirming your acceptance of the Software and agreeing to become bound by the terms of this EULA agreement.&lt;/p&gt;
&lt;p&gt;If you are entering into this EULA agreement on behalf of a company or other legal entity, you represent that you have the authority to bind such entity and its affiliates to these terms and conditions. If you do not have such authority or if you do not agree with the terms and conditions of this EULA agreement, do not install or use the Software, and you must not accept this EULA agreement.&lt;/p&gt;
&lt;p&gt;This EULA agreement shall apply only to the Software supplied by Komodo Platform herewith regardless of whether other software is referred to or described herein. The terms also apply to any Komodo Platform updates, supplements, Internet-based services, and support services for the Software, unless other terms accompany those items on delivery. If so, those terms apply.&lt;/p&gt;

&lt;h3&gt;License Grant&lt;/h3&gt;
&lt;p&gt;Komodo Platform hereby grants you a personal, non-transferable, non-exclusive licence to use the %1 software on your devices in accordance with the terms of this EULA agreement.&lt;/p&gt;

&lt;p&gt;You are permitted to load the %1 software (for example a PC, laptop, mobile or tablet) under your control. You are responsible for ensuring your device meets the minimum security and resource requirements of the %1 software.&lt;/p&gt;

&lt;p&gt;&lt;b&gt;You are not permitted to:&lt;/b&gt;&lt;/p&gt;
&lt;ul&gt;
&lt;li&gt;Edit, alter, modify, adapt, translate or otherwise change the whole or any part of the Software nor permit the whole or any part of the Software to be combined with or become incorporated in any other software, nor decompile, disassemble or reverse engineer the Software or attempt to do any such things&lt;/li&gt;
&lt;li&gt;Reproduce, copy, distribute, resell or otherwise use the Software for any commercial purpose&lt;/li&gt;
&lt;li&gt;Use the Software in any way which breaches any applicable local, national or international law&lt;/li&gt;
&lt;li&gt;Use the Software for any purpose that Komodo Platform considers is a breach of this EULA agreement&lt;/li&gt;
&lt;/ul&gt;

&lt;h3&gt;Intellectual Property and Ownership&lt;/h3&gt;
&lt;p&gt;Komodo Platform shall at all times retain ownership of the Software as originally downloaded by you and all subsequent downloads of the Software by you. The Software (and the copyright, and other intellectual property rights of whatever nature in the Software, including any modifications made thereto) are and shall remain the property of Komodo Platform.&lt;/p&gt;

&lt;p&gt;Komodo Platform reserves the right to grant licences to use the Software to third parties.&lt;/p&gt;

&lt;h3&gt;Termination&lt;/h3&gt;
&lt;p&gt;This EULA agreement is effective from the date you first use the Software and shall continue until terminated. You may terminate it at any time upon written notice to Komodo Platform.&lt;/p&gt;
&lt;p&gt;It will also terminate immediately if you fail to comply with any term of this EULA agreement. Upon such termination, the licenses granted by this EULA agreement will immediately terminate and you agree to stop all access and use of the Software. The provisions that by their nature continue and survive will survive any termination of this EULA agreement.&lt;/p&gt;

&lt;h3&gt;Governing Law&lt;/h3&gt;
&lt;p&gt;This EULA agreement, and any dispute arising out of or in connection with this EULA agreement, shall be governed by and construed in accordance with the laws of Vietnam.&lt;/p&gt;

&lt;p&gt;&lt;b&gt;This document was last updated on January 31st, 2020&lt;/b&gt;&lt;/p&gt;</source>
        <translation type="unfinished"></translation>
    </message>
</context>
<context>
    <name>Exchange</name>
    <message>
        <location filename="../../qml/Exchange/Exchange.qml" line="76"/>
        <source>Trade</source>
        <translation type="unfinished"></translation>
    </message>
    <message>
        <location filename="../../qml/Exchange/Exchange.qml" line="87"/>
        <source>Orders</source>
        <translation type="unfinished"></translation>
    </message>
    <message>
        <location filename="../../qml/Exchange/Exchange.qml" line="97"/>
        <source>History</source>
        <translation type="unfinished"></translation>
    </message>
</context>
<context>
    <name>FatalErrorModal</name>
    <message>
        <location filename="../../qml/Dashboard/FatalErrorModal.qml" line="26"/>
        <source>Fatal Error</source>
        <translation type="unfinished"></translation>
    </message>
    <message>
        <location filename="../../qml/Dashboard/FatalErrorModal.qml" line="29"/>
        <source>Connection has been lost. You have been disconnected.</source>
        <translation type="unfinished"></translation>
    </message>
    <message>
        <location filename="../../qml/Dashboard/FatalErrorModal.qml" line="30"/>
        <source>An error occurred. You have been disconnected.</source>
        <translation type="unfinished"></translation>
    </message>
    <message>
        <location filename="../../qml/Dashboard/FatalErrorModal.qml" line="36"/>
        <source>Close</source>
        <translation type="unfinished"></translation>
    </message>
</context>
<context>
    <name>FirstLaunch</name>
    <message>
        <location filename="../../qml/Screens/FirstLaunch.qml" line="31"/>
        <source>Welcome</source>
        <translation type="unfinished"></translation>
    </message>
    <message>
        <location filename="../../qml/Screens/FirstLaunch.qml" line="44"/>
        <source>New Wallet</source>
        <translation type="unfinished"></translation>
    </message>
    <message>
        <location filename="../../qml/Screens/FirstLaunch.qml" line="50"/>
        <source>Recover Wallet</source>
        <translation type="unfinished"></translation>
    </message>
    <message>
        <location filename="../../qml/Screens/FirstLaunch.qml" line="63"/>
        <source>My Wallets</source>
        <translation type="unfinished"></translation>
    </message>
</context>
<context>
    <name>General</name>
    <message numerus="yes">
        <location filename="../../qml/Constants/General.qml" line="111"/>
        <source>%n day(s)</source>
        <translation type="unfinished">
            <numerusform></numerusform>
            <numerusform></numerusform>
        </translation>
    </message>
    <message numerus="yes">
        <location filename="../../qml/Constants/General.qml" line="121"/>
        <source>%nd</source>
        <comment>day</comment>
        <translation type="unfinished">
            <numerusform></numerusform>
            <numerusform></numerusform>
        </translation>
    </message>
    <message numerus="yes">
        <location filename="../../qml/Constants/General.qml" line="122"/>
        <source>%nh</source>
        <comment>hours</comment>
        <translation type="unfinished">
            <numerusform></numerusform>
            <numerusform></numerusform>
        </translation>
    </message>
    <message numerus="yes">
        <location filename="../../qml/Constants/General.qml" line="123"/>
        <source>%nm</source>
        <comment>minutes</comment>
        <translation type="unfinished">
            <numerusform></numerusform>
            <numerusform></numerusform>
        </translation>
    </message>
    <message numerus="yes">
        <location filename="../../qml/Constants/General.qml" line="124"/>
        <source>%ns</source>
        <comment>seconds</comment>
        <translation type="unfinished">
            <numerusform></numerusform>
            <numerusform></numerusform>
        </translation>
    </message>
    <message numerus="yes">
        <location filename="../../qml/Constants/General.qml" line="125"/>
        <source>%nms</source>
        <comment>milliseconds</comment>
        <translation type="unfinished">
            <numerusform></numerusform>
            <numerusform></numerusform>
        </translation>
    </message>
    <message>
        <location filename="../../qml/Constants/General.qml" line="126"/>
        <source>-</source>
        <translation type="unfinished"></translation>
    </message>
    <message>
        <location filename="../../qml/Constants/General.qml" line="355"/>
        <source>Transaction Fee</source>
        <translation type="unfinished"></translation>
    </message>
    <message>
        <location filename="../../qml/Constants/General.qml" line="370"/>
        <source>Trading Fee</source>
        <translation type="unfinished"></translation>
    </message>
    <message>
        <location filename="../../qml/Constants/General.qml" line="380"/>
        <source>Wallet %1 already exists</source>
        <comment>WALLETNAME</comment>
        <translation type="unfinished"></translation>
    </message>
    <message>
        <location filename="../../qml/Constants/General.qml" line="389"/>
        <source>Not enough balance for trading fees: %1</source>
        <comment>AMT TICKER</comment>
        <translation type="unfinished"></translation>
    </message>
    <message>
        <location filename="../../qml/Constants/General.qml" line="391"/>
        <source>Not enough balance for fees: %1</source>
        <comment>AMT TICKER</comment>
        <translation type="unfinished"></translation>
    </message>
    <message>
        <location filename="../../qml/Constants/General.qml" line="393"/>
        <location filename="../../qml/Constants/General.qml" line="395"/>
        <source>Not enough balance for transaction fees: %1</source>
        <comment>AMT TICKER</comment>
        <translation type="unfinished"></translation>
    </message>
    <message>
        <location filename="../../qml/Constants/General.qml" line="397"/>
        <source>Tradable (after fees) %1 balance is lower than minimum trade amount</source>
        <translation type="unfinished"></translation>
    </message>
    <message>
        <location filename="../../qml/Constants/General.qml" line="399"/>
        <source>Please fill the price field</source>
        <translation type="unfinished"></translation>
    </message>
    <message>
        <location filename="../../qml/Constants/General.qml" line="401"/>
        <source>Please fill the volume field</source>
        <translation type="unfinished"></translation>
    </message>
    <message>
        <location filename="../../qml/Constants/General.qml" line="403"/>
        <location filename="../../qml/Constants/General.qml" line="405"/>
        <source>%1 volume is lower than minimum trade amount</source>
        <translation type="unfinished"></translation>
    </message>
    <message>
        <location filename="../../qml/Constants/General.qml" line="407"/>
        <source>Unknown Error</source>
        <translation type="unfinished"></translation>
    </message>
</context>
<context>
    <name>History</name>
    <message>
        <location filename="../../qml/Exchange/History/History.qml" line="12"/>
        <source>Recent Swaps</source>
        <translation type="unfinished"></translation>
    </message>
    <message>
        <location filename="../../qml/Exchange/History/History.qml" line="13"/>
        <source>You don&apos;t have recent orders.</source>
        <translation type="unfinished"></translation>
    </message>
</context>
<context>
    <name>InitialLoading</name>
    <message>
        <location filename="../../qml/Screens/InitialLoading.qml" line="26"/>
        <source>Loading, please wait</source>
        <translation type="unfinished"></translation>
    </message>
    <message>
        <location filename="../../qml/Screens/InitialLoading.qml" line="39"/>
        <source>Initializing MM2</source>
        <translation type="unfinished"></translation>
    </message>
    <message>
        <location filename="../../qml/Screens/InitialLoading.qml" line="40"/>
        <source>Enabling assets</source>
        <translation type="unfinished"></translation>
    </message>
    <message>
        <location filename="../../qml/Screens/InitialLoading.qml" line="40"/>
        <source>Getting ready</source>
        <translation type="unfinished"></translation>
    </message>
</context>
<context>
    <name>Languages</name>
    <message>
        <location filename="../../qml/Settings/Languages.qml" line="18"/>
        <source>Language</source>
        <translation type="unfinished"></translation>
    </message>
</context>
<context>
    <name>LinksRow</name>
    <message>
        <location filename="../../qml/Components/LinksRow.qml" line="12"/>
        <source>Join the Komodo Discord server</source>
        <translation type="unfinished"></translation>
    </message>
    <message>
        <location filename="../../qml/Components/LinksRow.qml" line="18"/>
        <source>Follow @atomicdex on Twitter</source>
        <translation type="unfinished"></translation>
    </message>
    <message>
        <location filename="../../qml/Components/LinksRow.qml" line="24"/>
        <source>Go to Komodo Support Guides</source>
        <translation type="unfinished"></translation>
    </message>
</context>
<context>
    <name>LogModal</name>
    <message>
        <location filename="../../qml/Components/LogModal.qml" line="25"/>
        <source>Close</source>
        <translation type="unfinished"></translation>
    </message>
</context>
<context>
    <name>Login</name>
    <message>
        <location filename="../../qml/Screens/Login.qml" line="28"/>
        <source>Incorrect Password</source>
        <translation type="unfinished"></translation>
    </message>
    <message>
        <location filename="../../qml/Screens/Login.qml" line="56"/>
        <source>Wallet Name</source>
        <translation type="unfinished"></translation>
    </message>
    <message>
        <location filename="../../qml/Screens/Login.qml" line="84"/>
        <source>Login</source>
        <translation type="unfinished"></translation>
    </message>
    <message>
        <location filename="../../qml/Screens/Login.qml" line="73"/>
        <source>Back</source>
        <translation type="unfinished"></translation>
    </message>
</context>
<context>
    <name>Main</name>
    <message>
        <location filename="../../qml/Wallet/Main.qml" line="93"/>
        <source>Wallet Balance</source>
        <translation type="unfinished"></translation>
    </message>
    <message>
        <location filename="../../qml/Wallet/Main.qml" line="120"/>
        <source>Price</source>
        <translation type="unfinished"></translation>
    </message>
    <message>
        <location filename="../../qml/Wallet/Main.qml" line="138"/>
        <source>Change 24h</source>
        <translation type="unfinished"></translation>
    </message>
    <message>
        <location filename="../../qml/Wallet/Main.qml" line="160"/>
        <source>Portfolio %</source>
        <translation type="unfinished"></translation>
    </message>
    <message>
        <location filename="../../qml/Wallet/Main.qml" line="193"/>
        <source>Send</source>
        <translation type="unfinished"></translation>
    </message>
    <message>
        <location filename="../../qml/Wallet/Main.qml" line="214"/>
        <source>Receive</source>
        <translation type="unfinished"></translation>
    </message>
    <message>
        <location filename="../../qml/Wallet/Main.qml" line="235"/>
        <source>Swap</source>
        <translation type="unfinished"></translation>
    </message>
    <message>
        <location filename="../../qml/Wallet/Main.qml" line="259"/>
        <source>Claim Rewards</source>
        <translation type="unfinished"></translation>
    </message>
    <message>
        <location filename="../../qml/Wallet/Main.qml" line="279"/>
        <source>Faucet</source>
        <translation type="unfinished"></translation>
    </message>
    <message>
        <location filename="../../qml/Wallet/Main.qml" line="408"/>
        <source>Loading market data</source>
        <translation type="unfinished"></translation>
    </message>
    <message>
        <location filename="../../qml/Wallet/Main.qml" line="414"/>
        <source>There is no chart data for this ticker yet</source>
        <translation type="unfinished"></translation>
    </message>
    <message>
        <location filename="../../qml/Wallet/Main.qml" line="439"/>
        <source>Loading</source>
        <translation type="unfinished"></translation>
    </message>
    <message>
        <location filename="../../qml/Wallet/Main.qml" line="450"/>
        <source>Scanning blocks for TX History...</source>
        <translation type="unfinished"></translation>
    </message>
    <message>
        <location filename="../../qml/Wallet/Main.qml" line="451"/>
        <source>Syncing TX History...</source>
        <translation type="unfinished"></translation>
    </message>
    <message>
        <location filename="../../qml/Wallet/Main.qml" line="482"/>
        <source>Refreshing</source>
        <translation type="unfinished"></translation>
    </message>
    <message>
        <location filename="../../qml/Wallet/Main.qml" line="482"/>
        <source>No transactions</source>
        <translation type="unfinished"></translation>
    </message>
    <message>
        <location filename="../../qml/Wallet/Main.qml" line="514"/>
        <source>Fetching transactions</source>
        <translation type="unfinished"></translation>
    </message>
</context>
<context>
    <name>MultiOrder</name>
    <message>
        <location filename="../../qml/Exchange/Trade/MultiOrder.qml" line="61"/>
        <source>%1 price is zero!</source>
        <comment>TICKER</comment>
        <translation type="unfinished"></translation>
    </message>
    <message>
        <location filename="../../qml/Exchange/Trade/MultiOrder.qml" line="69"/>
        <source>%1 receive volume is lower than minimum trade amount</source>
        <comment>TICKER</comment>
        <translation type="unfinished"></translation>
    </message>
    <message>
        <location filename="../../qml/Exchange/Trade/MultiOrder.qml" line="77"/>
        <source>Error:</source>
        <translation type="unfinished"></translation>
    </message>
    <message>
        <location filename="../../qml/Exchange/Trade/MultiOrder.qml" line="118"/>
        <source>You&apos;ll receive %1</source>
        <comment>AMOUNT TICKER</comment>
        <translation type="unfinished"></translation>
    </message>
    <message>
        <location filename="../../qml/Exchange/Trade/MultiOrder.qml" line="156"/>
        <source>Price</source>
        <translation type="unfinished"></translation>
    </message>
</context>
<context>
    <name>NewUser</name>
    <message>
        <location filename="../../qml/Screens/NewUser.qml" line="58"/>
        <source>Wrong word, please check again</source>
        <translation type="unfinished"></translation>
    </message>
    <message>
        <location filename="../../qml/Screens/NewUser.qml" line="88"/>
        <source>Failed to create a wallet</source>
        <translation type="unfinished"></translation>
    </message>
    <message>
        <location filename="../../qml/Screens/NewUser.qml" line="102"/>
        <source>New Wallet</source>
        <translation type="unfinished"></translation>
    </message>
    <message>
        <location filename="../../qml/Screens/NewUser.qml" line="160"/>
        <source>Generated Seed</source>
        <translation type="unfinished"></translation>
    </message>
    <message>
        <location filename="../../qml/Screens/NewUser.qml" line="186"/>
        <source>Important: Back up your seed phrase before proceeding!</source>
        <translation type="unfinished"></translation>
    </message>
    <message>
        <location filename="../../qml/Screens/NewUser.qml" line="193"/>
        <source>We recommend storing it offline.</source>
        <translation type="unfinished"></translation>
    </message>
    <message>
        <location filename="../../qml/Screens/NewUser.qml" line="202"/>
        <source>Confirm Seed</source>
        <translation type="unfinished"></translation>
    </message>
    <message>
        <location filename="../../qml/Screens/NewUser.qml" line="203"/>
        <source>Enter the generated seed here</source>
        <translation type="unfinished"></translation>
    </message>
    <message>
        <location filename="../../qml/Screens/NewUser.qml" line="219"/>
        <source>Back</source>
        <translation type="unfinished"></translation>
    </message>
    <message>
        <location filename="../../qml/Screens/NewUser.qml" line="229"/>
        <location filename="../../qml/Screens/NewUser.qml" line="300"/>
        <source>Continue</source>
        <translation type="unfinished"></translation>
    </message>
    <message>
        <location filename="../../qml/Screens/NewUser.qml" line="268"/>
        <source>Let&apos;s double check your seed phrase</source>
        <translation type="unfinished"></translation>
    </message>
    <message>
        <location filename="../../qml/Screens/NewUser.qml" line="274"/>
        <source>Your seed phrase is important - that&apos;s why we like to make sure it&apos;s correct. We&apos;ll ask you three different questions about your seed phrase to make sure you&apos;ll be able to easily restore your wallet whenever you want.</source>
        <translation type="unfinished"></translation>
    </message>
    <message numerus="yes">
        <location filename="../../qml/Screens/NewUser.qml" line="284"/>
        <source>What&apos;s the %n. word in your seed phrase?</source>
        <translation type="unfinished">
            <numerusform></numerusform>
            <numerusform></numerusform>
        </translation>
    </message>
    <message numerus="yes">
        <location filename="../../qml/Screens/NewUser.qml" line="285"/>
        <source>Enter the %n. word</source>
        <translation type="unfinished">
            <numerusform></numerusform>
            <numerusform></numerusform>
        </translation>
    </message>
    <message>
        <location filename="../../qml/Screens/NewUser.qml" line="293"/>
        <source>Go back and check again</source>
        <translation type="unfinished"></translation>
    </message>
</context>
<context>
    <name>NoConnection</name>
    <message>
        <location filename="../../qml/NoConnection.qml" line="19"/>
        <source>No connection</source>
        <translation type="unfinished"></translation>
    </message>
    <message>
        <location filename="../../qml/NoConnection.qml" line="25"/>
        <source>Please make sure you are connected to the internet</source>
        <translation type="unfinished"></translation>
    </message>
    <message>
        <location filename="../../qml/NoConnection.qml" line="31"/>
        <source>Will automatically retry in %1 seconds</source>
        <translation type="unfinished"></translation>
    </message>
    <message>
        <location filename="../../qml/NoConnection.qml" line="40"/>
        <source>Retry</source>
        <translation type="unfinished"></translation>
    </message>
</context>
<context>
    <name>NotificationsModal</name>
    <message>
        <location filename="../../qml/Dashboard/NotificationsModal.qml" line="95"/>
        <source>Swap status updated</source>
        <translation type="unfinished"></translation>
    </message>
    <message>
        <location filename="../../qml/Dashboard/NotificationsModal.qml" line="106"/>
        <source>You sent %1</source>
        <translation type="unfinished"></translation>
    </message>
    <message>
        <location filename="../../qml/Dashboard/NotificationsModal.qml" line="106"/>
        <source>You received %1</source>
        <translation type="unfinished"></translation>
    </message>
    <message>
        <location filename="../../qml/Dashboard/NotificationsModal.qml" line="107"/>
        <source>Your wallet balance changed</source>
        <translation type="unfinished"></translation>
    </message>
    <message>
        <location filename="../../qml/Dashboard/NotificationsModal.qml" line="112"/>
        <source>Please check your internet connection (e.g. VPN service or firewall might block it).</source>
        <translation type="unfinished"></translation>
    </message>
    <message>
        <location filename="../../qml/Dashboard/NotificationsModal.qml" line="123"/>
        <source>Failed to enable %1</source>
        <comment>TICKER</comment>
        <translation type="unfinished"></translation>
    </message>
    <message>
        <location filename="../../qml/Dashboard/NotificationsModal.qml" line="140"/>
        <source>Endpoint not reachable</source>
        <translation type="unfinished"></translation>
    </message>
    <message>
        <location filename="../../qml/Dashboard/NotificationsModal.qml" line="142"/>
        <source>Could not reach to endpoint</source>
        <translation type="unfinished"></translation>
    </message>
    <message>
        <location filename="../../qml/Dashboard/NotificationsModal.qml" line="157"/>
        <source>Mismatch at %1 custom asset configuration</source>
        <comment>TICKER</comment>
        <translation type="unfinished"></translation>
    </message>
    <message>
        <location filename="../../qml/Dashboard/NotificationsModal.qml" line="163"/>
        <source>Application needs to be restarted for %1 custom asset.</source>
        <comment>TICKER</comment>
        <translation type="unfinished"></translation>
    </message>
    <message>
        <location filename="../../qml/Dashboard/NotificationsModal.qml" line="207"/>
        <source>Show</source>
        <translation type="unfinished"></translation>
    </message>
    <message>
        <location filename="../../qml/Dashboard/NotificationsModal.qml" line="212"/>
        <source>Restart</source>
        <translation type="unfinished"></translation>
    </message>
    <message>
        <location filename="../../qml/Dashboard/NotificationsModal.qml" line="217"/>
        <source>Quit</source>
        <translation type="unfinished"></translation>
    </message>
    <message>
        <location filename="../../qml/Dashboard/NotificationsModal.qml" line="224"/>
        <source>Notifications</source>
        <translation type="unfinished"></translation>
    </message>
    <message>
        <location filename="../../qml/Dashboard/NotificationsModal.qml" line="241"/>
        <source>There isn&apos;t any notification</source>
        <translation type="unfinished"></translation>
    </message>
    <message>
        <location filename="../../qml/Dashboard/NotificationsModal.qml" line="364"/>
        <source>Close</source>
        <translation type="unfinished"></translation>
    </message>
</context>
<context>
    <name>OrderContent</name>
    <message>
        <location filename="../../qml/Exchange/OrderContent.qml" line="78"/>
        <source>ID</source>
        <translation type="unfinished"></translation>
    </message>
    <message>
        <location filename="../../qml/Exchange/OrderContent.qml" line="110"/>
        <source>Maker Order</source>
        <translation type="unfinished"></translation>
    </message>
    <message>
        <location filename="../../qml/Exchange/OrderContent.qml" line="110"/>
        <source>Taker Order</source>
        <translation type="unfinished"></translation>
    </message>
    <message>
        <location filename="../../qml/Exchange/OrderContent.qml" line="122"/>
        <source>Cancel</source>
        <translation type="unfinished"></translation>
    </message>
</context>
<context>
    <name>OrderForm</name>
    <message>
        <location filename="../../qml/Exchange/Trade/OrderForm.qml" line="70"/>
        <source>Sell %1</source>
        <comment>TICKER</comment>
        <translation type="unfinished"></translation>
    </message>
    <message>
        <location filename="../../qml/Exchange/Trade/OrderForm.qml" line="79"/>
        <source>Buy %1</source>
        <comment>TICKER</comment>
        <translation type="unfinished"></translation>
    </message>
    <message>
        <location filename="../../qml/Exchange/Trade/OrderForm.qml" line="105"/>
        <source>Price</source>
        <translation type="unfinished"></translation>
    </message>
    <message>
        <location filename="../../qml/Exchange/Trade/OrderForm.qml" line="138"/>
        <source>Volume</source>
        <translation type="unfinished"></translation>
    </message>
    <message>
        <location filename="../../qml/Exchange/Trade/OrderForm.qml" line="140"/>
        <source>Amount to sell</source>
        <translation type="unfinished"></translation>
    </message>
    <message>
        <location filename="../../qml/Exchange/Trade/OrderForm.qml" line="140"/>
        <source>Amount to receive</source>
        <translation type="unfinished"></translation>
    </message>
    <message>
        <location filename="../../qml/Exchange/Trade/OrderForm.qml" line="193"/>
        <source>Min</source>
        <translation type="unfinished"></translation>
    </message>
    <message>
        <location filename="../../qml/Exchange/Trade/OrderForm.qml" line="200"/>
        <source>Half</source>
        <translation type="unfinished"></translation>
    </message>
    <message>
        <location filename="../../qml/Exchange/Trade/OrderForm.qml" line="207"/>
        <source>Max</source>
        <translation type="unfinished"></translation>
    </message>
    <message>
        <location filename="../../qml/Exchange/Trade/OrderForm.qml" line="247"/>
        <source>Minimum fee</source>
        <translation type="unfinished"></translation>
    </message>
    <message>
        <location filename="../../qml/Exchange/Trade/OrderForm.qml" line="248"/>
        <source>Fees will be calculated</source>
        <translation type="unfinished"></translation>
    </message>
    <message>
        <location filename="../../qml/Exchange/Trade/OrderForm.qml" line="267"/>
        <source>Total</source>
        <translation type="unfinished"></translation>
    </message>
    <message>
        <location filename="../../qml/Exchange/Trade/OrderForm.qml" line="290"/>
        <source>Start Swap</source>
        <translation type="unfinished"></translation>
    </message>
</context>
<context>
    <name>OrderLine</name>
    <message>
        <location filename="../../qml/Exchange/OrderLine.qml" line="169"/>
        <source>Funds are recoverable</source>
        <translation type="unfinished"></translation>
    </message>
</context>
<context>
    <name>OrderList</name>
    <message>
        <location filename="../../qml/Exchange/OrderList.qml" line="45"/>
        <source>You don&apos;t have any orders.</source>
        <translation type="unfinished"></translation>
    </message>
</context>
<context>
    <name>OrderModal</name>
    <message>
        <location filename="../../qml/Exchange/OrderModal.qml" line="23"/>
        <source>Swap Details</source>
        <translation type="unfinished"></translation>
    </message>
    <message>
        <location filename="../../qml/Exchange/OrderModal.qml" line="23"/>
        <source>Order Details</source>
        <translation type="unfinished"></translation>
    </message>
    <message>
        <location filename="../../qml/Exchange/OrderModal.qml" line="75"/>
        <source>Maker Order</source>
        <translation type="unfinished"></translation>
    </message>
    <message>
        <location filename="../../qml/Exchange/OrderModal.qml" line="75"/>
        <source>Taker Order</source>
        <translation type="unfinished"></translation>
    </message>
    <message>
        <location filename="../../qml/Exchange/OrderModal.qml" line="84"/>
        <source>Refund State</source>
        <translation type="unfinished"></translation>
    </message>
    <message>
        <location filename="../../qml/Exchange/OrderModal.qml" line="86"/>
        <source>Your swap failed but the auto-refund process for your payment started already. Please wait and keep application opened until you receive your payment back</source>
        <translation type="unfinished"></translation>
    </message>
    <message>
        <location filename="../../qml/Exchange/OrderModal.qml" line="94"/>
        <source>Date</source>
        <translation type="unfinished"></translation>
    </message>
    <message>
        <location filename="../../qml/Exchange/OrderModal.qml" line="102"/>
        <source>ID</source>
        <translation type="unfinished"></translation>
    </message>
    <message>
        <location filename="../../qml/Exchange/OrderModal.qml" line="112"/>
        <source>Maker Payment Sent ID</source>
        <translation type="unfinished"></translation>
    </message>
    <message>
        <location filename="../../qml/Exchange/OrderModal.qml" line="112"/>
        <source>Maker Payment Spent ID</source>
        <translation type="unfinished"></translation>
    </message>
    <message>
        <location filename="../../qml/Exchange/OrderModal.qml" line="122"/>
        <source>Taker Payment Spent ID</source>
        <translation type="unfinished"></translation>
    </message>
    <message>
        <location filename="../../qml/Exchange/OrderModal.qml" line="122"/>
        <source>Taker Payment Sent ID</source>
        <translation type="unfinished"></translation>
    </message>
    <message>
        <location filename="../../qml/Exchange/OrderModal.qml" line="131"/>
        <source>Error ID</source>
        <translation type="unfinished"></translation>
    </message>
    <message>
        <location filename="../../qml/Exchange/OrderModal.qml" line="139"/>
        <source>Error Log</source>
        <translation type="unfinished"></translation>
    </message>
    <message>
        <location filename="../../qml/Exchange/OrderModal.qml" line="166"/>
        <source>Close</source>
        <translation type="unfinished"></translation>
    </message>
    <message>
        <location filename="../../qml/Exchange/OrderModal.qml" line="176"/>
        <source>Cancel Order</source>
        <translation type="unfinished"></translation>
    </message>
    <message>
        <location filename="../../qml/Exchange/OrderModal.qml" line="185"/>
        <source>Recover Funds</source>
        <translation type="unfinished"></translation>
    </message>
    <message>
        <location filename="../../qml/Exchange/OrderModal.qml" line="190"/>
        <source>View on Explorer</source>
        <translation type="unfinished"></translation>
    </message>
</context>
<context>
    <name>OrderbookSection</name>
    <message>
        <location filename="../../qml/Exchange/Trade/OrderbookSection.qml" line="27"/>
        <source>Ask Price</source>
        <translation type="unfinished"></translation>
    </message>
    <message>
        <location filename="../../qml/Exchange/Trade/OrderbookSection.qml" line="28"/>
        <source>Bid Price</source>
        <translation type="unfinished"></translation>
    </message>
    <message>
        <location filename="../../qml/Exchange/Trade/OrderbookSection.qml" line="49"/>
        <source>Quantity</source>
        <translation type="unfinished"></translation>
    </message>
    <message>
        <location filename="../../qml/Exchange/Trade/OrderbookSection.qml" line="64"/>
        <source>Total</source>
        <translation type="unfinished"></translation>
    </message>
</context>
<context>
    <name>Orders</name>
    <message>
        <location filename="../../qml/Exchange/Orders/Orders.qml" line="12"/>
        <source>Orders</source>
        <translation type="unfinished"></translation>
    </message>
    <message>
        <location filename="../../qml/Exchange/Orders/Orders.qml" line="13"/>
        <source>You don&apos;t have any orders.</source>
        <translation type="unfinished"></translation>
    </message>
</context>
<context>
    <name>OrdersPage</name>
    <message>
        <location filename="../../qml/Exchange/OrdersPage.qml" line="148"/>
        <source>From</source>
        <translation type="unfinished"></translation>
    </message>
    <message>
        <location filename="../../qml/Exchange/OrdersPage.qml" line="158"/>
        <source>To</source>
        <translation type="unfinished"></translation>
    </message>
    <message>
        <location filename="../../qml/Exchange/OrdersPage.qml" line="169"/>
        <source>Apply Filter</source>
        <translation type="unfinished"></translation>
    </message>
    <message>
        <location filename="../../qml/Exchange/OrdersPage.qml" line="178"/>
        <source>Cancel Displayed Orders</source>
        <translation type="unfinished"></translation>
    </message>
    <message>
        <location filename="../../qml/Exchange/OrdersPage.qml" line="187"/>
        <source>Export CSV</source>
        <translation type="unfinished"></translation>
    </message>
    <message>
        <location filename="../../qml/Exchange/OrdersPage.qml" line="198"/>
        <source>Please choose the CSV export name and location</source>
        <translation type="unfinished"></translation>
    </message>
    <message>
        <location filename="../../qml/Exchange/OrdersPage.qml" line="247"/>
        <source>Recover Funds Result</source>
        <translation type="unfinished"></translation>
    </message>
</context>
<context>
    <name>Pagination</name>
    <message>
        <location filename="../../qml/Components/Pagination.qml" line="11"/>
        <source>Previous</source>
        <translation type="unfinished"></translation>
    </message>
    <message>
        <location filename="../../qml/Components/Pagination.qml" line="29"/>
        <source>Next</source>
        <translation type="unfinished"></translation>
    </message>
    <message>
        <location filename="../../qml/Components/Pagination.qml" line="50"/>
        <source>items per page</source>
        <translation type="unfinished"></translation>
    </message>
</context>
<context>
    <name>PasswordField</name>
    <message>
        <location filename="../../qml/Components/PasswordField.qml" line="56"/>
        <source>Password</source>
        <translation type="unfinished"></translation>
    </message>
    <message>
        <location filename="../../qml/Components/PasswordField.qml" line="57"/>
        <source>Enter your wallet password</source>
        <translation type="unfinished"></translation>
    </message>
    <message>
        <location filename="../../qml/Components/PasswordField.qml" line="70"/>
        <source>At least 1 lowercase alphabetical character</source>
        <translation type="unfinished"></translation>
    </message>
    <message>
        <location filename="../../qml/Components/PasswordField.qml" line="76"/>
        <source>At least 1 uppercase alphabetical character</source>
        <translation type="unfinished"></translation>
    </message>
    <message>
        <location filename="../../qml/Components/PasswordField.qml" line="82"/>
        <source>At least 1 numeric character</source>
        <translation type="unfinished"></translation>
    </message>
    <message>
        <location filename="../../qml/Components/PasswordField.qml" line="88"/>
        <source>At least 1 special character (eg. !@#$%)</source>
        <translation type="unfinished"></translation>
    </message>
    <message numerus="yes">
        <location filename="../../qml/Components/PasswordField.qml" line="93"/>
        <source>At least %n character(s)</source>
        <translation type="unfinished">
            <numerusform></numerusform>
            <numerusform></numerusform>
        </translation>
    </message>
    <message>
        <location filename="../../qml/Components/PasswordField.qml" line="98"/>
        <source>Password and Confirm Password have to be same</source>
        <translation type="unfinished"></translation>
    </message>
</context>
<context>
    <name>PasswordForm</name>
    <message>
        <location filename="../../qml/Components/PasswordForm.qml" line="42"/>
        <source>Confirm Password</source>
        <translation type="unfinished"></translation>
    </message>
    <message>
        <location filename="../../qml/Components/PasswordForm.qml" line="43"/>
        <source>Enter the same password to confirm</source>
        <translation type="unfinished"></translation>
    </message>
</context>
<context>
    <name>Portfolio</name>
    <message>
        <location filename="../../qml/Portfolio/Portfolio.qml" line="87"/>
        <source>TOTAL</source>
        <translation type="unfinished"></translation>
    </message>
    <message>
        <location filename="../../qml/Portfolio/Portfolio.qml" line="144"/>
        <source>Search</source>
        <translation type="unfinished"></translation>
    </message>
    <message>
        <location filename="../../qml/Portfolio/Portfolio.qml" line="160"/>
        <source>Show only coins with balance</source>
        <translation type="unfinished"></translation>
    </message>
    <message>
        <location filename="../../qml/Portfolio/Portfolio.qml" line="191"/>
        <source>Asset</source>
        <translation type="unfinished"></translation>
    </message>
    <message>
        <location filename="../../qml/Portfolio/Portfolio.qml" line="203"/>
        <source>Balance</source>
        <translation type="unfinished"></translation>
    </message>
    <message>
        <location filename="../../qml/Portfolio/Portfolio.qml" line="215"/>
        <source>Change 24h</source>
        <translation type="unfinished"></translation>
    </message>
    <message>
        <location filename="../../qml/Portfolio/Portfolio.qml" line="227"/>
        <source>Trend 7d</source>
        <translation type="unfinished"></translation>
    </message>
    <message>
        <location filename="../../qml/Portfolio/Portfolio.qml" line="239"/>
        <source>Price</source>
        <translation type="unfinished"></translation>
    </message>
</context>
<context>
    <name>PriceLine</name>
    <message>
        <location filename="../../qml/Exchange/Trade/PriceLine.qml" line="33"/>
        <source>Set swap price for evaluation</source>
        <translation type="unfinished"></translation>
    </message>
    <message>
        <location filename="../../qml/Exchange/Trade/PriceLine.qml" line="44"/>
        <source>Exchange rate</source>
        <translation type="unfinished"></translation>
    </message>
    <message>
        <location filename="../../qml/Exchange/Trade/PriceLine.qml" line="44"/>
        <source>Selected</source>
        <translation type="unfinished"></translation>
    </message>
    <message>
        <location filename="../../qml/Exchange/Trade/PriceLine.qml" line="76"/>
        <source>Expensive</source>
        <translation type="unfinished"></translation>
    </message>
    <message>
        <location filename="../../qml/Exchange/Trade/PriceLine.qml" line="76"/>
        <source>Expedient</source>
        <translation type="unfinished"></translation>
    </message>
    <message>
        <location filename="../../qml/Exchange/Trade/PriceLine.qml" line="76"/>
        <source>%1 compared to CEX</source>
        <comment>PRICE_DIFF%</comment>
        <translation type="unfinished"></translation>
    </message>
    <message>
        <location filename="../../qml/Exchange/Trade/PriceLine.qml" line="121"/>
        <source>CEXchange rate</source>
        <translation type="unfinished"></translation>
    </message>
</context>
<context>
    <name>ReceiveModal</name>
    <message>
        <location filename="../../qml/Wallet/ReceiveModal.qml" line="18"/>
        <source>Receive</source>
        <translation type="unfinished"></translation>
    </message>
    <message>
        <location filename="../../qml/Wallet/ReceiveModal.qml" line="22"/>
        <source>Only send %1 to this address</source>
        <comment>TICKER</comment>
        <translation type="unfinished"></translation>
    </message>
    <message>
        <location filename="../../qml/Wallet/ReceiveModal.qml" line="41"/>
        <source>Close</source>
        <translation type="unfinished"></translation>
    </message>
</context>
<context>
    <name>RecoverSeed</name>
    <message>
        <location filename="../../qml/Screens/RecoverSeed.qml" line="28"/>
        <source>Failed to recover the seed</source>
        <translation type="unfinished"></translation>
    </message>
    <message>
        <location filename="../../qml/Screens/RecoverSeed.qml" line="45"/>
        <source>Recover Wallet</source>
        <translation type="unfinished"></translation>
    </message>
    <message>
        <location filename="../../qml/Screens/RecoverSeed.qml" line="89"/>
        <location filename="../../qml/Screens/RecoverSeed.qml" line="108"/>
        <source>Seed</source>
        <translation type="unfinished"></translation>
    </message>
    <message>
        <location filename="../../qml/Screens/RecoverSeed.qml" line="90"/>
        <location filename="../../qml/Screens/RecoverSeed.qml" line="109"/>
        <source>Enter the seed</source>
        <translation type="unfinished"></translation>
    </message>
    <message>
        <location filename="../../qml/Screens/RecoverSeed.qml" line="126"/>
        <source>Allow custom seed</source>
        <translation type="unfinished"></translation>
    </message>
    <message>
        <location filename="../../qml/Screens/RecoverSeed.qml" line="141"/>
        <source>Back</source>
        <translation type="unfinished"></translation>
    </message>
    <message>
        <location filename="../../qml/Screens/RecoverSeed.qml" line="151"/>
        <source>Confirm</source>
        <translation type="unfinished"></translation>
    </message>
</context>
<context>
    <name>RecoverSeedModal</name>
    <message>
        <location filename="../../qml/Settings/RecoverSeedModal.qml" line="46"/>
        <location filename="../../qml/Settings/RecoverSeedModal.qml" line="90"/>
        <source>View seed and private keys</source>
        <translation type="unfinished"></translation>
    </message>
    <message>
        <location filename="../../qml/Settings/RecoverSeedModal.qml" line="54"/>
        <source>Please enter your password to view the seed.</source>
        <translation type="unfinished"></translation>
    </message>
    <message>
        <location filename="../../qml/Settings/RecoverSeedModal.qml" line="65"/>
        <source>Wrong Password</source>
        <translation type="unfinished"></translation>
    </message>
    <message>
        <location filename="../../qml/Settings/RecoverSeedModal.qml" line="74"/>
        <source>Cancel</source>
        <translation type="unfinished"></translation>
    </message>
    <message>
        <location filename="../../qml/Settings/RecoverSeedModal.qml" line="188"/>
        <source>Backup seed</source>
        <translation type="unfinished"></translation>
    </message>
    <message>
        <location filename="../../qml/Settings/RecoverSeedModal.qml" line="201"/>
        <source>RPC Password</source>
        <translation type="unfinished"></translation>
    </message>
    <message>
        <location filename="../../qml/Settings/RecoverSeedModal.qml" line="217"/>
        <source>Search a coin.</source>
        <translation type="unfinished"></translation>
    </message>
    <message>
        <location filename="../../qml/Settings/RecoverSeedModal.qml" line="304"/>
        <source>Public Address</source>
        <translation type="unfinished"></translation>
    </message>
    <message>
        <location filename="../../qml/Settings/RecoverSeedModal.qml" line="316"/>
        <source>Private Key</source>
        <translation type="unfinished"></translation>
    </message>
    <message>
        <location filename="../../qml/Settings/RecoverSeedModal.qml" line="333"/>
        <source>Close</source>
        <translation type="unfinished"></translation>
    </message>
    <message>
        <location filename="../../qml/Settings/RecoverSeedModal.qml" line="81"/>
        <source>View</source>
        <translation type="unfinished"></translation>
    </message>
</context>
<context>
    <name>RestartModal</name>
    <message>
        <location filename="../../qml/Components/RestartModal.qml" line="36"/>
        <source>Applying the changes</source>
        <translation type="unfinished"></translation>
    </message>
    <message>
        <location filename="../../qml/Components/RestartModal.qml" line="39"/>
        <source>Restarting the application...</source>
        <translation type="unfinished"></translation>
    </message>
</context>
<context>
    <name>RightClickMenu</name>
    <message>
        <location filename="../../qml/Components/RightClickMenu.qml" line="26"/>
        <source>Cut</source>
        <translation type="unfinished"></translation>
    </message>
    <message>
        <location filename="../../qml/Components/RightClickMenu.qml" line="31"/>
        <source>Copy</source>
        <translation type="unfinished"></translation>
    </message>
    <message>
        <location filename="../../qml/Components/RightClickMenu.qml" line="36"/>
        <source>Paste</source>
        <translation type="unfinished"></translation>
    </message>
</context>
<context>
    <name>SendModal</name>
    <message>
        <location filename="../../qml/Wallet/SendModal.qml" line="45"/>
        <source>Failed to send</source>
        <translation type="unfinished"></translation>
    </message>
    <message>
        <location filename="../../qml/Wallet/SendModal.qml" line="73"/>
        <source>Failed to Send</source>
        <translation type="unfinished"></translation>
    </message>
    <message>
        <location filename="../../qml/Wallet/SendModal.qml" line="205"/>
        <source>Prepare to send </source>
        <translation type="unfinished"></translation>
    </message>
    <message>
        <location filename="../../qml/Wallet/SendModal.qml" line="214"/>
        <location filename="../../qml/Wallet/SendModal.qml" line="383"/>
        <source>Recipient&apos;s address</source>
        <translation type="unfinished"></translation>
    </message>
    <message>
        <location filename="../../qml/Wallet/SendModal.qml" line="215"/>
        <source>Enter address of the recipient</source>
        <translation type="unfinished"></translation>
    </message>
    <message>
        <location filename="../../qml/Wallet/SendModal.qml" line="221"/>
        <source>Address Book</source>
        <translation type="unfinished"></translation>
    </message>
    <message>
        <location filename="../../qml/Wallet/SendModal.qml" line="234"/>
        <source>The address has to be mixed case.</source>
        <translation type="unfinished"></translation>
    </message>
    <message>
        <location filename="../../qml/Wallet/SendModal.qml" line="239"/>
        <source>Fix</source>
        <translation type="unfinished"></translation>
    </message>
    <message>
        <location filename="../../qml/Wallet/SendModal.qml" line="253"/>
        <source>Amount to send</source>
        <translation type="unfinished"></translation>
    </message>
    <message>
        <location filename="../../qml/Wallet/SendModal.qml" line="254"/>
        <source>Enter the amount to send</source>
        <translation type="unfinished"></translation>
    </message>
    <message>
        <location filename="../../qml/Wallet/SendModal.qml" line="261"/>
        <source>MAX</source>
        <translation type="unfinished"></translation>
    </message>
    <message>
        <location filename="../../qml/Wallet/SendModal.qml" line="270"/>
        <source>Enable Custom Fees</source>
        <translation type="unfinished"></translation>
    </message>
    <message>
        <location filename="../../qml/Wallet/SendModal.qml" line="282"/>
        <source>Only use custom fees if you know what you are doing!</source>
        <translation type="unfinished"></translation>
    </message>
    <message>
        <location filename="../../qml/Wallet/SendModal.qml" line="290"/>
        <source>Custom Fee</source>
        <translation type="unfinished"></translation>
    </message>
    <message>
        <location filename="../../qml/Wallet/SendModal.qml" line="291"/>
        <source>Enter the custom fee</source>
        <translation type="unfinished"></translation>
    </message>
    <message>
        <location filename="../../qml/Wallet/SendModal.qml" line="302"/>
        <source>Gas Limit</source>
        <translation type="unfinished"></translation>
    </message>
    <message>
        <location filename="../../qml/Wallet/SendModal.qml" line="303"/>
        <source>Enter the gas limit</source>
        <translation type="unfinished"></translation>
    </message>
    <message>
        <location filename="../../qml/Wallet/SendModal.qml" line="310"/>
        <source>Gas Price</source>
        <translation type="unfinished"></translation>
    </message>
    <message>
        <location filename="../../qml/Wallet/SendModal.qml" line="311"/>
        <source>Enter the gas price</source>
        <translation type="unfinished"></translation>
    </message>
    <message>
        <location filename="../../qml/Wallet/SendModal.qml" line="326"/>
        <source>Custom Fee can&apos;t be higher than the amount</source>
        <translation type="unfinished"></translation>
    </message>
    <message>
        <location filename="../../qml/Wallet/SendModal.qml" line="336"/>
        <source>Not enough funds.</source>
        <translation type="unfinished"></translation>
    </message>
    <message>
        <location filename="../../qml/Wallet/SendModal.qml" line="336"/>
        <source>You have %1</source>
        <comment>AMT TICKER</comment>
        <translation type="unfinished"></translation>
    </message>
    <message>
        <location filename="../../qml/Wallet/SendModal.qml" line="346"/>
        <source>Close</source>
        <translation type="unfinished"></translation>
    </message>
    <message>
        <location filename="../../qml/Wallet/SendModal.qml" line="352"/>
        <source>Prepare</source>
        <translation type="unfinished"></translation>
    </message>
    <message>
        <location filename="../../qml/Wallet/SendModal.qml" line="379"/>
        <location filename="../../qml/Wallet/SendModal.qml" line="422"/>
        <source>Send</source>
        <translation type="unfinished"></translation>
    </message>
    <message>
        <location filename="../../qml/Wallet/SendModal.qml" line="389"/>
        <source>Amount</source>
        <translation type="unfinished"></translation>
    </message>
    <message>
        <location filename="../../qml/Wallet/SendModal.qml" line="396"/>
        <source>Fees</source>
        <translation type="unfinished"></translation>
    </message>
    <message>
        <location filename="../../qml/Wallet/SendModal.qml" line="403"/>
        <source>Date</source>
        <translation type="unfinished"></translation>
    </message>
    <message>
        <location filename="../../qml/Wallet/SendModal.qml" line="415"/>
        <source>Back</source>
        <translation type="unfinished"></translation>
    </message>
</context>
<context>
    <name>SendModalContactList</name>
    <message>
        <location filename="../../qml/Wallet/SendModalContactList.qml" line="20"/>
        <source>Select a contact with an %1 address</source>
        <translation type="unfinished"></translation>
    </message>
    <message>
        <location filename="../../qml/Wallet/SendModalContactList.qml" line="24"/>
        <source>Search for contacts...</source>
        <translation type="unfinished"></translation>
    </message>
    <message>
        <location filename="../../qml/Wallet/SendModalContactList.qml" line="98"/>
        <source>%1 addresses</source>
        <translation type="unfinished"></translation>
    </message>
    <message>
        <location filename="../../qml/Wallet/SendModalContactList.qml" line="99"/>
        <source>1 address</source>
        <translation type="unfinished"></translation>
    </message>
    <message>
        <location filename="../../qml/Wallet/SendModalContactList.qml" line="113"/>
        <location filename="../../qml/Wallet/SendModalContactList.qml" line="216"/>
        <source>Back</source>
        <translation type="unfinished"></translation>
    </message>
    <message>
        <location filename="../../qml/Wallet/SendModalContactList.qml" line="131"/>
        <source>Choose an %1 address of %2</source>
        <translation type="unfinished"></translation>
    </message>
    <message>
        <location filename="../../qml/Wallet/SendModalContactList.qml" line="141"/>
        <source>Name</source>
        <translation type="unfinished"></translation>
    </message>
    <message>
        <location filename="../../qml/Wallet/SendModalContactList.qml" line="146"/>
        <source>Address</source>
        <translation type="unfinished"></translation>
    </message>
</context>
<context>
    <name>SendResult</name>
    <message>
        <location filename="../../qml/Wallet/SendResult.qml" line="16"/>
        <source>Transaction Complete!</source>
        <translation type="unfinished"></translation>
    </message>
    <message>
        <location filename="../../qml/Wallet/SendResult.qml" line="21"/>
        <source>Recipient&apos;s address</source>
        <translation type="unfinished"></translation>
    </message>
    <message>
        <location filename="../../qml/Wallet/SendResult.qml" line="27"/>
        <source>Amount</source>
        <translation type="unfinished"></translation>
    </message>
    <message>
        <location filename="../../qml/Wallet/SendResult.qml" line="33"/>
        <source>Fees</source>
        <translation type="unfinished"></translation>
    </message>
    <message>
        <location filename="../../qml/Wallet/SendResult.qml" line="39"/>
        <source>Date</source>
        <translation type="unfinished"></translation>
    </message>
    <message>
        <location filename="../../qml/Wallet/SendResult.qml" line="46"/>
        <source>Transaction Hash</source>
        <translation type="unfinished"></translation>
    </message>
    <message>
        <location filename="../../qml/Wallet/SendResult.qml" line="52"/>
        <source>Close</source>
        <translation type="unfinished"></translation>
    </message>
    <message>
        <location filename="../../qml/Wallet/SendResult.qml" line="58"/>
        <source>View on Explorer</source>
        <translation type="unfinished"></translation>
    </message>
</context>
<context>
    <name>Settings</name>
    <message>
<<<<<<< HEAD
        <location filename="../../qml/Settings/Settings.qml" line="36"/>
=======
        <location filename="../../qml/Settings/Settings.qml" line="43"/>
>>>>>>> d63cd61d
        <source>Fiat</source>
        <translation type="unfinished"></translation>
    </message>
    <message>
<<<<<<< HEAD
        <location filename="../../qml/Settings/Settings.qml" line="63"/>
=======
        <location filename="../../qml/Settings/Settings.qml" line="70"/>
>>>>>>> d63cd61d
        <source>Recommended: </source>
        <translation type="unfinished"></translation>
    </message>
    <message>
<<<<<<< HEAD
        <location filename="../../qml/Settings/Settings.qml" line="125"/>
=======
        <location filename="../../qml/Settings/Settings.qml" line="132"/>
>>>>>>> d63cd61d
        <source>Enable Desktop Notifications</source>
        <translation type="unfinished"></translation>
    </message>
    <message>
<<<<<<< HEAD
        <location filename="../../qml/Settings/Settings.qml" line="134"/>
=======
        <location filename="../../qml/Settings/Settings.qml" line="142"/>
        <source>Use QtTextRendering Or NativeTextRendering</source>
        <translation type="unfinished"></translation>
    </message>
    <message>
        <location filename="../../qml/Settings/Settings.qml" line="162"/>
>>>>>>> d63cd61d
        <source>Open Logs Folder</source>
        <translation type="unfinished"></translation>
    </message>
    <message>
<<<<<<< HEAD
        <location filename="../../qml/Settings/Settings.qml" line="142"/>
=======
        <location filename="../../qml/Settings/Settings.qml" line="170"/>
>>>>>>> d63cd61d
        <source>View seed and private keys</source>
        <translation type="unfinished"></translation>
    </message>
    <message>
<<<<<<< HEAD
        <location filename="../../qml/Settings/Settings.qml" line="161"/>
=======
        <location filename="../../qml/Settings/Settings.qml" line="189"/>
>>>>>>> d63cd61d
        <source>Disclaimer and ToS</source>
        <translation type="unfinished"></translation>
    </message>
    <message>
<<<<<<< HEAD
        <location filename="../../qml/Settings/Settings.qml" line="180"/>
=======
        <location filename="../../qml/Settings/Settings.qml" line="208"/>
>>>>>>> d63cd61d
        <source>Setup Camouflage Password</source>
        <translation type="unfinished"></translation>
    </message>
    <message>
<<<<<<< HEAD
        <location filename="../../qml/Settings/Settings.qml" line="196"/>
=======
        <location filename="../../qml/Settings/Settings.qml" line="224"/>
>>>>>>> d63cd61d
        <source>Reset assets configuration</source>
        <translation type="unfinished"></translation>
    </message>
    <message>
<<<<<<< HEAD
        <location filename="../../qml/Settings/Settings.qml" line="204"/>
=======
        <location filename="../../qml/Settings/Settings.qml" line="232"/>
>>>>>>> d63cd61d
        <source>Delete Wallet</source>
        <translation type="unfinished"></translation>
    </message>
    <message>
<<<<<<< HEAD
        <location filename="../../qml/Settings/Settings.qml" line="220"/>
=======
        <location filename="../../qml/Settings/Settings.qml" line="248"/>
>>>>>>> d63cd61d
        <source>Log out</source>
        <translation type="unfinished"></translation>
    </message>
    <message>
<<<<<<< HEAD
        <location filename="../../qml/Settings/Settings.qml" line="231"/>
=======
        <location filename="../../qml/Settings/Settings.qml" line="259"/>
>>>>>>> d63cd61d
        <source>mm2 version</source>
        <translation type="unfinished"></translation>
    </message>
</context>
<context>
    <name>SidebarBottom</name>
    <message>
        <location filename="../../qml/Sidebar/SidebarBottom.qml" line="15"/>
        <source>Settings</source>
        <translation type="unfinished"></translation>
    </message>
    <message>
        <location filename="../../qml/Sidebar/SidebarBottom.qml" line="23"/>
        <source>Support</source>
        <translation type="unfinished"></translation>
    </message>
    <message>
        <location filename="../../qml/Sidebar/SidebarBottom.qml" line="31"/>
        <source>Privacy</source>
        <translation type="unfinished"></translation>
    </message>
    <message>
        <location filename="../../qml/Sidebar/SidebarBottom.qml" line="40"/>
        <source>Light UI</source>
        <translation type="unfinished"></translation>
    </message>
</context>
<context>
    <name>SidebarCenter</name>
    <message>
        <location filename="../../qml/Sidebar/SidebarCenter.qml" line="16"/>
        <source>Dashboard</source>
        <translation type="unfinished"></translation>
    </message>
    <message>
        <location filename="../../qml/Sidebar/SidebarCenter.qml" line="24"/>
        <source>Wallet</source>
        <translation type="unfinished"></translation>
    </message>
    <message>
        <location filename="../../qml/Sidebar/SidebarCenter.qml" line="33"/>
        <source>DEX</source>
        <translation type="unfinished"></translation>
    </message>
    <message>
        <location filename="../../qml/Sidebar/SidebarCenter.qml" line="42"/>
        <source>DEX features are not allowed in %1</source>
        <comment>COUNTRY</comment>
        <translation type="unfinished"></translation>
    </message>
    <message>
        <location filename="../../qml/Sidebar/SidebarCenter.qml" line="51"/>
        <source>Address Book</source>
        <translation type="unfinished"></translation>
    </message>
</context>
<context>
    <name>Support</name>
    <message>
        <location filename="../../qml/Support/Support.qml" line="61"/>
        <source>Update available</source>
        <translation type="unfinished"></translation>
    </message>
    <message>
        <location filename="../../qml/Support/Support.qml" line="61"/>
        <source>Up to date</source>
        <translation type="unfinished"></translation>
    </message>
    <message>
        <location filename="../../qml/Support/Support.qml" line="76"/>
        <source>Changelog</source>
        <translation type="unfinished"></translation>
    </message>
    <message>
        <location filename="../../qml/Support/Support.qml" line="88"/>
        <source>Open Logs Folder</source>
        <translation type="unfinished"></translation>
    </message>
    <message>
        <location filename="../../qml/Support/Support.qml" line="99"/>
        <source>Frequently Asked Questions</source>
        <translation type="unfinished"></translation>
    </message>
    <message>
        <location filename="../../qml/Support/Support.qml" line="115"/>
        <source>Do you store my private keys?</source>
        <translation type="unfinished"></translation>
    </message>
    <message>
        <location filename="../../qml/Support/Support.qml" line="116"/>
        <source>No! %1 is non-custodial. We never store any sensitive data, including your private keys, seed phrases, or PIN. This data is  only stored on the user’s device and never leaves it. You are in full control of your assets.</source>
        <translation type="unfinished"></translation>
    </message>
    <message>
        <location filename="../../qml/Support/Support.qml" line="120"/>
        <source>How is trading on %1 different from trading on other DEXs?</source>
        <translation type="unfinished"></translation>
    </message>
    <message>
        <location filename="../../qml/Support/Support.qml" line="121"/>
        <source>Other DEXs generally only allow you to trade assets that are based on a single blockchain network, use proxy tokens, and only allow placing a single order with the same funds.

%1 enables you to natively trade across two different blockchain networks without proxy tokens. You can also place multiple orders with the same funds. For example, you can sell 0.1 BTC for KMD, QTUM, or VRSC — the first order that fills automatically cancels all other orders.</source>
        <translation type="unfinished"></translation>
    </message>
    <message>
        <location filename="../../qml/Support/Support.qml" line="128"/>
        <source>Several factors determine the processing time for each swap. The block time of the traded assets depends on each network (Bitcoin typically being the slowest) Additionally, the user can customize security preferences. For example,  (you can ask %1 to consider a KMD transaction as final after just 3 confirmations which makes the swap time shorter compared to waiting for a &lt;a href=&quot;https://komodoplatform.com/security-delayed-proof-of-work-dpow/&quot;&gt;notarization&lt;/a&gt;.</source>
        <translation type="unfinished"></translation>
    </message>
    <message>
        <location filename="../../qml/Support/Support.qml" line="137"/>
        <source>How are the fees on %1 calculated?</source>
        <translation type="unfinished"></translation>
    </message>
    <message>
        <location filename="../../qml/Support/Support.qml" line="138"/>
        <source>There are two fee categories to consider when trading on %1.

1. %1 charges approximately 0.13% (1/777 of trading volume but not lower than 0.0001) as the trading fee for taker orders, and maker orders have zero fees.
2. Both makers and takers will need to pay normal network fees to the involved blockchains when making atomic swap transactions.

Network fees can vary greatly depending on your selected trading pair.</source>
        <translation type="unfinished"></translation>
    </message>
    <message>
        <location filename="../../qml/Support/Support.qml" line="148"/>
        <source>Yes! %1 offers support through the &lt;a href=&quot;https://komodoplatform.com/discord&quot;&gt;Komodo Discord server&lt;/a&gt;. The team and the community are always happy to help!</source>
        <translation type="unfinished"></translation>
    </message>
    <message>
        <location filename="../../qml/Support/Support.qml" line="152"/>
        <source>Who is behind %1?</source>
        <translation type="unfinished"></translation>
    </message>
    <message>
        <location filename="../../qml/Support/Support.qml" line="153"/>
        <source>%1 is developed by the Komodo team. Komodo is one of the most established blockchain projects working on innovative solutions like atomic swaps, Delayed Proof of Work, and an interoperable multi-chain architecture.</source>
        <translation type="unfinished"></translation>
    </message>
    <message>
        <location filename="../../qml/Support/Support.qml" line="157"/>
        <source>Is it possible to develop my own white-label exchange on %1?</source>
        <translation type="unfinished"></translation>
    </message>
    <message>
        <location filename="../../qml/Support/Support.qml" line="158"/>
        <source>Absolutely! You can read our developer documentation for more details or contact us with your partnership inquiries. Have a specific technical question? The %1 developer community is always ready to help!</source>
        <translation type="unfinished"></translation>
    </message>
    <message>
        <location filename="../../qml/Support/Support.qml" line="162"/>
        <source>Which devices can I use %1 on?</source>
        <translation type="unfinished"></translation>
    </message>
    <message>
        <location filename="../../qml/Support/Support.qml" line="163"/>
        <source>%1 is available for mobile on both &lt;a href=&quot;https://%1.io/&quot;&gt;Android and iPhone, and for desktop on Windows, Mac, and Linux&lt;/a&gt; operating systems.</source>
        <translation type="unfinished"></translation>
    </message>
    <message>
        <location filename="../../qml/Support/Support.qml" line="127"/>
        <source>How long does each atomic swap take?</source>
        <translation type="unfinished"></translation>
    </message>
    <message>
        <location filename="../../qml/Support/Support.qml" line="132"/>
        <source>Do I need to be online for the duration of the swap?</source>
        <translation type="unfinished"></translation>
    </message>
    <message>
        <location filename="../../qml/Support/Support.qml" line="133"/>
        <source>Yes. You must remain connected to the internet and have your app running to successfully complete each atomic swap (very short breaks in connectivity are usually fine). Otherwise, there is risk of trade cancellation if you are a maker, and risk of loss of funds if you are a taker. The atomic swap protocol requires both participants to stay online and monitor the involved blockchains for the process to stay atomic.</source>
        <translation type="unfinished"></translation>
    </message>
    <message>
        <location filename="../../qml/Support/Support.qml" line="147"/>
        <source>Do you provide user support?</source>
        <translation type="unfinished"></translation>
    </message>
    <message>
        <location filename="../../qml/Support/Support.qml" line="167"/>
        <source>Compliance Info</source>
        <translation type="unfinished"></translation>
    </message>
    <message>
        <location filename="../../qml/Support/Support.qml" line="168"/>
        <source>Due to regulatory and legal circumstances the citizens of certain jurisdictions including, but not limited to, the United States of America, Canada, Hong Kong, Israel, Singapore, Sudan, Austria, Iran and any other state, country or other jurisdiction that is embargoed by the United States of America or the European Union are not allowed to use this application.</source>
        <translation type="unfinished"></translation>
    </message>
</context>
<context>
    <name>SwapProgress</name>
    <message>
        <location filename="../../qml/Exchange/SwapProgress.qml" line="100"/>
        <source>act</source>
        <comment>SHORT FOR ACTUAL TIME</comment>
        <translation type="unfinished"></translation>
    </message>
    <message>
        <location filename="../../qml/Exchange/SwapProgress.qml" line="102"/>
        <source>est</source>
        <comment>SHORT FOR ESTIMATED</comment>
        <translation type="unfinished"></translation>
    </message>
    <message>
        <location filename="../../qml/Exchange/SwapProgress.qml" line="110"/>
        <source>Progress details</source>
        <translation type="unfinished"></translation>
    </message>
</context>
<context>
    <name>TextAreaWithTitle</name>
    <message>
        <location filename="../../qml/Components/TextAreaWithTitle.qml" line="37"/>
        <source>Save</source>
        <translation type="unfinished"></translation>
    </message>
    <message>
        <location filename="../../qml/Components/TextAreaWithTitle.qml" line="37"/>
        <source>Edit</source>
        <translation type="unfinished"></translation>
    </message>
</context>
<context>
    <name>TextFieldWithTitle</name>
    <message>
        <location filename="../../qml/Components/TextFieldWithTitle.qml" line="33"/>
        <source>Required</source>
        <translation type="unfinished"></translation>
    </message>
</context>
<context>
    <name>Toast</name>
    <message>
        <location filename="../../qml/Components/Toast.qml" line="51"/>
        <source>Click here to see the details</source>
        <translation type="unfinished"></translation>
    </message>
</context>
<context>
    <name>Trade</name>
    <message>
        <location filename="../../qml/Exchange/Trade/Trade.qml" line="156"/>
        <source>Failed to place the order</source>
        <translation type="unfinished"></translation>
    </message>
    <message>
        <location filename="../../qml/Exchange/Trade/Trade.qml" line="163"/>
        <source>Placed the order</source>
        <translation type="unfinished"></translation>
    </message>
    <message>
        <location filename="../../qml/Exchange/Trade/Trade.qml" line="322"/>
        <source>Multi-Order</source>
        <translation type="unfinished"></translation>
    </message>
    <message>
        <location filename="../../qml/Exchange/Trade/Trade.qml" line="341"/>
        <source>Select additional assets for multi-order creation.</source>
        <translation type="unfinished"></translation>
    </message>
    <message>
        <location filename="../../qml/Exchange/Trade/Trade.qml" line="350"/>
        <source>Same funds will be used until an order matches.</source>
        <translation type="unfinished"></translation>
    </message>
    <message>
        <location filename="../../qml/Exchange/Trade/Trade.qml" line="355"/>
        <source>Submit Trade</source>
        <translation type="unfinished"></translation>
    </message>
</context>
<context>
    <name>TransactionDetailsModal</name>
    <message>
        <location filename="../../qml/Wallet/TransactionDetailsModal.qml" line="24"/>
        <source>Transaction Details</source>
        <translation type="unfinished"></translation>
    </message>
    <message>
        <location filename="../../qml/Wallet/TransactionDetailsModal.qml" line="28"/>
        <source>Amount</source>
        <translation type="unfinished"></translation>
    </message>
    <message>
        <location filename="../../qml/Wallet/TransactionDetailsModal.qml" line="38"/>
        <source>Fees</source>
        <translation type="unfinished"></translation>
    </message>
    <message>
        <location filename="../../qml/Wallet/TransactionDetailsModal.qml" line="48"/>
        <source>Date</source>
        <translation type="unfinished"></translation>
    </message>
    <message>
        <location filename="../../qml/Wallet/TransactionDetailsModal.qml" line="50"/>
        <source>Unconfirmed</source>
        <translation type="unfinished"></translation>
    </message>
    <message>
        <location filename="../../qml/Wallet/TransactionDetailsModal.qml" line="55"/>
        <source>Transaction Hash</source>
        <translation type="unfinished"></translation>
    </message>
    <message>
        <location filename="../../qml/Wallet/TransactionDetailsModal.qml" line="63"/>
        <source>Confirmations</source>
        <translation type="unfinished"></translation>
    </message>
    <message>
        <location filename="../../qml/Wallet/TransactionDetailsModal.qml" line="70"/>
        <source>Block Height</source>
        <translation type="unfinished"></translation>
    </message>
    <message>
        <location filename="../../qml/Wallet/TransactionDetailsModal.qml" line="76"/>
        <source>From</source>
        <translation type="unfinished"></translation>
    </message>
    <message>
        <location filename="../../qml/Wallet/TransactionDetailsModal.qml" line="82"/>
        <source>To</source>
        <translation type="unfinished"></translation>
    </message>
    <message>
        <location filename="../../qml/Wallet/TransactionDetailsModal.qml" line="90"/>
        <source>Notes</source>
        <translation type="unfinished"></translation>
    </message>
    <message>
        <location filename="../../qml/Wallet/TransactionDetailsModal.qml" line="110"/>
        <source>Close</source>
        <translation type="unfinished"></translation>
    </message>
    <message>
        <location filename="../../qml/Wallet/TransactionDetailsModal.qml" line="119"/>
        <source>Refund</source>
        <translation type="unfinished"></translation>
    </message>
    <message>
        <location filename="../../qml/Wallet/TransactionDetailsModal.qml" line="132"/>
        <source>View on Explorer</source>
        <translation type="unfinished"></translation>
    </message>
</context>
<context>
    <name>Transactions</name>
    <message>
        <location filename="../../qml/Wallet/Transactions.qml" line="58"/>
        <source>Sent</source>
        <translation type="unfinished"></translation>
    </message>
    <message>
        <location filename="../../qml/Wallet/Transactions.qml" line="58"/>
        <source>Received</source>
        <translation type="unfinished"></translation>
    </message>
    <message>
        <location filename="../../qml/Wallet/Transactions.qml" line="91"/>
        <source>fees</source>
        <translation type="unfinished"></translation>
    </message>
    <message>
        <location filename="../../qml/Wallet/Transactions.qml" line="102"/>
        <source>Unconfirmed</source>
        <translation type="unfinished"></translation>
    </message>
</context>
<context>
    <name>UpdateModal</name>
    <message>
        <location filename="../../qml/Components/UpdateModal.qml" line="11"/>
        <source>Changelog</source>
        <translation type="unfinished"></translation>
    </message>
    <message>
        <location filename="../../qml/Components/UpdateModal.qml" line="11"/>
        <source>New Update!</source>
        <translation type="unfinished"></translation>
    </message>
    <message>
        <location filename="../../qml/Components/UpdateModal.qml" line="12"/>
        <source>Up to date</source>
        <translation type="unfinished"></translation>
    </message>
    <message>
        <location filename="../../qml/Components/UpdateModal.qml" line="12"/>
        <source>Available</source>
        <translation type="unfinished"></translation>
    </message>
    <message>
        <location filename="../../qml/Components/UpdateModal.qml" line="12"/>
        <source>Required</source>
        <translation type="unfinished"></translation>
    </message>
    <message>
        <location filename="../../qml/Components/UpdateModal.qml" line="12"/>
        <source>Recommended</source>
        <translation type="unfinished"></translation>
    </message>
    <message>
        <location filename="../../qml/Components/UpdateModal.qml" line="31"/>
        <source>Problem occured</source>
        <translation type="unfinished"></translation>
    </message>
    <message>
        <location filename="../../qml/Components/UpdateModal.qml" line="39"/>
        <source>Skip</source>
        <translation type="unfinished"></translation>
    </message>
    <message>
        <location filename="../../qml/Components/UpdateModal.qml" line="39"/>
        <source>Close</source>
        <translation type="unfinished"></translation>
    </message>
    <message>
        <location filename="../../qml/Components/UpdateModal.qml" line="48"/>
        <source>Download</source>
        <translation type="unfinished"></translation>
    </message>
</context>
<context>
    <name>UpdateNotificationLine</name>
    <message>
        <location filename="../../qml/Components/UpdateNotificationLine.qml" line="22"/>
        <source>New update available!</source>
        <translation type="unfinished"></translation>
    </message>
    <message>
        <location filename="../../qml/Components/UpdateNotificationLine.qml" line="22"/>
        <source>Version:</source>
        <translation type="unfinished"></translation>
    </message>
    <message>
        <location filename="../../qml/Components/UpdateNotificationLine.qml" line="22"/>
        <source>Click here for the details.</source>
        <translation type="unfinished"></translation>
    </message>
</context>
<context>
    <name>WalletNameField</name>
    <message>
        <location filename="../../qml/Components/WalletNameField.qml" line="5"/>
        <source>Wallet Name</source>
        <translation type="unfinished"></translation>
    </message>
    <message>
        <location filename="../../qml/Components/WalletNameField.qml" line="6"/>
        <source>Enter the name of your wallet here</source>
        <translation type="unfinished"></translation>
    </message>
</context>
</TS><|MERGE_RESOLUTION|>--- conflicted
+++ resolved
@@ -2533,106 +2533,62 @@
 <context>
     <name>Settings</name>
     <message>
-<<<<<<< HEAD
-        <location filename="../../qml/Settings/Settings.qml" line="36"/>
-=======
         <location filename="../../qml/Settings/Settings.qml" line="43"/>
->>>>>>> d63cd61d
         <source>Fiat</source>
         <translation type="unfinished"></translation>
     </message>
     <message>
-<<<<<<< HEAD
-        <location filename="../../qml/Settings/Settings.qml" line="63"/>
-=======
         <location filename="../../qml/Settings/Settings.qml" line="70"/>
->>>>>>> d63cd61d
         <source>Recommended: </source>
         <translation type="unfinished"></translation>
     </message>
     <message>
-<<<<<<< HEAD
-        <location filename="../../qml/Settings/Settings.qml" line="125"/>
-=======
         <location filename="../../qml/Settings/Settings.qml" line="132"/>
->>>>>>> d63cd61d
         <source>Enable Desktop Notifications</source>
         <translation type="unfinished"></translation>
     </message>
     <message>
-<<<<<<< HEAD
-        <location filename="../../qml/Settings/Settings.qml" line="134"/>
-=======
         <location filename="../../qml/Settings/Settings.qml" line="142"/>
         <source>Use QtTextRendering Or NativeTextRendering</source>
         <translation type="unfinished"></translation>
     </message>
     <message>
         <location filename="../../qml/Settings/Settings.qml" line="162"/>
->>>>>>> d63cd61d
         <source>Open Logs Folder</source>
         <translation type="unfinished"></translation>
     </message>
     <message>
-<<<<<<< HEAD
-        <location filename="../../qml/Settings/Settings.qml" line="142"/>
-=======
         <location filename="../../qml/Settings/Settings.qml" line="170"/>
->>>>>>> d63cd61d
         <source>View seed and private keys</source>
         <translation type="unfinished"></translation>
     </message>
     <message>
-<<<<<<< HEAD
-        <location filename="../../qml/Settings/Settings.qml" line="161"/>
-=======
         <location filename="../../qml/Settings/Settings.qml" line="189"/>
->>>>>>> d63cd61d
         <source>Disclaimer and ToS</source>
         <translation type="unfinished"></translation>
     </message>
     <message>
-<<<<<<< HEAD
-        <location filename="../../qml/Settings/Settings.qml" line="180"/>
-=======
         <location filename="../../qml/Settings/Settings.qml" line="208"/>
->>>>>>> d63cd61d
         <source>Setup Camouflage Password</source>
         <translation type="unfinished"></translation>
     </message>
     <message>
-<<<<<<< HEAD
-        <location filename="../../qml/Settings/Settings.qml" line="196"/>
-=======
         <location filename="../../qml/Settings/Settings.qml" line="224"/>
->>>>>>> d63cd61d
         <source>Reset assets configuration</source>
         <translation type="unfinished"></translation>
     </message>
     <message>
-<<<<<<< HEAD
-        <location filename="../../qml/Settings/Settings.qml" line="204"/>
-=======
         <location filename="../../qml/Settings/Settings.qml" line="232"/>
->>>>>>> d63cd61d
         <source>Delete Wallet</source>
         <translation type="unfinished"></translation>
     </message>
     <message>
-<<<<<<< HEAD
-        <location filename="../../qml/Settings/Settings.qml" line="220"/>
-=======
         <location filename="../../qml/Settings/Settings.qml" line="248"/>
->>>>>>> d63cd61d
         <source>Log out</source>
         <translation type="unfinished"></translation>
     </message>
     <message>
-<<<<<<< HEAD
-        <location filename="../../qml/Settings/Settings.qml" line="231"/>
-=======
         <location filename="../../qml/Settings/Settings.qml" line="259"/>
->>>>>>> d63cd61d
         <source>mm2 version</source>
         <translation type="unfinished"></translation>
     </message>
