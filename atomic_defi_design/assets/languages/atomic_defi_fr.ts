--- conflicted
+++ resolved
@@ -1435,13 +1435,7 @@
         <translation>Nouveau portefeuille</translation>
     </message>
     <message>
-<<<<<<< HEAD
-=======
-        <source>Recover Wallet</source>
-        <translation type="vanished">Récupérer portefeuille</translation>
-    </message>
-    <message>
->>>>>>> 4d9024dd
+    <message>
         <location filename="../../qml/Screens/FirstLaunch.qml" line="178"/>
         <source>Import wallet</source>
         <translation type="unfinished"></translation>
@@ -2662,7 +2656,18 @@
 <context>
     <name>RecoverSeed</name>
     <message>
-<<<<<<< HEAD
+        <source>Failed to recover the seed</source>
+        <translation type="vanished">Impossible de récupérer la phrase de récupération</translation>
+    </message>
+    <message>
+        <source>Recover wallet - Setup</source>
+        <translation type="vanished">Récupérer le portefeuille - Configuration</translation>
+    </message>
+    <message>
+        <source>Recover wallet - Choose password</source>
+        <translation type="vanished">Récupérer le portefeuille - Choisir le mot de passe</translation>
+    </message>
+    <message>
         <location filename="../../qml/Screens/RecoverSeed.qml" line="30"/>
         <source>Failed to Import the wallet</source>
         <translation type="unfinished"></translation>
@@ -2673,30 +2678,6 @@
         <translation type="unfinished"></translation>
     </message>
     <message>
-=======
-        <source>Failed to recover the seed</source>
-        <translation type="vanished">Impossible de récupérer la phrase de récupération</translation>
-    </message>
-    <message>
-        <source>Recover wallet - Setup</source>
-        <translation type="vanished">Récupérer le portefeuille - Configuration</translation>
-    </message>
-    <message>
-        <source>Recover wallet - Choose password</source>
-        <translation type="vanished">Récupérer le portefeuille - Choisir le mot de passe</translation>
-    </message>
-    <message>
-        <location filename="../../qml/Screens/RecoverSeed.qml" line="30"/>
-        <source>Failed to Import the wallet</source>
-        <translation type="unfinished"></translation>
-    </message>
-    <message>
-        <location filename="../../qml/Screens/RecoverSeed.qml" line="69"/>
-        <source>Import wallet - Setup</source>
-        <translation type="unfinished"></translation>
-    </message>
-    <message>
->>>>>>> 4d9024dd
         <location filename="../../qml/Screens/RecoverSeed.qml" line="71"/>
         <source>Import wallet - Choose password</source>
         <translation type="unfinished"></translation>
