<?xml version="1.0" encoding="utf-8"?>
<!DOCTYPE TS>
<TS version="2.1" language="fr_FR">
<context>
    <name>AddCustomCoinModal</name>
    <message>
        <location filename="../../qml/Settings/AddCustomCoinModal.qml" line="84"/>
        <source>Choose the asset type</source>
        <translation>Choisir le type d&apos;actif</translation>
    </message>
    <message>
        <location filename="../../qml/Settings/AddCustomCoinModal.qml" line="89"/>
        <source>Type</source>
        <translation>Type</translation>
    </message>
    <message>
        <location filename="../../qml/Settings/AddCustomCoinModal.qml" line="97"/>
        <source>Cancel</source>
        <translation>Annuler</translation>
    </message>
    <message>
        <location filename="../../qml/Settings/AddCustomCoinModal.qml" line="103"/>
        <location filename="../../qml/Settings/AddCustomCoinModal.qml" line="164"/>
        <location filename="../../qml/Settings/AddCustomCoinModal.qml" line="223"/>
        <source>Next</source>
        <translation>Suivant</translation>
    </message>
    <message>
        <location filename="../../qml/Settings/AddCustomCoinModal.qml" line="115"/>
        <location filename="../../qml/Settings/AddCustomCoinModal.qml" line="132"/>
        <source>Enter the contract address</source>
        <translation>Entrer l&apos;adresse du contrat</translation>
    </message>
    <message>
        <location filename="../../qml/Settings/AddCustomCoinModal.qml" line="115"/>
        <source>Choose the asset ticker</source>
        <translation>Choisissez le symbole de l&apos;actif</translation>
    </message>
    <message>
        <location filename="../../qml/Settings/AddCustomCoinModal.qml" line="122"/>
        <source>Ticker</source>
        <translation>Symbole</translation>
    </message>
    <message>
        <location filename="../../qml/Settings/AddCustomCoinModal.qml" line="123"/>
        <source>Enter the ticker</source>
        <translation>Entrez le symbole</translation>
    </message>
    <message>
        <location filename="../../qml/Settings/AddCustomCoinModal.qml" line="131"/>
        <source>Contract Address</source>
        <translation>Adresse du contrat</translation>
    </message>
    <message>
        <location filename="../../qml/Settings/AddCustomCoinModal.qml" line="140"/>
        <source>Get the contract address from Etherscan</source>
        <translation>Récuperer le contrat de l&apos;adresse depuis Etherscan</translation>
    </message>
    <message>
        <location filename="../../qml/Settings/AddCustomCoinModal.qml" line="141"/>
        <source>Get the contract address from QTUM Insight</source>
        <translation>Obtenez l&apos;adresse du contrat auprès de QTUM Insight</translation>
    </message>
    <message>
        <location filename="../../qml/Settings/AddCustomCoinModal.qml" line="158"/>
        <location filename="../../qml/Settings/AddCustomCoinModal.qml" line="217"/>
        <location filename="../../qml/Settings/AddCustomCoinModal.qml" line="288"/>
        <location filename="../../qml/Settings/AddCustomCoinModal.qml" line="383"/>
        <source>Previous</source>
        <translation>Précedent</translation>
    </message>
    <message>
        <location filename="../../qml/Settings/AddCustomCoinModal.qml" line="175"/>
        <source>Choose the asset logo</source>
        <translation>Choisissez le logo de l&apos;actif</translation>
    </message>
    <message>
        <location filename="../../qml/Settings/AddCustomCoinModal.qml" line="179"/>
        <source>Browse</source>
        <translation>Naviguer</translation>
    </message>
    <message>
        <location filename="../../qml/Settings/AddCustomCoinModal.qml" line="191"/>
        <source>Please choose the asset logo</source>
        <translation>S&apos;il-vous-plaît choissisez le logo de l&apos;actif</translation>
    </message>
    <message>
        <location filename="../../qml/Settings/AddCustomCoinModal.qml" line="233"/>
        <source>Configuration</source>
        <translation>Configuration</translation>
    </message>
    <message>
        <location filename="../../qml/Settings/AddCustomCoinModal.qml" line="238"/>
        <source>All configuration fields will be fetched using the contract address you provided.</source>
        <translation>Tous les champs de configuration vont être récupérés à partir de l&apos;adresse du contrat que vous avez fournis.</translation>
    </message>
    <message>
        <location filename="../../qml/Settings/AddCustomCoinModal.qml" line="246"/>
        <source>Name</source>
        <translation>Nom</translation>
    </message>
    <message>
        <location filename="../../qml/Settings/AddCustomCoinModal.qml" line="247"/>
        <source>Enter the name</source>
        <translation>Entrez le nom</translation>
    </message>
    <message>
        <location filename="../../qml/Settings/AddCustomCoinModal.qml" line="253"/>
        <source>Coinpaprika ID</source>
        <translation>ID Coinpaprika</translation>
    </message>
    <message>
        <location filename="../../qml/Settings/AddCustomCoinModal.qml" line="254"/>
        <source>Enter the Coinpaprika ID</source>
        <translation>Entrez l&apos;identifiiant Coinpaprika</translation>
    </message>
    <message>
        <location filename="../../qml/Settings/AddCustomCoinModal.qml" line="260"/>
        <source>Get the Coinpaprika ID</source>
        <translation>Récuperez l&apos;identifiant Coinpaprika</translation>
    </message>
    <message>
        <location filename="../../qml/Settings/AddCustomCoinModal.qml" line="277"/>
        <source>Active</source>
        <translation>Actif</translation>
    </message>
    <message>
        <location filename="../../qml/Settings/AddCustomCoinModal.qml" line="294"/>
        <location filename="../../qml/Settings/AddCustomCoinModal.qml" line="310"/>
        <source>Preview</source>
        <translation>Pré-visualisation</translation>
    </message>
    <message>
        <location filename="../../qml/Settings/AddCustomCoinModal.qml" line="316"/>
        <source>WARNING: Application will restart immidiately to apply the changes!</source>
        <translation>AVERTISSEMENT: l&apos;application redémarrera immédiatement pour appliquer les modifications!</translation>
    </message>
    <message>
        <location filename="../../qml/Settings/AddCustomCoinModal.qml" line="340"/>
        <source>Asset not found, please go back and make sure Contract Address is correct</source>
        <translation>Actif introuvable, veuillez revenir en arrière et vous assurer que l&apos;adresse du contrat est correcte</translation>
    </message>
    <message>
        <location filename="../../qml/Settings/AddCustomCoinModal.qml" line="359"/>
        <source>Config Fields</source>
        <translation>Champs de configuration</translation>
    </message>
    <message>
        <location filename="../../qml/Settings/AddCustomCoinModal.qml" line="372"/>
        <source>Fetched Data</source>
        <translation>Données récupérées</translation>
    </message>
    <message>
        <location filename="../../qml/Settings/AddCustomCoinModal.qml" line="389"/>
        <source>Submit &amp; Restart</source>
        <translation>Soumettre et redémarrer</translation>
    </message>
</context>
<context>
    <name>AddressBook</name>
    <message>
        <location filename="../../qml/Wallet/AddressBook.qml" line="28"/>
        <source>Address Book</source>
        <translation>Carnet d&apos;adresses</translation>
    </message>
    <message>
        <location filename="../../qml/Wallet/AddressBook.qml" line="37"/>
        <source>New Contact</source>
        <translation>Nouveau contact</translation>
    </message>
    <message>
        <location filename="../../qml/Wallet/AddressBook.qml" line="54"/>
        <source>Search a contact by name or tags</source>
        <translation>Rechercher un contact par nom ou par tags</translation>
    </message>
    <message>
        <location filename="../../qml/Wallet/AddressBook.qml" line="144"/>
        <source>Edit</source>
        <translation>Éditer</translation>
    </message>
    <message>
        <location filename="../../qml/Wallet/AddressBook.qml" line="151"/>
        <source>Remove</source>
        <translation>Retirer</translation>
    </message>
    <message>
        <location filename="../../qml/Wallet/AddressBook.qml" line="191"/>
        <source>Do you want to remove this contact ?</source>
        <translation>Voulez-vous supprimer ce contact ?</translation>
    </message>
    <message>
        <location filename="../../qml/Wallet/AddressBook.qml" line="195"/>
        <source>Yes</source>
        <translation>Oui</translation>
    </message>
    <message>
        <location filename="../../qml/Wallet/AddressBook.qml" line="204"/>
        <source>No</source>
        <translation>Non</translation>
    </message>
</context>
<context>
    <name>AddressBookAddContactAddressModal</name>
    <message>
        <location filename="../../qml/Wallet/AddressBookAddContactAddressModal.qml" line="22"/>
        <source>Create a new address</source>
        <translation>Créer une nouvelle adresse</translation>
    </message>
    <message>
        <location filename="../../qml/Wallet/AddressBookAddContactAddressModal.qml" line="29"/>
        <source>Enter a name</source>
        <translation>Entrez un nom</translation>
    </message>
    <message>
        <location filename="../../qml/Wallet/AddressBookAddContactAddressModal.qml" line="42"/>
        <source>This key already exists.</source>
        <translation>Cette clé existe déjà.</translation>
    </message>
    <message>
        <location filename="../../qml/Wallet/AddressBookAddContactAddressModal.qml" line="52"/>
        <source>Enter the address</source>
        <translation>Entrez l&apos;adresse</translation>
    </message>
    <message>
        <location filename="../../qml/Wallet/AddressBookAddContactAddressModal.qml" line="67"/>
        <source>Validate</source>
        <translation>Valider</translation>
    </message>
    <message>
        <location filename="../../qml/Wallet/AddressBookAddContactAddressModal.qml" line="84"/>
        <source>Cancel</source>
        <translation>Annuler</translation>
    </message>
</context>
<context>
    <name>AddressBookEditContactModal</name>
    <message>
        <location filename="../../qml/Wallet/AddressBookEditContactModal.qml" line="54"/>
        <source>Edit contact</source>
        <translation>Modifier le contact</translation>
    </message>
    <message>
        <location filename="../../qml/Wallet/AddressBookEditContactModal.qml" line="60"/>
        <source>Contact Name</source>
        <translation>Nom du contact</translation>
    </message>
    <message>
        <location filename="../../qml/Wallet/AddressBookEditContactModal.qml" line="61"/>
        <source>Enter a contact name</source>
        <translation>Entrez un nom de contact</translation>
    </message>
    <message>
        <location filename="../../qml/Wallet/AddressBookEditContactModal.qml" line="76"/>
        <source>Wallets Information</source>
        <translation>Informations sur les portefeuilles</translation>
    </message>
    <message>
        <location filename="../../qml/Wallet/AddressBookEditContactModal.qml" line="83"/>
        <source>Change of wallet type. Current: </source>
        <translation>Changement de type de portefeuille. Actuel : </translation>
    </message>
    <message>
        <location filename="../../qml/Wallet/AddressBookEditContactModal.qml" line="189"/>
        <source>Add</source>
        <translation>Ajouter</translation>
    </message>
    <message>
        <location filename="../../qml/Wallet/AddressBookEditContactModal.qml" line="198"/>
        <source>Remove</source>
        <translation>Retirer</translation>
    </message>
    <message>
        <location filename="../../qml/Wallet/AddressBookEditContactModal.qml" line="223"/>
        <source>Tags</source>
        <translation>Tags</translation>
    </message>
    <message>
        <location filename="../../qml/Wallet/AddressBookEditContactModal.qml" line="259"/>
        <source>+</source>
        <translation>+</translation>
    </message>
    <message>
        <location filename="../../qml/Wallet/AddressBookEditContactModal.qml" line="277"/>
        <source>Confirm</source>
        <translation>Confirmer</translation>
    </message>
    <message>
        <location filename="../../qml/Wallet/AddressBookEditContactModal.qml" line="287"/>
        <location filename="../../qml/Wallet/AddressBookEditContactModal.qml" line="333"/>
        <source>Cancel</source>
        <translation>Annuler</translation>
    </message>
    <message>
        <location filename="../../qml/Wallet/AddressBookEditContactModal.qml" line="316"/>
        <source>The selected address belongs to a disabled coin, you need to enabled it before sending.</source>
        <translation>L&apos;adresse sélectionnée appartient à un actif désactivée, vous devez l&apos;activer avant l&apos;envoi.</translation>
    </message>
    <message>
        <location filename="../../qml/Wallet/AddressBookEditContactModal.qml" line="322"/>
        <source>Enable</source>
        <translation>Activer</translation>
    </message>
    <message>
        <location filename="../../qml/Wallet/AddressBookEditContactModal.qml" line="376"/>
        <source>Cannot send to this address</source>
        <translation>Impossible d&apos;envoyer à cette adresse</translation>
    </message>
    <message>
        <location filename="../../qml/Wallet/AddressBookEditContactModal.qml" line="379"/>
        <source>Your balance is empty</source>
        <translation>Votre solde est vide</translation>
    </message>
    <message>
        <location filename="../../qml/Wallet/AddressBookEditContactModal.qml" line="383"/>
        <source>Ok</source>
        <translation>Ok</translation>
    </message>
</context>
<context>
    <name>AddressBookNewContactCategoryModal</name>
    <message>
        <location filename="../../qml/Wallet/AddressBookNewContactCategoryModal.qml" line="15"/>
        <source>Add a new tag</source>
        <translation>Ajouter un nouveau tag</translation>
    </message>
    <message>
        <location filename="../../qml/Wallet/AddressBookNewContactCategoryModal.qml" line="21"/>
        <source>Enter the tag name</source>
        <translation>Entrer le nom du tag</translation>
    </message>
    <message>
        <location filename="../../qml/Wallet/AddressBookNewContactCategoryModal.qml" line="33"/>
        <source>This contact already has this tag</source>
        <translation>Ce contact possède déjà ce tag</translation>
    </message>
    <message>
        <location filename="../../qml/Wallet/AddressBookNewContactCategoryModal.qml" line="41"/>
        <source>Add</source>
        <translation>Ajouter</translation>
    </message>
    <message>
        <location filename="../../qml/Wallet/AddressBookNewContactCategoryModal.qml" line="57"/>
        <source>Cancel</source>
        <translation>Annuler</translation>
    </message>
</context>
<context>
    <name>AddressBookNewContactModal</name>
    <message>
        <location filename="../../qml/Wallet/AddressBookNewContactModal.qml" line="16"/>
        <source>Create a new contact</source>
        <translation>Créer un nouveau contact</translation>
    </message>
    <message>
        <location filename="../../qml/Wallet/AddressBookNewContactModal.qml" line="21"/>
        <source>Enter the contact name</source>
        <translation>Entrez le nom du contact</translation>
    </message>
    <message>
        <location filename="../../qml/Wallet/AddressBookNewContactModal.qml" line="34"/>
        <source>This contact name already exists.</source>
        <translation>Ce nom de contact existe déjà.</translation>
    </message>
    <message>
        <location filename="../../qml/Wallet/AddressBookNewContactModal.qml" line="50"/>
        <source>Confirm</source>
        <translation>Confirmer</translation>
    </message>
    <message>
        <location filename="../../qml/Wallet/AddressBookNewContactModal.qml" line="74"/>
        <source>Cancel</source>
        <translation>Annuler</translation>
    </message>
</context>
<context>
    <name>AddressBookSendWalletSelector</name>
    <message>
        <location filename="../../qml/Wallet/AddressBookSendWalletSelector.qml" line="18"/>
        <source>Choose a valid </source>
        <translation>Choisissez un actif </translation>
    </message>
    <message>
        <location filename="../../qml/Wallet/AddressBookSendWalletSelector.qml" line="18"/>
        <source> coin</source>
        <translation> valide</translation>
    </message>
</context>
<context>
    <name>AddressBookWalletTypeListModal</name>
    <message>
        <location filename="../../qml/Wallet/AddressBookWalletTypeListModal.qml" line="42"/>
        <source>Select wallet type</source>
        <translation>Sélectionnez le type de portefeuille</translation>
    </message>
    <message>
        <location filename="../../qml/Wallet/AddressBookWalletTypeListModal.qml" line="50"/>
        <source>Search</source>
        <translation>Rechercher</translation>
    </message>
</context>
<context>
    <name>CamouflagePasswordModal</name>
    <message>
        <location filename="../../qml/Settings/CamouflagePasswordModal.qml" line="18"/>
        <source>Setup Camouflage Password</source>
        <translation>Configurer le mot de passe de camouflage</translation>
    </message>
    <message>
        <location filename="../../qml/Settings/CamouflagePasswordModal.qml" line="39"/>
        <source>Camouflage Password is a secret password for emergency situations.</source>
        <translation>Le mot de passe de camouflage est un mot de passe secret pour les situations d&apos;urgence.</translation>
    </message>
    <message>
        <location filename="../../qml/Settings/CamouflagePasswordModal.qml" line="48"/>
        <source>Using it to login will display your balance lower than it actually is.</source>
        <translation>Son utilisation pour vous connecter affichera votre solde inférieur à ce qu&apos;il est réellement.</translation>
    </message>
    <message>
        <location filename="../../qml/Settings/CamouflagePasswordModal.qml" line="56"/>
        <source>Here you enter the suffix and at login you need to enter {real_password}{suffix}</source>
        <translation>Ici, vous entrez le suffixe et lors de la connexion, vous devez entrer {mot de passe réel}{suffixe}</translation>
    </message>
    <message>
        <location filename="../../qml/Settings/CamouflagePasswordModal.qml" line="64"/>
        <source>Enter a suffix</source>
        <translation>Entrer un suffixe</translation>
    </message>
    <message>
        <location filename="../../qml/Settings/CamouflagePasswordModal.qml" line="71"/>
        <source>Cancel</source>
        <translation>Annuler</translation>
    </message>
    <message>
        <location filename="../../qml/Settings/CamouflagePasswordModal.qml" line="77"/>
        <source>Save</source>
        <translation>Sauvegarder</translation>
    </message>
</context>
<context>
    <name>CandleStickChart</name>
    <message>
        <location filename="../../qml/Exchange/Trade/CandleStickChart.qml" line="41"/>
        <source>Loading market data</source>
        <translation>Chargement des données de marché</translation>
    </message>
    <message>
        <location filename="../../qml/Exchange/Trade/CandleStickChart.qml" line="47"/>
        <source>There is no chart data for this pair yet</source>
        <translation>Il n&apos;y a pas encore de données graphiques pour cette paire</translation>
    </message>
</context>
<context>
    <name>CexInfoModal</name>
    <message>
        <location filename="../../qml/Components/CexInfoModal.qml" line="10"/>
        <source>Market Data</source>
        <translation>Données du marché</translation>
    </message>
    <message>
        <location filename="../../qml/Components/CexInfoModal.qml" line="15"/>
        <source>Market data (prices, charts, etc.) marked with the ⓘ icon originates from third-party sources.&lt;br&gt;&lt;br&gt;Data is sourced via &lt;a href=&quot;https://bandprotocol.com/&quot;&gt;Band Decentralized Oracle&lt;/a&gt; and &lt;a href=&quot;https://coinpaprika.com&quot;&gt;Coinpaprika&lt;/a&gt;.&lt;br&gt;&lt;br&gt;&lt;b&gt;Oracle Supported Pairs:&lt;/b&gt;&lt;br&gt;%1&lt;br&gt;&lt;br&gt;&lt;b&gt;Last reference (Band Oracle):&lt;/b&gt;&lt;br&gt;&lt;a href=&quot;%2&quot;&gt;%2&lt;/a&gt;</source>
        <translation>Les données de marché (prix, graphiques, etc.) marquées de l&apos;icône ⓘ proviennent de sources tierces.&lt;br&gt;&lt;br&gt;Les données proviennent de &lt;a href=&quot;https://bandprotocol.com/&quot;&gt; Band Decentralized Oracle&lt;/a&gt; et &lt;a href=&quot;https://coinpaprika.com&quot;&gt;Coinpaprika &lt;/a&gt;.&lt;br&gt;&lt;br&gt;&lt;b&gt;Paires prises en charge par Oracle:&lt;/b&gt;&lt;br&gt;%1&lt;br&gt;&lt;br&gt;&lt;b&gt;Dernière référence (Band Oracle) :&lt;/b&gt;&lt;br&gt;&lt;a href=&quot;%2&quot;&gt;%2&lt;/a&gt;</translation>
    </message>
</context>
<context>
    <name>CexInfoTrigger</name>
    <message>
        <location filename="../../qml/Components/CexInfoTrigger.qml" line="15"/>
        <source>Price oracle powered by Band Protocol</source>
        <translation>Prix de l&apos;oracle alimenté par Band Protocol</translation>
    </message>
</context>
<context>
    <name>ClaimRewardsModal</name>
    <message>
        <location filename="../../qml/Wallet/ClaimRewardsModal.qml" line="76"/>
        <source>Failed to prepare to claim rewards</source>
        <translation>Échec de la préparation de la réclamation des récompenses</translation>
    </message>
    <message>
        <location filename="../../qml/Wallet/ClaimRewardsModal.qml" line="108"/>
        <source>Claim your %1 reward?</source>
        <comment>TICKER</comment>
        <translation>Réclamer votre %1 récompense ?</translation>
    </message>
    <message>
        <location filename="../../qml/Wallet/ClaimRewardsModal.qml" line="122"/>
        <source>No UTXOs eligible for claiming</source>
        <translation>Aucun UTXO éligible pour réclamer</translation>
    </message>
    <message>
        <location filename="../../qml/Wallet/ClaimRewardsModal.qml" line="125"/>
        <source>You will receive %1</source>
        <comment>AMT TICKER</comment>
        <translation>Vous allez recevoir %1</translation>
    </message>
    <message>
        <location filename="../../qml/Wallet/ClaimRewardsModal.qml" line="123"/>
        <source>Transaction fee is higher than the reward!</source>
        <translation>Les frais de transaction sont plus élevés que la récompense !</translation>
    </message>
    <message>
        <location filename="../../qml/Wallet/ClaimRewardsModal.qml" line="129"/>
        <source>Refresh</source>
        <translation>Actualiser</translation>
    </message>
    <message>
        <location filename="../../qml/Wallet/ClaimRewardsModal.qml" line="137"/>
        <source>Read more about KMD active users rewards</source>
        <translation>En savoir plus sur les récompenses des utilisateurs actifs de KMD</translation>
    </message>
    <message>
        <location filename="../../qml/Wallet/ClaimRewardsModal.qml" line="155"/>
        <source>UTXO</source>
        <translation>UTXO</translation>
    </message>
    <message>
        <location filename="../../qml/Wallet/ClaimRewardsModal.qml" line="170"/>
        <source>Amount</source>
        <translation>Montant</translation>
    </message>
    <message>
        <location filename="../../qml/Wallet/ClaimRewardsModal.qml" line="186"/>
        <source>Reward</source>
        <translation>Récompense</translation>
    </message>
    <message>
        <location filename="../../qml/Wallet/ClaimRewardsModal.qml" line="202"/>
        <source>Accruing Start</source>
        <translation>Début accumulation</translation>
    </message>
    <message>
        <location filename="../../qml/Wallet/ClaimRewardsModal.qml" line="218"/>
        <source>Accruing Stop</source>
        <translation>Fin accumulation</translation>
    </message>
    <message>
        <location filename="../../qml/Wallet/ClaimRewardsModal.qml" line="234"/>
        <source>Time Left</source>
        <translation>Temps restant</translation>
    </message>
    <message>
        <location filename="../../qml/Wallet/ClaimRewardsModal.qml" line="250"/>
        <source>Error</source>
        <translation>Erreur</translation>
    </message>
    <message>
        <location filename="../../qml/Wallet/ClaimRewardsModal.qml" line="379"/>
        <source>Locktime is not set</source>
        <translation>L&apos;heure de verrouillage n&apos;est pas définie</translation>
    </message>
    <message>
        <location filename="../../qml/Wallet/ClaimRewardsModal.qml" line="382"/>
        <source>Locktime is less than the threshold</source>
        <translation>Le temps de verrouillage est inférieur au seuil</translation>
    </message>
    <message>
        <location filename="../../qml/Wallet/ClaimRewardsModal.qml" line="385"/>
        <source>UTXO height is greater than end of the era</source>
        <translation>La hauteur UTXO est supérieure à la fin de l&apos;ère</translation>
    </message>
    <message>
        <location filename="../../qml/Wallet/ClaimRewardsModal.qml" line="388"/>
        <source>UTXO amount is less than 10</source>
        <translation>Le montant UTXO est inférieur à 10</translation>
    </message>
    <message>
        <location filename="../../qml/Wallet/ClaimRewardsModal.qml" line="391"/>
        <source>One hour did not pass yet</source>
        <translation>Une heure ne s&apos;est pas encore écoulée</translation>
    </message>
    <message>
        <location filename="../../qml/Wallet/ClaimRewardsModal.qml" line="394"/>
        <source>Transaction is in mempool</source>
        <translation>La transaction est en mempool</translation>
    </message>
    <message>
        <location filename="../../qml/Wallet/ClaimRewardsModal.qml" line="397"/>
        <source>Unknown problem</source>
        <translation>Problème inconnu</translation>
    </message>
    <message>
        <location filename="../../qml/Wallet/ClaimRewardsModal.qml" line="422"/>
        <source>Cancel</source>
        <translation>Annuler</translation>
    </message>
    <message>
        <location filename="../../qml/Wallet/ClaimRewardsModal.qml" line="428"/>
        <source>Confirm</source>
        <translation>Confirmer</translation>
    </message>
</context>
<context>
    <name>CoinMenu</name>
    <message>
        <location filename="../../qml/Components/CoinMenu.qml" line="28"/>
        <source>Disable %1</source>
        <comment>TICKER</comment>
        <translation>Désactiver %1</translation>
    </message>
    <message>
        <location filename="../../qml/Components/CoinMenu.qml" line="34"/>
        <source>Disable and Delete %1</source>
        <comment>TICKER</comment>
        <translation>Désactiver et Supprimer %1</translation>
    </message>
    <message>
        <location filename="../../qml/Components/CoinMenu.qml" line="46"/>
        <source>Disable all %1 assets</source>
        <translation>Désactiver tous les actifs %1</translation>
    </message>
    <message>
        <location filename="../../qml/Components/CoinMenu.qml" line="52"/>
        <source>Disable all assets</source>
        <translation>Désactiver tous les actifs</translation>
    </message>
</context>
<context>
    <name>ConfirmMultiOrderTradeModal</name>
    <message>
        <location filename="../../qml/Exchange/Trade/ConfirmMultiOrderTradeModal.qml" line="21"/>
        <source>Confirm Multi Order Details</source>
        <translation>Confirmer les détails de l&apos;ordre multiple</translation>
    </message>
    <message>
        <location filename="../../qml/Exchange/Trade/ConfirmMultiOrderTradeModal.qml" line="73"/>
        <source>These swaps requests can not be undone and this is the final event!</source>
        <translation>Ces demandes d&apos;échange ne peuvent être annulées et c&apos;est l&apos;événement final !</translation>
    </message>
    <message>
        <location filename="../../qml/Exchange/Trade/ConfirmMultiOrderTradeModal.qml" line="79"/>
        <source>These transactions can take up to 60 mins - DO NOT close this application!</source>
        <translation>Ces transactions peuvent prendre jusqu&apos;à 60 minutes - NE fermez PAS cette application !</translation>
    </message>
    <message>
        <location filename="../../qml/Exchange/Trade/ConfirmMultiOrderTradeModal.qml" line="86"/>
        <source>Same funds will be used until an order matches.</source>
        <translation>Les mêmes fonds seront utilisés jusqu&apos;à ce qu&apos;une commande corresponde.</translation>
    </message>
    <message>
        <location filename="../../qml/Exchange/Trade/ConfirmMultiOrderTradeModal.qml" line="93"/>
        <source>Note that if one order is filled other will not be cancelled.</source>
        <translation>Notez que si un ordre est exécutée, une autre ne sera pas annulée.</translation>
    </message>
    <message>
        <location filename="../../qml/Exchange/Trade/ConfirmMultiOrderTradeModal.qml" line="102"/>
        <source>Cancel</source>
        <translation>Annuler</translation>
    </message>
    <message>
        <location filename="../../qml/Exchange/Trade/ConfirmMultiOrderTradeModal.qml" line="108"/>
        <source>Confirm</source>
        <translation>Confirmer</translation>
    </message>
    <message>
        <location filename="../../qml/Exchange/Trade/ConfirmMultiOrderTradeModal.qml" line="116"/>
        <source>Placed multiple orders</source>
        <translation>Ordres multiples placés</translation>
    </message>
</context>
<context>
    <name>ConfirmTradeModal</name>
    <message>
        <location filename="../../qml/Exchange/Trade/ConfirmTradeModal.qml" line="21"/>
        <source>Confirm Exchange Details</source>
        <translation>Détails de la confirmation de l&apos;échange</translation>
    </message>
    <message>
        <location filename="../../qml/Exchange/Trade/ConfirmTradeModal.qml" line="69"/>
        <source>This swap request can not be undone and is a final event!</source>
        <translation>La requête de ce swap ne peut pas être annulé, c&apos;est irréversible !</translation>
    </message>
    <message>
        <location filename="../../qml/Exchange/Trade/ConfirmTradeModal.qml" line="101"/>
        <source>Security configuration</source>
        <translation>Configuration de la sécurité</translation>
    </message>
    <message>
        <location filename="../../qml/Exchange/Trade/ConfirmTradeModal.qml" line="107"/>
        <source>dPoW protected</source>
        <translation>dPoW protégé</translation>
    </message>
    <message>
        <location filename="../../qml/Exchange/Trade/ConfirmTradeModal.qml" line="114"/>
        <location filename="../../qml/Exchange/Trade/ConfirmTradeModal.qml" line="147"/>
        <source>Read more about dPoW</source>
        <translation>En savoir plus sur dPoW</translation>
    </message>
    <message>
        <location filename="../../qml/Exchange/Trade/ConfirmTradeModal.qml" line="124"/>
        <source>Use custom protection settings for incoming %1 transactions</source>
        <comment>TICKER</comment>
        <translation>Utiliser les paramètres de protection personnalisés pour les transactions%1 entrantes</translation>
    </message>
    <message>
        <location filename="../../qml/Exchange/Trade/ConfirmTradeModal.qml" line="141"/>
        <source>Enable Komodo dPoW security</source>
        <translation>Activer la sécurité de Komodo dPoW</translation>
    </message>
    <message>
        <location filename="../../qml/Exchange/Trade/ConfirmTradeModal.qml" line="108"/>
        <source>%1 confirmations for incoming %2 transactions</source>
        <translation>Il y a %1 confirmations pour les transactions entrantes du ticker %2</translation>
    </message>
    <message>
        <location filename="../../qml/Exchange/Trade/ConfirmTradeModal.qml" line="75"/>
        <source>This transaction can take up to 60 mins - DO NOT close this application!</source>
        <translation>Cette transaction peut prendre jusqu&apos;à 60 minutes - NE fermez PAS cette application !</translation>
    </message>
    <message>
        <location filename="../../qml/Exchange/Trade/ConfirmTradeModal.qml" line="165"/>
        <source>Required Confirmations</source>
        <translation>Confirmations requises</translation>
    </message>
    <message>
        <location filename="../../qml/Exchange/Trade/ConfirmTradeModal.qml" line="201"/>
        <source>Warning, this atomic swap is not dPoW protected!</source>
        <translation>Attention, ce swap atomique n&apos;est pas protégé par dPoW !</translation>
    </message>
    <message>
        <location filename="../../qml/Exchange/Trade/ConfirmTradeModal.qml" line="214"/>
        <source>Cancel</source>
        <translation>Annuler</translation>
    </message>
    <message>
        <location filename="../../qml/Exchange/Trade/ConfirmTradeModal.qml" line="220"/>
        <source>Confirm</source>
        <translation>Confirmer</translation>
    </message>
</context>
<context>
    <name>CopyFieldButton</name>
    <message>
        <location filename="../../qml/Components/CopyFieldButton.qml" line="24"/>
        <source>Copied to Clipboard</source>
        <translation>Copier dans le presse-papier</translation>
    </message>
</context>
<context>
    <name>Dashboard</name>
    <message>
        <location filename="../../qml/Screens/Dashboard.qml" line="119"/>
        <location filename="../../qml/Screens/Dashboard.qml" line="132"/>
        <source>Content for this section will be added later. Stay tuned!</source>
        <translation>Le contenu de cette section sera ajouté ultérieurement. Restez à l&apos;écoute !</translation>
    </message>
    <message>
        <location filename="../../qml/Screens/Dashboard.qml" line="276"/>
        <source>Matching</source>
        <translation>Recherche en cours</translation>
    </message>
    <message>
        <location filename="../../qml/Screens/Dashboard.qml" line="276"/>
        <source>Order Matching</source>
        <translation>Recherche d&apos;un ordre</translation>
    </message>
    <message>
        <location filename="../../qml/Screens/Dashboard.qml" line="278"/>
        <source>Matched</source>
        <translation>Trouvé</translation>
    </message>
    <message>
        <location filename="../../qml/Screens/Dashboard.qml" line="278"/>
        <source>Order Matched</source>
        <translation>Ordre trouvé</translation>
    </message>
    <message>
        <location filename="../../qml/Screens/Dashboard.qml" line="280"/>
        <source>Ongoing</source>
        <translation>En cours</translation>
    </message>
    <message>
        <location filename="../../qml/Screens/Dashboard.qml" line="280"/>
        <source>Swap Ongoing</source>
        <translation>Échange en cours</translation>
    </message>
    <message>
        <location filename="../../qml/Screens/Dashboard.qml" line="282"/>
        <source>Successful</source>
        <translation>Réussi</translation>
    </message>
    <message>
        <location filename="../../qml/Screens/Dashboard.qml" line="282"/>
        <source>Swap Successful</source>
        <translation>Échange terminé</translation>
    </message>
    <message>
        <location filename="../../qml/Screens/Dashboard.qml" line="284"/>
        <source>Refunding</source>
        <translation>En cours de remboursement</translation>
    </message>
    <message>
        <location filename="../../qml/Screens/Dashboard.qml" line="286"/>
        <source>Failed</source>
        <translation>Échoué</translation>
    </message>
    <message>
        <location filename="../../qml/Screens/Dashboard.qml" line="286"/>
        <source>Swap Failed</source>
        <translation>Erreur lors de l&apos;échange</translation>
    </message>
    <message>
        <location filename="../../qml/Screens/Dashboard.qml" line="288"/>
        <source>Unknown</source>
        <translation>Inconnue</translation>
    </message>
    <message>
        <location filename="../../qml/Screens/Dashboard.qml" line="288"/>
        <source>Unknown State</source>
        <translation>État inconnu</translation>
    </message>
    <message>
        <location filename="../../qml/Screens/Dashboard.qml" line="332"/>
        <source>Started</source>
        <translation>Commencé</translation>
    </message>
    <message>
        <location filename="../../qml/Screens/Dashboard.qml" line="334"/>
        <source>Negotiated</source>
        <translation>Négocié</translation>
    </message>
    <message>
        <location filename="../../qml/Screens/Dashboard.qml" line="336"/>
        <source>Taker fee sent</source>
        <translation>Frais de preneur envoyés</translation>
    </message>
    <message>
        <location filename="../../qml/Screens/Dashboard.qml" line="338"/>
        <source>Maker payment received</source>
        <translation>Paiement de l&apos;envoyeur reçu</translation>
    </message>
    <message>
        <location filename="../../qml/Screens/Dashboard.qml" line="340"/>
        <source>Maker payment wait confirm started</source>
        <translation>La confirmation d&apos;attente de paiement de l&apos;envoyeur a commencé</translation>
    </message>
    <message>
        <location filename="../../qml/Screens/Dashboard.qml" line="342"/>
        <source>Maker payment validated and confirmed</source>
        <translation>Paiement de l&apos;envoyeur validé et confirmé</translation>
    </message>
    <message>
        <location filename="../../qml/Screens/Dashboard.qml" line="344"/>
        <source>Taker payment sent</source>
        <translation>Paiement du preneur envoyé</translation>
    </message>
    <message>
        <location filename="../../qml/Screens/Dashboard.qml" line="346"/>
        <source>Taker payment spent</source>
        <translation>Paiement du preneur dépensé</translation>
    </message>
    <message>
        <location filename="../../qml/Screens/Dashboard.qml" line="348"/>
        <source>Maker payment spent</source>
        <translation>Paiement de l&apos;envoyeur dépensé</translation>
    </message>
    <message>
        <location filename="../../qml/Screens/Dashboard.qml" line="350"/>
        <source>Finished</source>
        <translation>Fini</translation>
    </message>
    <message>
        <location filename="../../qml/Screens/Dashboard.qml" line="352"/>
        <source>Start failed</source>
        <translation>Le démarrage a échoué</translation>
    </message>
    <message>
        <location filename="../../qml/Screens/Dashboard.qml" line="354"/>
        <source>Negotiate failed</source>
        <translation>La négociation a échoué</translation>
    </message>
    <message>
        <location filename="../../qml/Screens/Dashboard.qml" line="356"/>
        <source>Taker fee validate failed</source>
        <translation>Échec de la validation des frais du preneur</translation>
    </message>
    <message>
        <location filename="../../qml/Screens/Dashboard.qml" line="358"/>
        <source>Maker payment transaction failed</source>
        <translation>La transaction de paiement du créateur a échoué</translation>
    </message>
    <message>
        <location filename="../../qml/Screens/Dashboard.qml" line="360"/>
        <source>Maker payment Data send failed</source>
        <translation>Échec de l&apos;envoi des données de paiement du créateur</translation>
    </message>
    <message>
        <location filename="../../qml/Screens/Dashboard.qml" line="362"/>
        <source>Maker payment wait confirm failed</source>
        <translation>La confirmation de l&apos;attente de paiement du créateur a échoué</translation>
    </message>
    <message>
        <location filename="../../qml/Screens/Dashboard.qml" line="364"/>
        <source>Taker payment validate failed</source>
        <translation>La validation du paiement du preneur a échoué</translation>
    </message>
    <message>
        <location filename="../../qml/Screens/Dashboard.qml" line="366"/>
        <source>Taker payment wait confirm failed</source>
        <translation>La confirmation de l&apos;attente de paiement du preneur a échoué</translation>
    </message>
    <message>
        <location filename="../../qml/Screens/Dashboard.qml" line="368"/>
        <source>Taker payment spend failed</source>
        <translation>Échec des dépenses de paiement du preneur</translation>
    </message>
    <message>
        <location filename="../../qml/Screens/Dashboard.qml" line="370"/>
        <source>Maker payment wait refund started</source>
        <translation>attente de paiement du créateur, remboursement commencé</translation>
    </message>
    <message>
        <location filename="../../qml/Screens/Dashboard.qml" line="372"/>
        <source>Maker payment refunded</source>
        <translation>Paiement du créateur remboursé</translation>
    </message>
    <message>
        <location filename="../../qml/Screens/Dashboard.qml" line="374"/>
        <source>Maker payment refund failed</source>
        <translation>échec du remboursement du paiement du créateur</translation>
    </message>
</context>
<context>
    <name>DeleteWalletModal</name>
    <message>
        <location filename="../../qml/Settings/DeleteWalletModal.qml" line="21"/>
        <source>Delete Wallet</source>
        <translation>Supprimez votre portefeuille</translation>
    </message>
    <message>
        <location filename="../../qml/Settings/DeleteWalletModal.qml" line="43"/>
        <source>Are you sure you want to delete %1 wallet?</source>
        <comment>WALLET_NAME</comment>
        <translation>Êtes-vous sûre de supprimez le portefeuille %1 ?</translation>
    </message>
    <message>
        <location filename="../../qml/Settings/DeleteWalletModal.qml" line="52"/>
        <source>If so, make sure you record your seed phrase in order to restore your wallet in the future.</source>
        <translation>Si tel est le cas, assurez-vous d&apos;enregistrer votre phrase de départ afin de restaurer votre portefeuille à l&apos;avenir.</translation>
    </message>
    <message>
        <location filename="../../qml/Settings/DeleteWalletModal.qml" line="61"/>
        <source>Enter your wallet password</source>
        <translation>Entrez le mot de passe de votre portefeuille</translation>
    </message>
    <message>
        <location filename="../../qml/Settings/DeleteWalletModal.qml" line="65"/>
        <source>Wrong Password</source>
        <translation>Mauvais mot de passe</translation>
    </message>
    <message>
        <location filename="../../qml/Settings/DeleteWalletModal.qml" line="73"/>
        <source>Cancel</source>
        <translation>Annuler</translation>
    </message>
    <message>
        <location filename="../../qml/Settings/DeleteWalletModal.qml" line="79"/>
        <source>Delete</source>
        <translation>Supprimez</translation>
    </message>
</context>
<context>
    <name>DexComboBox</name>
    <message>
        <location filename="../../qml/Exchange/Trade/DexComboBox.qml" line="95"/>
        <source>Search</source>
        <translation>Rechercher</translation>
    </message>
</context>
<context>
    <name>EnableCoinModal</name>
    <message>
        <location filename="../../qml/Wallet/EnableCoinModal.qml" line="34"/>
        <source>Enable assets</source>
        <translation>Activer les actifs</translation>
    </message>
    <message>
        <location filename="../../qml/Wallet/EnableCoinModal.qml" line="38"/>
        <source>Add a custom asset to the list</source>
        <translation>Ajouter un token personnalisé à la liste</translation>
    </message>
    <message>
        <location filename="../../qml/Wallet/EnableCoinModal.qml" line="125"/>
        <source>All assets are already enabled!</source>
        <translation>Tous les actifs sont déjà activés !</translation>
    </message>
    <message>
        <location filename="../../qml/Wallet/EnableCoinModal.qml" line="54"/>
        <source>Search</source>
        <translation>Rechercher</translation>
    </message>
    <message>
        <location filename="../../qml/Wallet/EnableCoinModal.qml" line="60"/>
        <source>Select all assets</source>
        <translation>Sélectionnez tous les actifs</translation>
    </message>
    <message>
        <location filename="../../qml/Wallet/EnableCoinModal.qml" line="131"/>
        <source>Close</source>
        <translation>Fermer</translation>
    </message>
    <message>
        <location filename="../../qml/Wallet/EnableCoinModal.qml" line="139"/>
        <source>Enable</source>
        <translation>Activer</translation>
    </message>
</context>
<context>
    <name>EulaModal</name>
    <message>
        <location filename="../../qml/Components/EulaModal.qml" line="16"/>
        <source>Disclaimer &amp; Terms of Service</source>
        <translation>Clause de non-responsabilité et conditions d&apos;utilisation</translation>
    </message>
    <message>
        <location filename="../../qml/Components/EulaModal.qml" line="44"/>
        <source>Accept EULA</source>
        <translation>Acceptez l&apos;EULA</translation>
    </message>
    <message>
        <location filename="../../qml/Components/EulaModal.qml" line="50"/>
        <source>Accept Terms and Conditions</source>
        <translation>Accepter les termes et conditions</translation>
    </message>
    <message>
        <location filename="../../qml/Components/EulaModal.qml" line="56"/>
        <source>Close</source>
        <translation>Fermer</translation>
    </message>
    <message>
        <location filename="../../qml/Components/EulaModal.qml" line="56"/>
        <source>Cancel</source>
        <translation>Annuler</translation>
    </message>
    <message>
        <location filename="../../qml/Components/EulaModal.qml" line="63"/>
        <source>Confirm</source>
        <translation>Confirmer</translation>
    </message>
    <message>
        <location filename="../../qml/Components/EulaModal.qml" line="75"/>
        <source>&lt;h2&gt;This End-User License Agreement (&apos;EULA&apos;) is a legal agreement between you and Komodo Platform.&lt;/h2&gt;

&lt;p&gt;This EULA agreement governs your acquisition and use of our AtomicDEX Desktop software (&apos;Software&apos;, &apos;Mobile Application&apos;, &apos;Application&apos; or &apos;App&apos;) directly from Komodo Platform or indirectly through a Komodo Platform authorized entity, reseller or distributor (a &apos;Distributor&apos;).&lt;/p&gt;
&lt;p&gt;Please read this EULA agreement carefully before completing the installation process and using the AtomicDEX Desktop software. It provides a license to use the AtomicDEX Desktop software and contains warranty information and liability disclaimers.&lt;/p&gt;
&lt;p&gt;If you register for the beta program of the AtomicDEX Desktop software, this EULA agreement will also govern that trial. By clicking &apos;accept&apos; or installing and/or using the AtomicDEX Desktop software, you are confirming your acceptance of the Software and agreeing to become bound by the terms of this EULA agreement.&lt;/p&gt;
&lt;p&gt;If you are entering into this EULA agreement on behalf of a company or other legal entity, you represent that you have the authority to bind such entity and its affiliates to these terms and conditions. If you do not have such authority or if you do not agree with the terms and conditions of this EULA agreement, do not install or use the Software, and you must not accept this EULA agreement.&lt;/p&gt;
&lt;p&gt;This EULA agreement shall apply only to the Software supplied by Komodo Platform herewith regardless of whether other software is referred to or described herein. The terms also apply to any Komodo Platform updates, supplements, Internet-based services, and support services for the Software, unless other terms accompany those items on delivery. If so, those terms apply.&lt;/p&gt;

&lt;h3&gt;License Grant&lt;/h3&gt;
&lt;p&gt;Komodo Platform hereby grants you a personal, non-transferable, non-exclusive licence to use the AtomicDEX Desktop software on your devices in accordance with the terms of this EULA agreement.&lt;/p&gt;

&lt;p&gt;You are permitted to load the AtomicDEX Desktop software (for example a PC, laptop, mobile or tablet) under your control. You are responsible for ensuring your device meets the minimum security and resource requirements of the AtomicDEX Desktop software.&lt;/p&gt;

&lt;p&gt;&lt;b&gt;You are not permitted to:&lt;/b&gt;&lt;/p&gt;
&lt;ul&gt;
&lt;li&gt;Edit, alter, modify, adapt, translate or otherwise change the whole or any part of the Software nor permit the whole or any part of the Software to be combined with or become incorporated in any other software, nor decompile, disassemble or reverse engineer the Software or attempt to do any such things&lt;/li&gt;
&lt;li&gt;Reproduce, copy, distribute, resell or otherwise use the Software for any commercial purpose&lt;/li&gt;
&lt;li&gt;Use the Software in any way which breaches any applicable local, national or international law&lt;/li&gt;
&lt;li&gt;Use the Software for any purpose that Komodo Platform considers is a breach of this EULA agreement&lt;/li&gt;
&lt;/ul&gt;

&lt;h3&gt;Intellectual Property and Ownership&lt;/h3&gt;
&lt;p&gt;Komodo Platform shall at all times retain ownership of the Software as originally downloaded by you and all subsequent downloads of the Software by you. The Software (and the copyright, and other intellectual property rights of whatever nature in the Software, including any modifications made thereto) are and shall remain the property of Komodo Platform.&lt;/p&gt;

&lt;p&gt;Komodo Platform reserves the right to grant licences to use the Software to third parties.&lt;/p&gt;

&lt;h3&gt;Termination&lt;/h3&gt;
&lt;p&gt;This EULA agreement is effective from the date you first use the Software and shall continue until terminated. You may terminate it at any time upon written notice to Komodo Platform.&lt;/p&gt;
&lt;p&gt;It will also terminate immediately if you fail to comply with any term of this EULA agreement. Upon such termination, the licenses granted by this EULA agreement will immediately terminate and you agree to stop all access and use of the Software. The provisions that by their nature continue and survive will survive any termination of this EULA agreement.&lt;/p&gt;

&lt;h3&gt;Governing Law&lt;/h3&gt;
&lt;p&gt;This EULA agreement, and any dispute arising out of or in connection with this EULA agreement, shall be governed by and construed in accordance with the laws of Vietnam.&lt;/p&gt;

&lt;p&gt;&lt;b&gt;This document was last updated on January 31st, 2020&lt;/b&gt;&lt;/p&gt;</source>
        <translation type="unfinished"></translation>
    </message>
</context>
<context>
    <name>Exchange</name>
    <message>
        <location filename="../../qml/Exchange/Exchange.qml" line="76"/>
        <source>Trade</source>
        <translation>Échanger</translation>
    </message>
    <message>
        <location filename="../../qml/Exchange/Exchange.qml" line="87"/>
        <source>Orders</source>
        <translation>Ordres</translation>
    </message>
    <message>
        <location filename="../../qml/Exchange/Exchange.qml" line="97"/>
        <source>History</source>
        <translation>Historique</translation>
    </message>
</context>
<context>
    <name>FatalErrorModal</name>
    <message>
        <location filename="../../qml/Dashboard/FatalErrorModal.qml" line="26"/>
        <source>Fatal Error</source>
        <translation>Erreur fatale</translation>
    </message>
    <message>
        <location filename="../../qml/Dashboard/FatalErrorModal.qml" line="29"/>
        <source>Connection has been lost. You have been disconnected.</source>
        <translation>La connexion a été perdue. Vous avez été déconnecté.</translation>
    </message>
    <message>
        <location filename="../../qml/Dashboard/FatalErrorModal.qml" line="30"/>
        <source>An error occurred. You have been disconnected.</source>
        <translation>Une erreur s&apos;est produite. Vous avez été déconnecté.</translation>
    </message>
    <message>
        <location filename="../../qml/Dashboard/FatalErrorModal.qml" line="36"/>
        <source>Close</source>
        <translation>Fermer</translation>
    </message>
</context>
<context>
    <name>FirstLaunch</name>
    <message>
        <location filename="../../qml/Screens/FirstLaunch.qml" line="31"/>
        <source>Welcome</source>
        <translation>Bienvenue</translation>
    </message>
    <message>
        <location filename="../../qml/Screens/FirstLaunch.qml" line="44"/>
        <source>New Wallet</source>
        <translation>Nouveau portefeuille</translation>
    </message>
    <message>
        <location filename="../../qml/Screens/FirstLaunch.qml" line="50"/>
        <source>Recover Wallet</source>
        <translation>Récupérer le portefeuille</translation>
    </message>
    <message>
        <location filename="../../qml/Screens/FirstLaunch.qml" line="63"/>
        <source>My Wallets</source>
        <translation>Mes portefeuilles</translation>
    </message>
</context>
<context>
    <name>General</name>
    <message numerus="yes">
        <location filename="../../qml/Constants/General.qml" line="111"/>
        <source>%n day(s)</source>
        <translation type="unfinished">
            <numerusform></numerusform>
            <numerusform></numerusform>
        </translation>
    </message>
    <message numerus="yes">
        <location filename="../../qml/Constants/General.qml" line="121"/>
        <source>%nd</source>
        <comment>day</comment>
        <translation type="unfinished">
            <numerusform></numerusform>
            <numerusform></numerusform>
        </translation>
    </message>
    <message numerus="yes">
        <location filename="../../qml/Constants/General.qml" line="122"/>
        <source>%nh</source>
        <comment>hours</comment>
        <translation type="unfinished">
            <numerusform></numerusform>
            <numerusform></numerusform>
        </translation>
    </message>
    <message numerus="yes">
        <location filename="../../qml/Constants/General.qml" line="123"/>
        <source>%nm</source>
        <comment>minutes</comment>
        <translation type="unfinished">
            <numerusform></numerusform>
            <numerusform></numerusform>
        </translation>
    </message>
    <message numerus="yes">
        <location filename="../../qml/Constants/General.qml" line="124"/>
        <source>%ns</source>
        <comment>seconds</comment>
        <translation type="unfinished">
            <numerusform></numerusform>
            <numerusform></numerusform>
        </translation>
    </message>
    <message numerus="yes">
        <location filename="../../qml/Constants/General.qml" line="125"/>
        <source>%nms</source>
        <comment>milliseconds</comment>
        <translation type="unfinished">
            <numerusform></numerusform>
            <numerusform></numerusform>
        </translation>
    </message>
    <message>
        <location filename="../../qml/Constants/General.qml" line="126"/>
        <source>-</source>
        <translation>-</translation>
    </message>
    <message>
        <location filename="../../qml/Constants/General.qml" line="355"/>
        <source>Transaction Fee</source>
        <translation>Frais de transactions</translation>
    </message>
    <message>
        <location filename="../../qml/Constants/General.qml" line="370"/>
        <source>Trading Fee</source>
        <translation>Frais d&apos;échanges</translation>
    </message>
    <message>
        <location filename="../../qml/Constants/General.qml" line="380"/>
        <source>Wallet %1 already exists</source>
        <comment>WALLETNAME</comment>
        <translation>Le portefeuille %1 existe déjà</translation>
    </message>
    <message>
        <location filename="../../qml/Constants/General.qml" line="389"/>
        <source>Not enough balance for trading fees: %1</source>
        <comment>AMT TICKER</comment>
        <translation>Solde insuffisant pour les frais de négociation : %1</translation>
    </message>
    <message>
        <location filename="../../qml/Constants/General.qml" line="391"/>
        <source>Not enough balance for fees: %1</source>
        <comment>AMT TICKER</comment>
        <translation>Solde insuffisant pour les frais : %1</translation>
    </message>
    <message>
        <location filename="../../qml/Constants/General.qml" line="393"/>
        <location filename="../../qml/Constants/General.qml" line="395"/>
        <source>Not enough balance for transaction fees: %1</source>
        <comment>AMT TICKER</comment>
        <translation>Solde insuffisant pour les frais de transaction: %1</translation>
    </message>
    <message>
        <location filename="../../qml/Constants/General.qml" line="397"/>
        <source>Tradable (after fees) %1 balance is lower than minimum trade amount</source>
        <translation>Le solde négociable (après frais) %1 est inférieur au montant minimum de la transaction</translation>
    </message>
    <message>
        <location filename="../../qml/Constants/General.qml" line="399"/>
        <source>Please fill the price field</source>
        <translation>Veuillez remplir le champ de prix</translation>
    </message>
    <message>
        <location filename="../../qml/Constants/General.qml" line="401"/>
        <source>Please fill the volume field</source>
        <translation>Veuillez remplir le champ de volume</translation>
    </message>
    <message>
        <location filename="../../qml/Constants/General.qml" line="403"/>
        <location filename="../../qml/Constants/General.qml" line="405"/>
        <source>%1 volume is lower than minimum trade amount</source>
        <translation>Le volume de %1 est inférieur au montant minimum de la transaction</translation>
    </message>
    <message>
        <location filename="../../qml/Constants/General.qml" line="407"/>
        <source>Unknown Error</source>
        <translation>Erreur inconnue</translation>
    </message>
</context>
<context>
    <name>History</name>
    <message>
        <location filename="../../qml/Exchange/History/History.qml" line="12"/>
        <source>Recent Swaps</source>
        <translation>Swaps récents</translation>
    </message>
    <message>
        <location filename="../../qml/Exchange/History/History.qml" line="12"/>
        <source>Filtered Swaps</source>
        <translation>Swaps filtrés</translation>
    </message>
    <message>
        <location filename="../../qml/Exchange/History/History.qml" line="13"/>
        <source>You don&apos;t have recent orders.</source>
        <translation>Vous n&apos;avez pas d&apos;ordres récents.</translation>
    </message>
</context>
<context>
    <name>InitialLoading</name>
    <message>
        <location filename="../../qml/Screens/InitialLoading.qml" line="26"/>
        <source>Loading, please wait</source>
        <translation>Chargement en cours, veuillez patienter</translation>
    </message>
    <message>
        <location filename="../../qml/Screens/InitialLoading.qml" line="39"/>
        <source>Initializing MM2</source>
        <translation>Initialisation de MM2</translation>
    </message>
    <message>
        <location filename="../../qml/Screens/InitialLoading.qml" line="40"/>
        <source>Enabling assets</source>
        <translation>Activer les actifs</translation>
    </message>
    <message>
        <location filename="../../qml/Screens/InitialLoading.qml" line="40"/>
        <source>Getting ready</source>
        <translation>Chargement</translation>
    </message>
</context>
<context>
    <name>Languages</name>
    <message>
        <location filename="../../qml/Settings/Languages.qml" line="18"/>
        <source>Language</source>
        <translation>Langue</translation>
    </message>
</context>
<context>
    <name>LinksRow</name>
    <message>
        <location filename="../../qml/Components/LinksRow.qml" line="12"/>
        <source>Join the Komodo Discord server</source>
        <translation>Rejoignez le serveur Komodo Discord</translation>
    </message>
    <message>
        <location filename="../../qml/Components/LinksRow.qml" line="18"/>
        <source>Follow @atomicdex on Twitter</source>
        <translation>Suivez @atomicdex sur Twitter</translation>
    </message>
    <message>
        <location filename="../../qml/Components/LinksRow.qml" line="24"/>
        <source>Go to Komodo Support Guides</source>
        <translation>Accéder aux guides d&apos;assistance de Komodo</translation>
    </message>
</context>
<context>
    <name>LogModal</name>
    <message>
        <location filename="../../qml/Components/LogModal.qml" line="25"/>
        <source>Close</source>
        <translation>Fermer</translation>
    </message>
</context>
<context>
    <name>Login</name>
    <message>
        <location filename="../../qml/Screens/Login.qml" line="28"/>
        <source>Incorrect Password</source>
        <translation>Mot de passe incorrect</translation>
    </message>
    <message>
        <location filename="../../qml/Screens/Login.qml" line="56"/>
        <source>Wallet Name</source>
        <translation>Nom du portefeuille</translation>
    </message>
    <message>
        <location filename="../../qml/Screens/Login.qml" line="84"/>
        <source>Login</source>
        <translation>Connection</translation>
    </message>
    <message>
        <location filename="../../qml/Screens/Login.qml" line="73"/>
        <source>Back</source>
        <translation>Retour</translation>
    </message>
</context>
<context>
    <name>Main</name>
    <message>
        <location filename="../../qml/Wallet/Main.qml" line="88"/>
        <source>Wallet Balance</source>
        <translation>Solde portefeuille</translation>
    </message>
    <message>
        <location filename="../../qml/Wallet/Main.qml" line="115"/>
        <source>Price</source>
        <translation>Prix</translation>
    </message>
    <message>
        <location filename="../../qml/Wallet/Main.qml" line="133"/>
        <source>Change 24h</source>
        <translation>Changement 24H</translation>
    </message>
    <message>
        <location filename="../../qml/Wallet/Main.qml" line="155"/>
        <source>Portfolio %</source>
        <translation>Portefeuille %</translation>
    </message>
    <message>
        <location filename="../../qml/Wallet/Main.qml" line="330"/>
        <source>%1 / %2 Price</source>
        <comment>TICKER</comment>
        <translation>Prix %1 / %2</translation>
    </message>
    <message>
        <location filename="../../qml/Wallet/Main.qml" line="353"/>
        <source>Volume 24h</source>
        <translation>Volume 24h</translation>
    </message>
    <message>
        <location filename="../../qml/Wallet/Main.qml" line="188"/>
        <source>Send</source>
        <translation>Envoyez</translation>
    </message>
    <message>
        <location filename="../../qml/Wallet/Main.qml" line="209"/>
        <source>Receive</source>
        <translation>Recevoir</translation>
    </message>
    <message>
        <location filename="../../qml/Wallet/Main.qml" line="230"/>
        <source>Swap</source>
        <translation>Échange</translation>
    </message>
    <message>
        <location filename="../../qml/Wallet/Main.qml" line="254"/>
        <source>Claim Rewards</source>
        <translation>Réclamer des récompenses</translation>
    </message>
    <message>
        <location filename="../../qml/Wallet/Main.qml" line="274"/>
        <source>Faucet</source>
        <translation>Robinet</translation>
    </message>
    <message>
        <location filename="../../qml/Wallet/Main.qml" line="373"/>
        <source>Loading</source>
        <translation>Chargement</translation>
    </message>
    <message>
        <location filename="../../qml/Wallet/Main.qml" line="384"/>
        <source>Scanning blocks for TX History...</source>
        <translation>Analyses des blocs pour l&apos;historique TX...</translation>
    </message>
    <message>
        <location filename="../../qml/Wallet/Main.qml" line="385"/>
        <source>Syncing TX History...</source>
        <translation>Synchronisation de l&apos;historique de transactions...</translation>
    </message>
    <message>
        <location filename="../../qml/Wallet/Main.qml" line="416"/>
        <source>No transactions</source>
        <translation>Pas de transactions</translation>
    </message>
    <message>
        <location filename="../../qml/Wallet/Main.qml" line="416"/>
        <source>Refreshing</source>
        <translation>Actualiser</translation>
    </message>
    <message>
        <location filename="../../qml/Wallet/Main.qml" line="448"/>
        <source>Fetching transactions</source>
        <translation>Récupération des transactions</translation>
    </message>
</context>
<context>
    <name>MultiOrder</name>
    <message>
        <location filename="../../qml/Exchange/Trade/MultiOrder.qml" line="61"/>
        <source>%1 price is zero!</source>
        <comment>TICKER</comment>
        <translation>Le prix de %1 est zéro !</translation>
    </message>
    <message>
        <location filename="../../qml/Exchange/Trade/MultiOrder.qml" line="69"/>
        <source>%1 receive volume is lower than minimum trade amount</source>
        <comment>TICKER</comment>
        <translation>Le volume de réception de %1 est inférieur au montant d&apos;échange minimum</translation>
    </message>
    <message>
        <location filename="../../qml/Exchange/Trade/MultiOrder.qml" line="77"/>
        <source>Error:</source>
        <translation>Erreur :</translation>
    </message>
    <message>
        <location filename="../../qml/Exchange/Trade/MultiOrder.qml" line="118"/>
        <source>You&apos;ll receive %1</source>
        <comment>AMOUNT TICKER</comment>
        <translation>Vous recevrez %1</translation>
    </message>
    <message>
        <location filename="../../qml/Exchange/Trade/MultiOrder.qml" line="156"/>
        <source>Price</source>
        <translation>Prix</translation>
    </message>
</context>
<context>
    <name>NewUser</name>
    <message>
        <location filename="../../qml/Screens/NewUser.qml" line="58"/>
        <source>Wrong word, please check again</source>
        <translation>Mauvais mot, veuillez vérifier à nouveau</translation>
    </message>
    <message>
        <location filename="../../qml/Screens/NewUser.qml" line="88"/>
        <source>Failed to create a wallet</source>
        <translation>Impossible de créer un portefeuille</translation>
    </message>
    <message>
        <location filename="../../qml/Screens/NewUser.qml" line="186"/>
        <source>Important: Back up your seed phrase before proceeding!</source>
        <translation>Important: sauvegardez votre phrase de recupération avant de continuer !</translation>
    </message>
    <message>
        <location filename="../../qml/Screens/NewUser.qml" line="193"/>
        <source>We recommend storing it offline.</source>
        <translation>Nous vous recommandons de le stocker hors ligne.</translation>
    </message>
    <message>
        <location filename="../../qml/Screens/NewUser.qml" line="160"/>
        <source>Generated Seed</source>
        <translation>Générer un Seed</translation>
    </message>
    <message>
        <location filename="../../qml/Screens/NewUser.qml" line="102"/>
        <source>New Wallet</source>
        <translation>Nouveau portefeuille</translation>
    </message>
    <message>
        <location filename="../../qml/Screens/NewUser.qml" line="202"/>
        <source>Confirm Seed</source>
        <translation>Confirmer la phrase de récupération</translation>
    </message>
    <message>
        <location filename="../../qml/Screens/NewUser.qml" line="203"/>
        <source>Enter the generated seed here</source>
        <translation>Veuillez entrez la phrase de récupération ici</translation>
    </message>
    <message>
        <location filename="../../qml/Screens/NewUser.qml" line="219"/>
        <source>Back</source>
        <translation>Retour</translation>
    </message>
    <message>
        <location filename="../../qml/Screens/NewUser.qml" line="229"/>
        <location filename="../../qml/Screens/NewUser.qml" line="300"/>
        <source>Continue</source>
        <translation>Continuer</translation>
    </message>
    <message>
        <location filename="../../qml/Screens/NewUser.qml" line="268"/>
        <source>Let&apos;s double check your seed phrase</source>
        <translation>Vérifions à nouveau votre phrase de récupération</translation>
    </message>
    <message>
        <location filename="../../qml/Screens/NewUser.qml" line="274"/>
        <source>Your seed phrase is important - that&apos;s why we like to make sure it&apos;s correct. We&apos;ll ask you three different questions about your seed phrase to make sure you&apos;ll be able to easily restore your wallet whenever you want.</source>
        <translation>Votre phrase de récupération est importante - c&apos;est pourquoi nous aimons nous assurer qu&apos;elle est correcte. Nous vous poserons trois questions différentes au sujet de votre phrase source pour vous assurer que vous pourrez facilement restaurer votre portefeuille à tout moment.</translation>
    </message>
    <message numerus="yes">
        <location filename="../../qml/Screens/NewUser.qml" line="284"/>
        <source>What&apos;s the %n. word in your seed phrase?</source>
        <translation>
            <numerusform>Quel est le mot numéro %n dans votre phrase de récupération ?</numerusform>
            <numerusform>Quel est le mot numéro %n dans votre phrase de récupération ?</numerusform>
        </translation>
    </message>
    <message numerus="yes">
        <location filename="../../qml/Screens/NewUser.qml" line="285"/>
        <source>Enter the %n. word</source>
        <translation>
            <numerusform>Entrez le mot numéro %n</numerusform>
            <numerusform>Entrez le mot numéro %n</numerusform>
        </translation>
    </message>
    <message>
        <location filename="../../qml/Screens/NewUser.qml" line="293"/>
        <source>Go back and check again</source>
        <translation>Revenez en arrière et vérifiez à nouveau</translation>
    </message>
</context>
<context>
    <name>NoConnection</name>
    <message>
        <location filename="../../qml/NoConnection.qml" line="19"/>
        <source>No connection</source>
        <translation>Pas de connéction</translation>
    </message>
    <message>
        <location filename="../../qml/NoConnection.qml" line="25"/>
        <source>Please make sure you are connected to the internet</source>
        <translation>Veuillez vous assurer que vous êtes connecté à Internet</translation>
    </message>
    <message>
        <location filename="../../qml/NoConnection.qml" line="31"/>
        <source>Will automatically retry in %1 seconds</source>
        <translation>Réessayera automatiquement dans %1 secondes</translation>
    </message>
    <message>
        <location filename="../../qml/NoConnection.qml" line="40"/>
        <source>Retry</source>
        <translation>Retenter</translation>
    </message>
</context>
<context>
    <name>NotificationsModal</name>
    <message>
        <location filename="../../qml/Dashboard/NotificationsModal.qml" line="95"/>
        <source>Swap status updated</source>
        <translation>État du swap mis à jour</translation>
    </message>
    <message>
        <location filename="../../qml/Dashboard/NotificationsModal.qml" line="106"/>
        <source>You sent %1</source>
        <translation>Vous avez envoyé %1</translation>
    </message>
    <message>
        <location filename="../../qml/Dashboard/NotificationsModal.qml" line="106"/>
        <source>You received %1</source>
        <translation>Vous avez reçu %1</translation>
    </message>
    <message>
        <location filename="../../qml/Dashboard/NotificationsModal.qml" line="107"/>
        <source>Your wallet balance changed</source>
        <translation>Le solde de votre portefeuille a changé</translation>
    </message>
    <message>
        <location filename="../../qml/Dashboard/NotificationsModal.qml" line="112"/>
        <source>Please check your internet connection (e.g. VPN service or firewall might block it).</source>
        <translation>Veuillez vérifier votre connexion Internet (par exemple, le service VPN ou le pare-feu peut la bloquer).</translation>
    </message>
    <message>
        <location filename="../../qml/Dashboard/NotificationsModal.qml" line="123"/>
        <source>Failed to enable %1</source>
        <comment>TICKER</comment>
        <translation>Échec de l&apos;activation de %1</translation>
    </message>
    <message>
        <location filename="../../qml/Dashboard/NotificationsModal.qml" line="140"/>
        <source>Endpoint not reachable</source>
        <translation>Point final non accessible</translation>
    </message>
    <message>
        <location filename="../../qml/Dashboard/NotificationsModal.qml" line="142"/>
        <source>Could not reach to endpoint</source>
        <translation>Impossible d&apos;atteindre le point de terminaison</translation>
    </message>
    <message>
        <location filename="../../qml/Dashboard/NotificationsModal.qml" line="157"/>
        <source>Mismatch at %1 custom asset configuration</source>
        <comment>TICKER</comment>
        <translation>Non-correspondance à la configuration de l&apos;asset personnalisé %1</translation>
    </message>
    <message>
        <location filename="../../qml/Dashboard/NotificationsModal.qml" line="163"/>
        <source>Application needs to be restarted for %1 custom asset.</source>
        <comment>TICKER</comment>
        <translation>L&apos;application doit être redémarrée pour l&apos;asset personnalisé %1.</translation>
    </message>
    <message>
        <location filename="../../qml/Dashboard/NotificationsModal.qml" line="201"/>
        <source>AtomicDEX Desktop</source>
        <translation>AtomicDEX Desktop</translation>
    </message>
    <message>
        <location filename="../../qml/Dashboard/NotificationsModal.qml" line="207"/>
        <source>Show</source>
        <translation>Montrer</translation>
    </message>
    <message>
        <location filename="../../qml/Dashboard/NotificationsModal.qml" line="212"/>
        <source>Restart</source>
        <translation>Redémarrer</translation>
    </message>
    <message>
        <location filename="../../qml/Dashboard/NotificationsModal.qml" line="217"/>
        <source>Quit</source>
        <translation>Quitter</translation>
    </message>
    <message>
        <location filename="../../qml/Dashboard/NotificationsModal.qml" line="224"/>
        <source>Notifications</source>
        <translation>Notifications</translation>
    </message>
    <message>
        <location filename="../../qml/Dashboard/NotificationsModal.qml" line="241"/>
        <source>There isn&apos;t any notification</source>
        <translation>Il n&apos;y a aucune notification</translation>
    </message>
    <message>
        <location filename="../../qml/Dashboard/NotificationsModal.qml" line="364"/>
        <source>Close</source>
        <translation>Fermer</translation>
    </message>
</context>
<context>
    <name>OrderContent</name>
    <message>
        <location filename="../../qml/Exchange/OrderContent.qml" line="78"/>
        <source>ID</source>
        <translation>ID</translation>
    </message>
    <message>
        <location filename="../../qml/Exchange/OrderContent.qml" line="110"/>
        <source>Maker Order</source>
        <translation>Ordre de vente</translation>
    </message>
    <message>
        <location filename="../../qml/Exchange/OrderContent.qml" line="110"/>
        <source>Taker Order</source>
        <translation>Ordre d&apos;achat</translation>
    </message>
    <message>
        <location filename="../../qml/Exchange/OrderContent.qml" line="122"/>
        <source>Cancel</source>
        <translation>Annuler</translation>
    </message>
</context>
<context>
    <name>OrderForm</name>
    <message>
        <location filename="../../qml/Exchange/Trade/OrderForm.qml" line="140"/>
        <source>Amount to sell</source>
        <translation>Montant à vendre</translation>
    </message>
    <message>
        <location filename="../../qml/Exchange/Trade/OrderForm.qml" line="140"/>
        <source>Amount to receive</source>
        <translation>Montant à recevoir</translation>
    </message>
    <message>
        <location filename="../../qml/Exchange/Trade/OrderForm.qml" line="105"/>
        <source>Price</source>
        <translation>Prix</translation>
    </message>
    <message>
        <location filename="../../qml/Exchange/Trade/OrderForm.qml" line="138"/>
        <source>Volume</source>
        <translation>Volume</translation>
    </message>
    <message>
        <location filename="../../qml/Exchange/Trade/OrderForm.qml" line="193"/>
        <source>Min</source>
        <translation>Min</translation>
    </message>
    <message>
        <location filename="../../qml/Exchange/Trade/OrderForm.qml" line="200"/>
        <source>Half</source>
        <translation>Moitié</translation>
    </message>
    <message>
        <location filename="../../qml/Exchange/Trade/OrderForm.qml" line="207"/>
        <source>Max</source>
        <translation>Max</translation>
    </message>
    <message>
        <location filename="../../qml/Exchange/Trade/OrderForm.qml" line="247"/>
        <source>Minimum fee</source>
        <translation>Frais minimum</translation>
    </message>
    <message>
        <location filename="../../qml/Exchange/Trade/OrderForm.qml" line="248"/>
        <source>Fees will be calculated</source>
        <translation>Les frais seront calculés</translation>
    </message>
    <message>
        <location filename="../../qml/Exchange/Trade/OrderForm.qml" line="267"/>
        <source>Total</source>
        <translation>Total</translation>
    </message>
    <message>
        <location filename="../../qml/Exchange/Trade/OrderForm.qml" line="290"/>
        <source>Start Swap</source>
        <translation>Commencer l&apos;échange</translation>
    </message>
    <message>
        <location filename="../../qml/Exchange/Trade/OrderForm.qml" line="70"/>
        <source>Sell %1</source>
        <comment>TICKER</comment>
        <translation>Vendre %1</translation>
    </message>
    <message>
        <location filename="../../qml/Exchange/Trade/OrderForm.qml" line="79"/>
        <source>Buy %1</source>
        <comment>TICKER</comment>
        <translation>Acheter %1</translation>
    </message>
</context>
<context>
    <name>OrderLine</name>
    <message>
        <location filename="../../qml/Exchange/OrderLine.qml" line="169"/>
        <source>Funds are recoverable</source>
        <translation>Les fonds sont récupérables</translation>
    </message>
</context>
<context>
    <name>OrderList</name>
    <message>
        <location filename="../../qml/Exchange/OrderList.qml" line="45"/>
        <source>You don&apos;t have any orders.</source>
        <translation>Vous n&apos;avez aucun ordre en cours.</translation>
    </message>
</context>
<context>
    <name>OrderModal</name>
    <message>
        <location filename="../../qml/Exchange/OrderModal.qml" line="23"/>
        <source>Swap Details</source>
        <translation>Détails de l&apos;échange</translation>
    </message>
    <message>
        <location filename="../../qml/Exchange/OrderModal.qml" line="23"/>
        <source>Order Details</source>
        <translation>Détails de l&apos;ordre</translation>
    </message>
    <message>
        <location filename="../../qml/Exchange/OrderModal.qml" line="75"/>
        <source>Maker Order</source>
        <translation>Ordre de vente</translation>
    </message>
    <message>
        <location filename="../../qml/Exchange/OrderModal.qml" line="75"/>
        <source>Taker Order</source>
        <translation>Ordre d&apos;achat</translation>
    </message>
    <message>
        <location filename="../../qml/Exchange/OrderModal.qml" line="84"/>
        <source>Refund State</source>
        <translation>État de remboursement</translation>
    </message>
    <message>
        <location filename="../../qml/Exchange/OrderModal.qml" line="86"/>
        <source>Your swap failed but the auto-refund process for your payment started already. Please wait and keep application opened until you receive your payment back</source>
        <translation>Votre échange a échoué, mais le processus de remboursement automatique de votre paiement a déjà commencé. Veuillez patienter et garder l&apos;application ouverte jusqu&apos;à ce que vous receviez votre remboursement</translation>
    </message>
    <message>
        <location filename="../../qml/Exchange/OrderModal.qml" line="94"/>
        <source>Date</source>
        <translation>Date</translation>
    </message>
    <message>
        <location filename="../../qml/Exchange/OrderModal.qml" line="102"/>
        <source>ID</source>
        <translation>ID</translation>
    </message>
    <message>
        <location filename="../../qml/Exchange/OrderModal.qml" line="185"/>
        <source>Recover Funds</source>
        <translation>Récupérer des fonds</translation>
    </message>
    <message>
        <location filename="../../qml/Exchange/OrderModal.qml" line="190"/>
        <source>View on Explorer</source>
        <translation>Voir dans l&apos;explorateur</translation>
    </message>
    <message>
        <location filename="../../qml/Exchange/OrderModal.qml" line="112"/>
        <source>Maker Payment Sent ID</source>
        <translation>Identifiant d&apos;envoi du paiement du créateur</translation>
    </message>
    <message>
        <location filename="../../qml/Exchange/OrderModal.qml" line="112"/>
        <source>Maker Payment Spent ID</source>
        <translation>Identifiant de paiement du créateur</translation>
    </message>
    <message>
        <location filename="../../qml/Exchange/OrderModal.qml" line="122"/>
        <source>Taker Payment Spent ID</source>
        <translation>Identifiant de paiement du preneur d&apos;achat</translation>
    </message>
    <message>
        <location filename="../../qml/Exchange/OrderModal.qml" line="122"/>
        <source>Taker Payment Sent ID</source>
        <translation>Identifiant d&apos;envoi du paiement du preneur</translation>
    </message>
    <message>
        <location filename="../../qml/Exchange/OrderModal.qml" line="176"/>
        <source>Cancel Order</source>
        <translation>Annuler l&apos;ordre</translation>
    </message>
    <message>
        <location filename="../../qml/Exchange/OrderModal.qml" line="131"/>
        <source>Error ID</source>
        <translation>ID de l&apos;erreur</translation>
    </message>
    <message>
        <location filename="../../qml/Exchange/OrderModal.qml" line="139"/>
        <source>Error Log</source>
        <translation>Journal des erreurs</translation>
    </message>
    <message>
        <location filename="../../qml/Exchange/OrderModal.qml" line="166"/>
        <source>Close</source>
        <translation>Fermer</translation>
    </message>
</context>
<context>
    <name>OrderbookSection</name>
    <message>
        <location filename="../../qml/Exchange/Trade/OrderbookSection.qml" line="27"/>
        <source>Ask Price</source>
        <translation>Prix de la demande</translation>
    </message>
    <message>
        <location filename="../../qml/Exchange/Trade/OrderbookSection.qml" line="28"/>
        <source>Bid Price</source>
        <translation>Prix de l&apos;offre</translation>
    </message>
    <message>
        <location filename="../../qml/Exchange/Trade/OrderbookSection.qml" line="49"/>
        <source>Quantity</source>
        <translation>Quantité</translation>
    </message>
    <message>
        <location filename="../../qml/Exchange/Trade/OrderbookSection.qml" line="64"/>
        <source>Total</source>
        <translation>Total</translation>
    </message>
</context>
<context>
    <name>Orders</name>
    <message>
        <location filename="../../qml/Exchange/Orders/Orders.qml" line="12"/>
        <source>Orders</source>
        <translation>Ordres</translation>
    </message>
    <message>
        <location filename="../../qml/Exchange/Orders/Orders.qml" line="13"/>
        <source>You don&apos;t have any orders.</source>
        <translation>Vous n&apos;avez aucun ordre en cours.</translation>
    </message>
</context>
<context>
    <name>OrdersPage</name>
    <message>
        <location filename="../../qml/Exchange/OrdersPage.qml" line="185"/>
        <source>Cancel All Orders</source>
        <translation>Annuler tous les ordres</translation>
    </message>
    <message>
        <location filename="../../qml/Exchange/OrdersPage.qml" line="185"/>
        <source>Cancel Filtered Orders</source>
        <translation>Annuler les ordres filtrées</translation>
    </message>
    <message>
        <location filename="../../qml/Exchange/OrdersPage.qml" line="165"/>
        <source>From</source>
        <translation>De</translation>
    </message>
    <message>
        <location filename="../../qml/Exchange/OrdersPage.qml" line="89"/>
        <source>Enable Filters</source>
        <translation>Activer les filtres</translation>
    </message>
    <message>
        <location filename="../../qml/Exchange/OrdersPage.qml" line="175"/>
        <source>To</source>
        <translation>Vers</translation>
    </message>
    <message>
        <location filename="../../qml/Exchange/OrdersPage.qml" line="196"/>
        <source>Export CSV</source>
        <translation>Exporter CSV</translation>
    </message>
    <message>
        <location filename="../../qml/Exchange/OrdersPage.qml" line="207"/>
        <source>Please choose the CSV export name and location</source>
        <translation>Veuillez choisir le nom et l&apos;emplacement de l&apos;exportation CSV</translation>
    </message>
    <message>
        <location filename="../../qml/Exchange/OrdersPage.qml" line="256"/>
        <source>Recover Funds Result</source>
        <translation>Le résultat de la récupération des fonds</translation>
    </message>
</context>
<context>
    <name>Pagination</name>
    <message>
        <location filename="../../qml/Components/Pagination.qml" line="11"/>
        <source>Previous</source>
        <translation>Précedent</translation>
    </message>
    <message>
        <location filename="../../qml/Components/Pagination.qml" line="29"/>
        <source>Next</source>
        <translation>Suivant</translation>
    </message>
    <message>
        <location filename="../../qml/Components/Pagination.qml" line="50"/>
        <source>items per page</source>
        <translation>Nombres d&apos;éléments par page</translation>
    </message>
</context>
<context>
    <name>PasswordField</name>
    <message>
        <location filename="../../qml/Components/PasswordField.qml" line="56"/>
        <source>Password</source>
        <translation>Mot de passe</translation>
    </message>
    <message>
        <location filename="../../qml/Components/PasswordField.qml" line="57"/>
        <source>Enter your wallet password</source>
        <translation>Entrez le mot de passe de votre portefeuille</translation>
    </message>
    <message>
        <location filename="../../qml/Components/PasswordField.qml" line="70"/>
        <source>At least 1 lowercase alphabetical character</source>
        <translation>Au moins 1 caractère alphabétique en minuscule</translation>
    </message>
    <message>
        <location filename="../../qml/Components/PasswordField.qml" line="76"/>
        <source>At least 1 uppercase alphabetical character</source>
        <translation>Au moins 1 caractère alphabétique en majuscule</translation>
    </message>
    <message>
        <location filename="../../qml/Components/PasswordField.qml" line="82"/>
        <source>At least 1 numeric character</source>
        <translation>Au moins 1 caractère numérique</translation>
    </message>
    <message>
        <location filename="../../qml/Components/PasswordField.qml" line="88"/>
        <source>At least 1 special character (eg. !@#$%)</source>
        <translation>Au moins 1 caractère spécial (ex:  ! @ # $%)</translation>
    </message>
    <message numerus="yes">
        <location filename="../../qml/Components/PasswordField.qml" line="93"/>
        <source>At least %n character(s)</source>
        <translation>
            <numerusform>Au moins %n caractère</numerusform>
            <numerusform>Au moins %n caractères</numerusform>
        </translation>
    </message>
    <message>
        <location filename="../../qml/Components/PasswordField.qml" line="98"/>
        <source>Password and Confirm Password have to be same</source>
        <translation>Le mot de passe et la confirmation du mot de passe doivent être identiques</translation>
    </message>
</context>
<context>
    <name>PasswordForm</name>
    <message>
        <location filename="../../qml/Components/PasswordForm.qml" line="42"/>
        <source>Confirm Password</source>
        <translation>Confirmez le mot de passe</translation>
    </message>
    <message>
        <location filename="../../qml/Components/PasswordForm.qml" line="43"/>
        <source>Enter the same password to confirm</source>
        <translation>Entrez le même mot de passe pour confirmer</translation>
    </message>
</context>
<context>
    <name>Portfolio</name>
    <message>
        <location filename="../../qml/Portfolio/Portfolio.qml" line="87"/>
        <source>TOTAL</source>
        <translation>TOTAL</translation>
    </message>
    <message>
        <location filename="../../qml/Portfolio/Portfolio.qml" line="144"/>
        <source>Search</source>
        <translation>Rechercher</translation>
    </message>
    <message>
        <location filename="../../qml/Portfolio/Portfolio.qml" line="160"/>
        <source>Show only coins with balance</source>
        <translation>Afficher uniquement les assets avec solde</translation>
    </message>
    <message>
        <location filename="../../qml/Portfolio/Portfolio.qml" line="191"/>
        <source>Asset</source>
        <translation>Asset</translation>
    </message>
    <message>
        <location filename="../../qml/Portfolio/Portfolio.qml" line="203"/>
        <source>Balance</source>
        <translation>Balance</translation>
    </message>
    <message>
        <location filename="../../qml/Portfolio/Portfolio.qml" line="215"/>
        <source>Change 24h</source>
        <translation>Changement 24H</translation>
    </message>
    <message>
        <location filename="../../qml/Portfolio/Portfolio.qml" line="227"/>
        <source>Trend 7d</source>
        <translation>Tendance 7j</translation>
    </message>
    <message>
        <location filename="../../qml/Portfolio/Portfolio.qml" line="239"/>
        <source>Price</source>
        <translation>Prix</translation>
    </message>
</context>
<context>
    <name>PriceLine</name>
    <message>
        <location filename="../../qml/Exchange/Trade/PriceLine.qml" line="33"/>
        <source>Set swap price for evaluation</source>
        <translation>Définir le prix d&apos;échange pour l&apos;évaluation</translation>
    </message>
    <message>
        <location filename="../../qml/Exchange/Trade/PriceLine.qml" line="44"/>
        <source>Exchange rate</source>
        <translation>Taux de l&apos;échange</translation>
    </message>
    <message>
        <location filename="../../qml/Exchange/Trade/PriceLine.qml" line="44"/>
        <source>Selected</source>
        <translation>Choisi</translation>
    </message>
    <message>
        <location filename="../../qml/Exchange/Trade/PriceLine.qml" line="76"/>
        <source>Expensive</source>
        <translation>Coûteuse</translation>
    </message>
    <message>
        <location filename="../../qml/Exchange/Trade/PriceLine.qml" line="76"/>
        <source>Expedient</source>
        <translation>Abordable</translation>
    </message>
    <message>
        <location filename="../../qml/Exchange/Trade/PriceLine.qml" line="76"/>
        <source>%1 compared to CEX</source>
        <comment>PRICE_DIFF%</comment>
        <translation>%1 par rapport aux CEX</translation>
    </message>
    <message>
        <location filename="../../qml/Exchange/Trade/PriceLine.qml" line="121"/>
        <source>CEXchange rate</source>
        <translation>Taux du CEX</translation>
    </message>
</context>
<context>
    <name>ReceiveModal</name>
    <message>
        <location filename="../../qml/Wallet/ReceiveModal.qml" line="18"/>
        <source>Receive</source>
        <translation>Recevoir</translation>
    </message>
    <message>
        <location filename="../../qml/Wallet/ReceiveModal.qml" line="22"/>
        <source>Only send %1 to this address</source>
        <comment>TICKER</comment>
        <translation>Envoyez uniquement %1 à cette adresse</translation>
    </message>
    <message>
        <location filename="../../qml/Wallet/ReceiveModal.qml" line="41"/>
        <source>Close</source>
        <translation>Fermer</translation>
    </message>
</context>
<context>
    <name>RecoverSeed</name>
    <message>
        <location filename="../../qml/Screens/RecoverSeed.qml" line="28"/>
        <source>Failed to recover the seed</source>
        <translation>Impossible de récupérer la phrase de récupération</translation>
    </message>
    <message>
        <location filename="../../qml/Screens/RecoverSeed.qml" line="45"/>
        <source>Recover Wallet</source>
        <translation>Restaurer le portefeuille</translation>
    </message>
    <message>
        <location filename="../../qml/Screens/RecoverSeed.qml" line="89"/>
        <location filename="../../qml/Screens/RecoverSeed.qml" line="108"/>
        <source>Seed</source>
        <translation>Phrase de récupération</translation>
    </message>
    <message>
        <location filename="../../qml/Screens/RecoverSeed.qml" line="90"/>
        <location filename="../../qml/Screens/RecoverSeed.qml" line="109"/>
        <source>Enter the seed</source>
        <translation>Entrez la phrase de récupération</translation>
    </message>
    <message>
        <location filename="../../qml/Screens/RecoverSeed.qml" line="126"/>
        <source>Allow custom seed</source>
        <translation>Autoriser les phrases de récupération personnalisées</translation>
    </message>
    <message>
        <location filename="../../qml/Screens/RecoverSeed.qml" line="141"/>
        <source>Back</source>
        <translation>Retour</translation>
    </message>
    <message>
        <location filename="../../qml/Screens/RecoverSeed.qml" line="151"/>
        <source>Confirm</source>
        <translation>Confirmer</translation>
    </message>
</context>
<context>
    <name>RecoverSeedModal</name>
    <message>
        <location filename="../../qml/Settings/RecoverSeedModal.qml" line="46"/>
        <location filename="../../qml/Settings/RecoverSeedModal.qml" line="90"/>
        <source>View seed and private keys</source>
        <translation>Afficher le seed et les clefs privées</translation>
    </message>
    <message>
        <location filename="../../qml/Settings/RecoverSeedModal.qml" line="54"/>
        <source>Please enter your password to view the seed.</source>
        <translation>Veuillez entrer votre mot de passe pour voir la phrase de récupération.</translation>
    </message>
    <message>
        <location filename="../../qml/Settings/RecoverSeedModal.qml" line="65"/>
        <source>Wrong Password</source>
        <translation>Mauvais mot de passe</translation>
    </message>
    <message>
        <location filename="../../qml/Settings/RecoverSeedModal.qml" line="74"/>
        <source>Cancel</source>
        <translation>Annuler</translation>
    </message>
    <message>
        <location filename="../../qml/Settings/RecoverSeedModal.qml" line="188"/>
        <source>Backup seed</source>
        <translation>Seed de récuperation</translation>
    </message>
    <message>
<<<<<<< HEAD
        <location filename="../../qml/Settings/RecoverSeedModal.qml" line="201"/>
        <source>RPC Password</source>
        <translation type="unfinished"></translation>
    </message>
    <message>
        <location filename="../../qml/Settings/RecoverSeedModal.qml" line="217"/>
        <source>Search a coin.</source>
        <translation type="unfinished"></translation>
    </message>
    <message>
        <location filename="../../qml/Settings/RecoverSeedModal.qml" line="304"/>
        <source>Public Address</source>
        <translation type="unfinished"></translation>
=======
        <location filename="../../qml/Settings/RecoverSeedModal.qml" line="179"/>
        <source>Search a coin.</source>
        <translation>Rechercher une asset.</translation>
    </message>
    <message>
        <location filename="../../qml/Settings/RecoverSeedModal.qml" line="246"/>
        <source>Public Address</source>
        <translation>Adresse publique</translation>
    </message>
    <message>
        <location filename="../../qml/Settings/RecoverSeedModal.qml" line="266"/>
        <source> Address copied to clipboard</source>
        <translation> Adresse copiée dans le presse-papiers</translation>
>>>>>>> 6f3e0755
    </message>
    <message>
        <location filename="../../qml/Settings/RecoverSeedModal.qml" line="316"/>
        <source>Private Key</source>
        <translation>Clé privée</translation>
    </message>
    <message>
<<<<<<< HEAD
        <location filename="../../qml/Settings/RecoverSeedModal.qml" line="333"/>
=======
        <location filename="../../qml/Settings/RecoverSeedModal.qml" line="296"/>
        <source> Key copied to clipboard</source>
        <translation> Clé copiée dans le presse-papiers</translation>
    </message>
    <message>
        <location filename="../../qml/Settings/RecoverSeedModal.qml" line="308"/>
>>>>>>> 6f3e0755
        <source>Close</source>
        <translation>Fermer</translation>
    </message>
    <message>
        <location filename="../../qml/Settings/RecoverSeedModal.qml" line="81"/>
        <source>View</source>
        <translation>Voir</translation>
    </message>
</context>
<context>
    <name>RestartModal</name>
    <message>
        <location filename="../../qml/Components/RestartModal.qml" line="36"/>
        <source>Applying the changes</source>
        <translation>Appliquer les changements</translation>
    </message>
    <message>
        <location filename="../../qml/Components/RestartModal.qml" line="39"/>
        <source>Restarting the application...</source>
        <translation>Redémarrage de l&apos;application ...</translation>
    </message>
</context>
<context>
    <name>RightClickMenu</name>
    <message>
        <location filename="../../qml/Components/RightClickMenu.qml" line="26"/>
        <source>Cut</source>
        <translation>Couper</translation>
    </message>
    <message>
        <location filename="../../qml/Components/RightClickMenu.qml" line="31"/>
        <source>Copy</source>
        <translation>Copier</translation>
    </message>
    <message>
        <location filename="../../qml/Components/RightClickMenu.qml" line="36"/>
        <source>Paste</source>
        <translation>Coller</translation>
    </message>
</context>
<context>
    <name>SendModal</name>
    <message>
        <location filename="../../qml/Wallet/SendModal.qml" line="45"/>
        <source>Failed to send</source>
        <translation>Échec de l&apos;envoi</translation>
    </message>
    <message>
        <location filename="../../qml/Wallet/SendModal.qml" line="73"/>
        <source>Failed to Send</source>
        <translation>Échec de l&apos;envoi</translation>
    </message>
    <message>
        <location filename="../../qml/Wallet/SendModal.qml" line="205"/>
        <source>Prepare to send </source>
        <translation>Préparez à envoyer du </translation>
    </message>
    <message>
        <location filename="../../qml/Wallet/SendModal.qml" line="214"/>
        <location filename="../../qml/Wallet/SendModal.qml" line="372"/>
        <source>Recipient&apos;s address</source>
        <translation>Adresse du destinataire</translation>
    </message>
    <message>
        <location filename="../../qml/Wallet/SendModal.qml" line="215"/>
        <source>Enter address of the recipient</source>
        <translation>Entrez l&apos;adresse du destinataire</translation>
    </message>
    <message>
        <location filename="../../qml/Wallet/SendModal.qml" line="221"/>
        <source>Address Book</source>
        <translation>Carnet d&apos;adresses</translation>
    </message>
    <message>
        <location filename="../../qml/Wallet/SendModal.qml" line="237"/>
        <source>The address has to be mixed case.</source>
        <translation>L&apos;adresse doit être mixte (case).</translation>
    </message>
    <message>
        <location filename="../../qml/Wallet/SendModal.qml" line="242"/>
        <source>Fix</source>
        <translation>Réparer</translation>
    </message>
    <message>
        <location filename="../../qml/Wallet/SendModal.qml" line="256"/>
        <source>Amount to send</source>
        <translation>Montant à envoyer</translation>
    </message>
    <message>
        <location filename="../../qml/Wallet/SendModal.qml" line="257"/>
        <source>Enter the amount to send</source>
        <translation>Entrez le montant à envoyer</translation>
    </message>
    <message>
        <location filename="../../qml/Wallet/SendModal.qml" line="264"/>
        <source>MAX</source>
        <translation>MAX</translation>
    </message>
    <message>
        <location filename="../../qml/Wallet/SendModal.qml" line="273"/>
        <source>Enable Custom Fees</source>
        <translation>Activer les frais personnalisés</translation>
    </message>
    <message>
        <location filename="../../qml/Wallet/SendModal.qml" line="285"/>
        <source>Only use custom fees if you know what you are doing!</source>
        <translation>N&apos;utilisez des frais personnalisés que si vous savez ce que vous faites !</translation>
    </message>
    <message>
        <location filename="../../qml/Wallet/SendModal.qml" line="293"/>
        <source>Custom Fee</source>
        <translation>Frais personnalisés</translation>
    </message>
    <message>
        <location filename="../../qml/Wallet/SendModal.qml" line="294"/>
        <source>Enter the custom fee</source>
        <translation>Entrez les frais personnalisées</translation>
    </message>
    <message>
        <location filename="../../qml/Wallet/SendModal.qml" line="305"/>
        <source>Gas Limit</source>
        <translation>Limite de gaz</translation>
    </message>
    <message>
        <location filename="../../qml/Wallet/SendModal.qml" line="306"/>
        <source>Enter the gas limit</source>
        <translation>Entrez la limite de gaz</translation>
    </message>
    <message>
        <location filename="../../qml/Wallet/SendModal.qml" line="313"/>
        <source>Gas Price</source>
        <translation>Prix ​​du gaz</translation>
    </message>
    <message>
        <location filename="../../qml/Wallet/SendModal.qml" line="314"/>
        <source>Enter the gas price</source>
        <translation>Entrez le prix du gaz</translation>
    </message>
    <message>
        <location filename="../../qml/Wallet/SendModal.qml" line="329"/>
        <source>Custom Fee can&apos;t be higher than the amount</source>
        <translation>Les frais personnalisées ne peuvent pas être supérieurs au montant</translation>
    </message>
    <message>
        <location filename="../../qml/Wallet/SendModal.qml" line="339"/>
        <source>Not enough funds.</source>
        <translation>Pas assez de fonds.</translation>
    </message>
    <message>
        <location filename="../../qml/Wallet/SendModal.qml" line="339"/>
        <source>You have %1</source>
        <comment>AMT TICKER</comment>
        <translation>Vous avez %1</translation>
    </message>
    <message>
        <location filename="../../qml/Wallet/SendModal.qml" line="349"/>
        <source>Close</source>
        <translation>Fermer</translation>
    </message>
    <message>
        <location filename="../../qml/Wallet/SendModal.qml" line="355"/>
        <source>Prepare</source>
        <translation>Préparer</translation>
    </message>
    <message>
        <location filename="../../qml/Wallet/SendModal.qml" line="368"/>
        <location filename="../../qml/Wallet/SendModal.qml" line="411"/>
        <source>Send</source>
        <translation>Envoyez</translation>
    </message>
    <message>
        <location filename="../../qml/Wallet/SendModal.qml" line="378"/>
        <source>Amount</source>
        <translation>Montant</translation>
    </message>
    <message>
        <location filename="../../qml/Wallet/SendModal.qml" line="385"/>
        <source>Fees</source>
        <translation>Frais</translation>
    </message>
    <message>
        <location filename="../../qml/Wallet/SendModal.qml" line="392"/>
        <source>Date</source>
        <translation>Date</translation>
    </message>
    <message>
        <location filename="../../qml/Wallet/SendModal.qml" line="404"/>
        <source>Back</source>
        <translation>Retour</translation>
    </message>
</context>
<context>
    <name>SendResult</name>
    <message>
        <location filename="../../qml/Wallet/SendResult.qml" line="16"/>
        <source>Transaction Complete!</source>
        <translation>Transaction terminée !</translation>
    </message>
    <message>
        <location filename="../../qml/Wallet/SendResult.qml" line="21"/>
        <source>Recipient&apos;s address</source>
        <translation>Adresse du destinataire</translation>
    </message>
    <message>
        <location filename="../../qml/Wallet/SendResult.qml" line="27"/>
        <source>Amount</source>
        <translation>Montant</translation>
    </message>
    <message>
        <location filename="../../qml/Wallet/SendResult.qml" line="33"/>
        <source>Fees</source>
        <translation>Frais</translation>
    </message>
    <message>
        <location filename="../../qml/Wallet/SendResult.qml" line="39"/>
        <source>Date</source>
        <translation>Date</translation>
    </message>
    <message>
        <location filename="../../qml/Wallet/SendResult.qml" line="46"/>
        <source>Transaction Hash</source>
        <translation>Hachage de la transaction</translation>
    </message>
    <message>
        <location filename="../../qml/Wallet/SendResult.qml" line="52"/>
        <source>Close</source>
        <translation>Fermer</translation>
    </message>
    <message>
        <location filename="../../qml/Wallet/SendResult.qml" line="58"/>
        <source>View on Explorer</source>
        <translation>Voir dans l&apos;explorateur</translation>
    </message>
</context>
<context>
    <name>Settings</name>
    <message>
        <location filename="../../qml/Settings/Settings.qml" line="33"/>
        <source>Fiat</source>
        <translation>Monnaie fiduciaire</translation>
    </message>
    <message>
        <location filename="../../qml/Settings/Settings.qml" line="71"/>
        <source>Enable Desktop Notifications</source>
        <translation>Activer les notifications</translation>
    </message>
    <message>
        <location filename="../../qml/Settings/Settings.qml" line="80"/>
        <source>Open Logs Folder</source>
        <translation>Ouvrir le répertoire de logs</translation>
    </message>
    <message>
        <location filename="../../qml/Settings/Settings.qml" line="88"/>
        <source>View seed and private keys</source>
        <translation>Voir le seed et les clefs privées</translation>
    </message>
    <message>
        <location filename="../../qml/Settings/Settings.qml" line="107"/>
        <source>Disclaimer and ToS</source>
        <translation>Clause de non-responsabilité et conditions d&apos;utilisation</translation>
    </message>
    <message>
        <location filename="../../qml/Settings/Settings.qml" line="126"/>
        <source>Setup Camouflage Password</source>
        <translation>Configurez un mot de passe de camouflage</translation>
    </message>
    <message>
        <location filename="../../qml/Settings/Settings.qml" line="142"/>
        <source>Reset assets configuration</source>
        <translation>Réinitialiser la configuration d&apos;assets</translation>
    </message>
    <message>
        <location filename="../../qml/Settings/Settings.qml" line="150"/>
        <source>Delete Wallet</source>
        <translation>Supprimez le portefeuille</translation>
    </message>
    <message>
        <location filename="../../qml/Settings/Settings.qml" line="166"/>
        <source>Log out</source>
        <translation>Déconnection</translation>
    </message>
    <message>
        <location filename="../../qml/Settings/Settings.qml" line="177"/>
        <source>mm2 version</source>
        <translation>Version de mm2</translation>
    </message>
</context>
<context>
    <name>SidebarBottom</name>
    <message>
        <location filename="../../qml/Sidebar/SidebarBottom.qml" line="15"/>
        <source>Settings</source>
        <translation>Réglages</translation>
    </message>
    <message>
        <location filename="../../qml/Sidebar/SidebarBottom.qml" line="23"/>
        <source>Support</source>
        <translation>Support</translation>
    </message>
    <message>
        <location filename="../../qml/Sidebar/SidebarBottom.qml" line="31"/>
        <source>Privacy</source>
        <translation>Intimité</translation>
    </message>
    <message>
        <location filename="../../qml/Sidebar/SidebarBottom.qml" line="40"/>
        <source>Light UI</source>
        <translation>Thème Clair</translation>
    </message>
</context>
<context>
    <name>SidebarCenter</name>
    <message>
        <location filename="../../qml/Sidebar/SidebarCenter.qml" line="16"/>
        <source>Dashboard</source>
        <translation>Tableau de bord</translation>
    </message>
    <message>
        <location filename="../../qml/Sidebar/SidebarCenter.qml" line="24"/>
        <source>Wallet</source>
        <translation>Portefeuille</translation>
    </message>
    <message>
        <location filename="../../qml/Sidebar/SidebarCenter.qml" line="33"/>
        <source>DEX</source>
        <translation>DEX</translation>
    </message>
    <message>
        <location filename="../../qml/Sidebar/SidebarCenter.qml" line="42"/>
        <source>DEX features are not allowed in %1</source>
        <comment>COUNTRY</comment>
        <translation>Les fonctionnalités DEX ne sont pas autorisées dans %1</translation>
    </message>
    <message>
        <location filename="../../qml/Sidebar/SidebarCenter.qml" line="51"/>
        <source>Address Book</source>
        <translation>Carnet d&apos;adresses</translation>
    </message>
</context>
<context>
    <name>Support</name>
    <message>
        <location filename="../../qml/Support/Support.qml" line="61"/>
        <source>Update available</source>
        <translation>Mise à jour disponible</translation>
    </message>
    <message>
        <location filename="../../qml/Support/Support.qml" line="61"/>
        <source>Up to date</source>
        <translation>À jour</translation>
    </message>
    <message>
        <location filename="../../qml/Support/Support.qml" line="76"/>
        <source>Changelog</source>
        <translatorcomment>Anglicisme</translatorcomment>
        <translation>Changelog</translation>
    </message>
    <message>
        <location filename="../../qml/Support/Support.qml" line="88"/>
        <source>Open Logs Folder</source>
        <translation>Ouvrir le répertoire de logs</translation>
    </message>
    <message>
        <location filename="../../qml/Support/Support.qml" line="99"/>
        <source>Frequently Asked Questions</source>
        <translation>Foire aux questions</translation>
    </message>
    <message>
        <location filename="../../qml/Support/Support.qml" line="115"/>
        <source>Do you store my private keys?</source>
        <translation>Stockez-vous mes clés privées ?</translation>
    </message>
    <message>
        <location filename="../../qml/Support/Support.qml" line="116"/>
        <source>No! AtomicDEX is non-custodial. We never store any sensitive data, including your private keys, seed phrases, or PIN. This data is  only stored on the user’s device and never leaves it. You are in full control of your assets.</source>
        <translation>Non! AtomicDEX n&apos;est pas dépositaire. Nous ne stockons jamais de données sensibles, y compris vos clés privées, vos phrases de sauvegarde ou votre code PIN. Ces données ne sont stockées que sur l&apos;appareil de l&apos;utilisateur et ne le quittent jamais. Vous avez le contrôle total de vos actifs.</translation>
    </message>
    <message>
        <location filename="../../qml/Support/Support.qml" line="120"/>
        <source>How is trading on AtomicDEX different from trading on other DEXs?</source>
        <translation>En quoi le trading sur AtomicDEX est-il différent du trading sur d&apos;autres DEX ?</translation>
    </message>
    <message>
        <location filename="../../qml/Support/Support.qml" line="133"/>
        <source>Yes. You must remain connected to the internet and have your app running to successfully complete each atomic swap (very short breaks in connectivity are usually fine). Otherwise, there is risk of trade cancellation if you are a maker, and risk of loss of funds if you are a taker. The atomic swap protocol requires both participants to stay online and monitor the involved blockchains for the process to stay atomic.</source>
        <translation>Oui. Vous devez rester connecté à Internet et faire fonctionner votre application pour réussir chaque échange atomique (de très courtes interruptions de connectivité conviennent généralement). Sinon, il existe un risque d&apos;annulation de transaction si vous êtes un créateur et un risque de perte de fonds si vous êtes preneur. Le protocole d&apos;échange atomique exige que les deux participants restent en ligne et surveillent les chaînes de blocs impliquées pour que le processus reste atomique.</translation>
    </message>
    <message>
        <location filename="../../qml/Support/Support.qml" line="137"/>
        <source>How are the fees on AtomicDEX calculated?</source>
        <translation>Comment sont calculés les frais sur AtomicDEX ?</translation>
    </message>
    <message>
        <location filename="../../qml/Support/Support.qml" line="148"/>
        <source>Yes! AtomicDEX offers support through the &lt;a href=&quot;https://komodoplatform.com/discord&quot;&gt;Komodo Discord server&lt;/a&gt;. The team and the community are always happy to help!</source>
        <translation>Oui ! AtomicDEX offre une assistance via le &lt;a href=&quot;https://komodoplatform.com/discord&quot;&gt; serveur Komodo Discord &lt;/a&gt;. L&apos;équipe et la communauté sont toujours ravies de vous aider !</translation>
    </message>
    <message>
        <location filename="../../qml/Support/Support.qml" line="152"/>
        <source>Who is behind AtomicDEX?</source>
        <translation>Qui est derrière AtomicDEX ?</translation>
    </message>
    <message>
        <location filename="../../qml/Support/Support.qml" line="153"/>
        <source>AtomicDEX is developed by the Komodo team. Komodo is one of the most established blockchain projects working on innovative solutions like atomic swaps, Delayed Proof of Work, and an interoperable multi-chain architecture.</source>
        <translation>AtomicDEX est développé par l&apos;équipe Komodo. Komodo est l&apos;un des projets blockchain les plus établis travaillant sur des solutions innovantes telles que les swaps atomiques, DPow et une architecture multi-chaînes interopérable.</translation>
    </message>
    <message>
        <location filename="../../qml/Support/Support.qml" line="157"/>
        <source>Is it possible to develop my own white-label exchange on AtomicDEX?</source>
        <translation>Est-il possible de développer mon propre échange en marque blanche sur AtomicDEX ?</translation>
    </message>
    <message>
        <location filename="../../qml/Support/Support.qml" line="158"/>
        <source>Absolutely! You can read our developer documentation for more details or contact us with your partnership inquiries. Have a specific technical question? The AtomicDEX developer community is always ready to help!</source>
        <translation>Absolument ! Vous pouvez lire notre documentation développeur pour plus de détails ou nous contacter avec vos demandes de partenariat. Vous avez une question technique spécifique ? La communauté de développeurs AtomicDEX est toujours prête à vous aider !</translation>
    </message>
    <message>
        <location filename="../../qml/Support/Support.qml" line="162"/>
        <source>Which devices can I use AtomicDEX on?</source>
        <translation>Sur quels appareils puis-je utiliser AtomicDEX ?</translation>
    </message>
    <message>
        <location filename="../../qml/Support/Support.qml" line="163"/>
        <source>AtomicDEX is available for mobile on both &lt;a href=&quot;https://atomicdex.io/&quot;&gt;Android and iPhone, and for desktop on Windows, Mac, and Linux&lt;/a&gt; operating systems.</source>
        <translation>AtomicDEX est disponible pour mobile sur les deux &lt;a href=&quot;https://atomicdex.io/&quot;&gt; Android et iPhone, et pour le bureau sur les systèmes d&apos;exploitation Windows, Mac et Linux &lt;/a&gt;.</translation>
    </message>
    <message>
        <location filename="../../qml/Support/Support.qml" line="167"/>
        <source>Compliance Info</source>
        <translation>Informations de conformité</translation>
    </message>
    <message>
        <location filename="../../qml/Support/Support.qml" line="168"/>
        <source>Due to regulatory and legal circumstances the citizens of certain jurisdictions including, but not limited to, the United States of America, Canada, Hong Kong, Israel, Singapore, Sudan, Austria, Iran and any other state, country or other jurisdiction that is embargoed by the United States of America or the European Union are not allowed to use this application.</source>
        <translation>En raison de circonstances réglementaires et juridiques, les citoyens de certaines juridictions, y compris, mais sans s&apos;y limiter, les États-Unis d&apos;Amérique, le Canada, Hong Kong, Israël, Singapour, le Soudan, l&apos;Autriche, l&apos;Iran et tout autre État, pays ou autre juridiction sous embargo par les États-Unis d&apos;Amérique ou l&apos;Union européenne ne sont pas autorisés à utiliser cette application.</translation>
    </message>
    <message>
        <location filename="../../qml/Support/Support.qml" line="127"/>
        <source>How long does each atomic swap take?</source>
        <translation>Combien de temps dure chaque échange atomique ?</translation>
    </message>
    <message>
        <location filename="../../qml/Support/Support.qml" line="121"/>
        <source>Other DEXs generally only allow you to trade assets that are based on a single blockchain network, use proxy tokens, and only allow placing a single order with the same funds.

AtomicDEX enables you to natively trade across two different blockchain networks without proxy tokens. You can also place multiple orders with the same funds. For example, you can sell 0.1 BTC for KMD, QTUM, or VRSC — the first order that fills automatically cancels all other orders.</source>
        <translation>D&apos;autres DEX ne vous permettent généralement d&apos;échanger que des actifs basés sur un seul réseau de blockchain, d&apos;utiliser des jetons proxy et de ne passer qu&apos;une seule commande avec les mêmes fonds.

AtomicDEX vous permet de négocier nativement sur deux réseaux blockchain différents sans jetons proxy. Vous pouvez également passer plusieurs commandes avec les mêmes fonds. Par exemple, vous pouvez vendre 0,1 BTC pour KMD, QTUM ou VRSC - la première commande qui se remplit annule automatiquement toutes les autres commandes.</translation>
    </message>
    <message>
        <location filename="../../qml/Support/Support.qml" line="128"/>
        <source>Several factors determine the processing time for each swap. The block time of the traded assets depends on each network (Bitcoin typically being the slowest) Additionally, the user can customize security preferences. For example,  (you can ask AtomicDEX to consider a KMD transaction as final after just 3 confirmations which makes the swap time shorter compared to waiting for a &lt;a href=&quot;https://komodoplatform.com/security-delayed-proof-of-work-dpow/&quot;&gt;notarization&lt;/a&gt;.</source>
        <translation>Plusieurs facteurs déterminent le temps de traitement de chaque swap. Le temps de blocage des actifs échangés dépend de chaque réseau (Bitcoin étant généralement le plus lent). En outre, l&apos;utilisateur peut personnaliser les préférences de sécurité. Par exemple, (vous pouvez demander à AtomicDEX de considérer une transaction KMD comme finale après seulement 3 confirmations, ce qui raccourcit le temps de swap par rapport à l&apos;attente d&apos;une &lt;a href = &quot;https://komodoplatform.com/security-delayed-proof-of -work-dpow / &quot;&gt; notarisation &lt;/a&gt;.</translation>
    </message>
    <message>
        <location filename="../../qml/Support/Support.qml" line="132"/>
        <source>Do I need to be online for the duration of the swap?</source>
        <translation>Dois-je être en ligne pendant toute la durée du swap ?</translation>
    </message>
    <message>
        <location filename="../../qml/Support/Support.qml" line="138"/>
        <source>There are two fee categories to consider when trading on AtomicDEX.

1. AtomicDEX charges approximately 0.13% (1/777 of trading volume but not lower than 0.0001) as the trading fee for taker orders, and maker orders have zero fees.
2. Both makers and takers will need to pay normal network fees to the involved blockchains when making atomic swap transactions.

Network fees can vary greatly depending on your selected trading pair.</source>
        <translation>Il y a deux catégories de frais à considérer lors de la négociation sur AtomicDEX.

1. AtomicDEX facture environ 0,13% (1/777 du volume des transactions mais pas moins de 0,0001) comme frais de négociation pour les ordres preneurs, et les ordres fabricants n&apos;ont aucun frais.
2. Les fabricants et les preneurs devront payer des frais de réseau normaux aux blockchains impliquées lors de transactions d&apos;échange atomique.

Les frais de réseau peuvent varier considérablement en fonction de votre paire de trading sélectionnée.</translation>
    </message>
    <message>
        <location filename="../../qml/Support/Support.qml" line="147"/>
        <source>Do you provide user support?</source>
        <translation>Fournissez-vous un support utilisateur ?</translation>
    </message>
</context>
<context>
    <name>SwapProgress</name>
    <message>
        <location filename="../../qml/Exchange/SwapProgress.qml" line="100"/>
        <source>act</source>
        <comment>SHORT FOR ACTUAL TIME</comment>
        <translation>act</translation>
    </message>
    <message>
        <location filename="../../qml/Exchange/SwapProgress.qml" line="102"/>
        <source>est</source>
        <comment>SHORT FOR ESTIMATED</comment>
        <translation>est</translation>
    </message>
    <message>
        <location filename="../../qml/Exchange/SwapProgress.qml" line="110"/>
        <source>Progress details</source>
        <translation>Détails de la progression</translation>
    </message>
</context>
<context>
    <name>TextAreaWithTitle</name>
    <message>
        <location filename="../../qml/Components/TextAreaWithTitle.qml" line="37"/>
        <source>Save</source>
        <translation>Sauvegarder</translation>
    </message>
    <message>
        <location filename="../../qml/Components/TextAreaWithTitle.qml" line="37"/>
        <source>Edit</source>
        <translation>Éditer</translation>
    </message>
</context>
<context>
    <name>TextFieldWithTitle</name>
    <message>
        <location filename="../../qml/Components/TextFieldWithTitle.qml" line="33"/>
        <source>Required</source>
        <translation>Requis</translation>
    </message>
</context>
<context>
    <name>Toast</name>
    <message>
        <location filename="../../qml/Components/Toast.qml" line="51"/>
        <source>Click here to see the details</source>
        <translation>Cliquez ici pour voir les détails</translation>
    </message>
</context>
<context>
    <name>Trade</name>
    <message>
        <location filename="../../qml/Exchange/Trade/Trade.qml" line="163"/>
        <source>Placed the order</source>
        <translation>Placer l&apos;ordre</translation>
    </message>
    <message>
        <location filename="../../qml/Exchange/Trade/Trade.qml" line="322"/>
        <source>Multi-Order</source>
        <translation>Multiple ordres</translation>
    </message>
    <message>
        <location filename="../../qml/Exchange/Trade/Trade.qml" line="341"/>
        <source>Select additional assets for multi-order creation.</source>
        <translation>Sélectionnez des actifs supplémentaires pour la création de plusieurs ordres.</translation>
    </message>
    <message>
        <location filename="../../qml/Exchange/Trade/Trade.qml" line="350"/>
        <source>Same funds will be used until an order matches.</source>
        <translation>Les mêmes fonds seront utilisés jusqu&apos;à ce qu&apos;une commande corresponde.</translation>
    </message>
    <message>
        <location filename="../../qml/Exchange/Trade/Trade.qml" line="355"/>
        <source>Submit Trade</source>
        <translation>Soumettre l&apos;échange</translation>
    </message>
    <message>
        <location filename="../../qml/Exchange/Trade/Trade.qml" line="156"/>
        <source>Failed to place the order</source>
        <translation>Échec lors du placement de l&apos;ordre</translation>
    </message>
</context>
<context>
    <name>TransactionDetailsModal</name>
    <message>
        <location filename="../../qml/Wallet/TransactionDetailsModal.qml" line="24"/>
        <source>Transaction Details</source>
        <translation>Détails de la transaction</translation>
    </message>
    <message>
        <location filename="../../qml/Wallet/TransactionDetailsModal.qml" line="28"/>
        <source>Amount</source>
        <translation>Montant</translation>
    </message>
    <message>
        <location filename="../../qml/Wallet/TransactionDetailsModal.qml" line="38"/>
        <source>Fees</source>
        <translation>Frais</translation>
    </message>
    <message>
        <location filename="../../qml/Wallet/TransactionDetailsModal.qml" line="48"/>
        <source>Date</source>
        <translation>Date</translation>
    </message>
    <message>
        <location filename="../../qml/Wallet/TransactionDetailsModal.qml" line="50"/>
        <source>Unconfirmed</source>
        <translation>Non confirmé</translation>
    </message>
    <message>
        <location filename="../../qml/Wallet/TransactionDetailsModal.qml" line="55"/>
        <source>Transaction Hash</source>
        <translation>Hachage de la transaction</translation>
    </message>
    <message>
        <location filename="../../qml/Wallet/TransactionDetailsModal.qml" line="63"/>
        <source>Confirmations</source>
        <translation>Confirmations</translation>
    </message>
    <message>
        <location filename="../../qml/Wallet/TransactionDetailsModal.qml" line="70"/>
        <source>Block Height</source>
        <translation>Hauteur de bloc</translation>
    </message>
    <message>
        <location filename="../../qml/Wallet/TransactionDetailsModal.qml" line="76"/>
        <source>From</source>
        <translation>De</translation>
    </message>
    <message>
        <location filename="../../qml/Wallet/TransactionDetailsModal.qml" line="82"/>
        <source>To</source>
        <translation>Vers</translation>
    </message>
    <message>
        <location filename="../../qml/Wallet/TransactionDetailsModal.qml" line="90"/>
        <source>Notes</source>
        <translation>Remarques</translation>
    </message>
    <message>
        <location filename="../../qml/Wallet/TransactionDetailsModal.qml" line="110"/>
        <source>Close</source>
        <translation>Fermer</translation>
    </message>
    <message>
        <location filename="../../qml/Wallet/TransactionDetailsModal.qml" line="119"/>
        <source>Refund</source>
        <translation>Remboursement</translation>
    </message>
    <message>
        <location filename="../../qml/Wallet/TransactionDetailsModal.qml" line="132"/>
        <source>View on Explorer</source>
        <translation>Voir dans l&apos;explorateur</translation>
    </message>
</context>
<context>
    <name>Transactions</name>
    <message>
        <location filename="../../qml/Wallet/Transactions.qml" line="58"/>
        <source>Received</source>
        <translation>Reçue</translation>
    </message>
    <message>
        <location filename="../../qml/Wallet/Transactions.qml" line="58"/>
        <source>Sent</source>
        <translation>Envoyé</translation>
    </message>
    <message>
        <location filename="../../qml/Wallet/Transactions.qml" line="91"/>
        <source>fees</source>
        <translation>frais</translation>
    </message>
    <message>
        <location filename="../../qml/Wallet/Transactions.qml" line="102"/>
        <source>Unconfirmed</source>
        <translation>Non confirmé</translation>
    </message>
</context>
<context>
    <name>UpdateModal</name>
    <message>
        <location filename="../../qml/Components/UpdateModal.qml" line="12"/>
        <source>Available</source>
        <translation>Disponible</translation>
    </message>
    <message>
        <location filename="../../qml/Components/UpdateModal.qml" line="12"/>
        <source>Required</source>
        <translation>Obligatoire</translation>
    </message>
    <message>
        <location filename="../../qml/Components/UpdateModal.qml" line="12"/>
        <source>Recommended</source>
        <translation>Conseillé</translation>
    </message>
    <message>
        <location filename="../../qml/Components/UpdateModal.qml" line="12"/>
        <source>Up to date</source>
        <translation>À jour</translation>
    </message>
    <message>
        <location filename="../../qml/Components/UpdateModal.qml" line="11"/>
        <source>New Update!</source>
        <translation>Nouvelle mise à jour !</translation>
    </message>
    <message>
        <location filename="../../qml/Components/UpdateModal.qml" line="11"/>
        <source>Changelog</source>
        <translation>Changelog</translation>
    </message>
    <message>
        <location filename="../../qml/Components/UpdateModal.qml" line="31"/>
        <source>Problem occured</source>
        <translation>Un problème est survenu</translation>
    </message>
    <message>
        <location filename="../../qml/Components/UpdateModal.qml" line="39"/>
        <source>Skip</source>
        <translation>Passer</translation>
    </message>
    <message>
        <location filename="../../qml/Components/UpdateModal.qml" line="39"/>
        <source>Close</source>
        <translation>Fermer</translation>
    </message>
    <message>
        <location filename="../../qml/Components/UpdateModal.qml" line="48"/>
        <source>Download</source>
        <translation>Téléchargement</translation>
    </message>
</context>
<context>
    <name>UpdateNotificationLine</name>
    <message>
        <location filename="../../qml/Components/UpdateNotificationLine.qml" line="22"/>
        <source>New update available!</source>
        <translation>Nouvelle mise à jour disponible!</translation>
    </message>
    <message>
        <location filename="../../qml/Components/UpdateNotificationLine.qml" line="22"/>
        <source>Version:</source>
        <translation>Version:</translation>
    </message>
    <message>
        <location filename="../../qml/Components/UpdateNotificationLine.qml" line="22"/>
        <source>Click here for the details.</source>
        <translation>Cliquez ici pour les details.</translation>
    </message>
</context>
<context>
    <name>WalletNameField</name>
    <message>
        <location filename="../../qml/Components/WalletNameField.qml" line="5"/>
        <source>Wallet Name</source>
        <translation>Nom du portefeuille</translation>
    </message>
    <message>
        <location filename="../../qml/Components/WalletNameField.qml" line="6"/>
        <source>Enter the name of your wallet here</source>
        <translation>Entrez le nom du portefeuille ici</translation>
    </message>
</context>
<context>
    <name>main</name>
    <message>
        <location filename="../../qml/main.qml" line="20"/>
        <source>AtomicDEX Desktop</source>
        <translation>AtomicDEX Desktop</translation>
    </message>
</context>
</TS><|MERGE_RESOLUTION|>--- conflicted
+++ resolved
@@ -2207,21 +2207,6 @@
         <translation>Seed de récuperation</translation>
     </message>
     <message>
-<<<<<<< HEAD
-        <location filename="../../qml/Settings/RecoverSeedModal.qml" line="201"/>
-        <source>RPC Password</source>
-        <translation type="unfinished"></translation>
-    </message>
-    <message>
-        <location filename="../../qml/Settings/RecoverSeedModal.qml" line="217"/>
-        <source>Search a coin.</source>
-        <translation type="unfinished"></translation>
-    </message>
-    <message>
-        <location filename="../../qml/Settings/RecoverSeedModal.qml" line="304"/>
-        <source>Public Address</source>
-        <translation type="unfinished"></translation>
-=======
         <location filename="../../qml/Settings/RecoverSeedModal.qml" line="179"/>
         <source>Search a coin.</source>
         <translation>Rechercher une asset.</translation>
@@ -2235,7 +2220,6 @@
         <location filename="../../qml/Settings/RecoverSeedModal.qml" line="266"/>
         <source> Address copied to clipboard</source>
         <translation> Adresse copiée dans le presse-papiers</translation>
->>>>>>> 6f3e0755
     </message>
     <message>
         <location filename="../../qml/Settings/RecoverSeedModal.qml" line="316"/>
@@ -2243,16 +2227,12 @@
         <translation>Clé privée</translation>
     </message>
     <message>
-<<<<<<< HEAD
-        <location filename="../../qml/Settings/RecoverSeedModal.qml" line="333"/>
-=======
         <location filename="../../qml/Settings/RecoverSeedModal.qml" line="296"/>
         <source> Key copied to clipboard</source>
         <translation> Clé copiée dans le presse-papiers</translation>
     </message>
     <message>
         <location filename="../../qml/Settings/RecoverSeedModal.qml" line="308"/>
->>>>>>> 6f3e0755
         <source>Close</source>
         <translation>Fermer</translation>
     </message>
