import QtQuick 2.15
import QtQuick.Layouts 1.15
import QtQuick.Controls 2.15

import Qaterial 1.0 as Qaterial

import "../Constants"
import App 1.0
import "../Components"

ColumnLayout {
    id: window_layout

    transformOrigin: Item.Center
    spacing: 0

    SidebarLine {
        dashboard_index: idx_dashboard_portfolio
        text_value:sidebar.expanded? qsTr("Dashboard") : ""
        image: General.image_path + "menu-assets-portfolio.svg"
        Layout.fillWidth: true
        separator: false
        SidebarTooltip {
            text_value: qsTr("Dashboard")
        }

    }

    SidebarLine {
        dashboard_index: idx_dashboard_wallet
        text_value: sidebar.expanded? qsTr("Wallet") : ""
        image: General.image_path + "menu-assets-white.svg"
        Layout.fillWidth: true
        SidebarTooltip {
            text_value: qsTr("Wallet")
        }
    }

    SidebarLine {
        id: dex_line
        section_enabled: !is_dex_banned
        dashboard_index: idx_dashboard_exchange
        text_value: sidebar.expanded? qsTr("DEX") : ""
        image: General.image_path + "menu-exchange-white.svg"
        Layout.fillWidth: true
        SidebarTooltip {
            text_value: qsTr("DEX")
        }

        DefaultTooltip {
            visible: dex_line.mouse_area.containsMouse && !dex_line.section_enabled

            contentItem: ColumnLayout {
                DefaultText {
                    text_value: qsTr("DEX features are not allowed in %1", "COUNTRY").arg(API.app.ip_checker.ip_country)
                    font.pixelSize: Style.textSizeSmall4
                }
            }
        }
    }

    SidebarLine {
        dashboard_index: idx_dashboard_addressbook
        text_value: sidebar.expanded? qsTr("Address Book") : ""
        image: General.image_path + "menu-news-white.svg"
        Layout.fillWidth: true
        SidebarTooltip {
            text_value: qsTr("Address Book")
        }
    }

    SidebarLine {
        section_enabled: false
        dashboard_index: idx_dashboard_fiat_ramp
        text_value: sidebar.expanded ? qsTr("Fiat") : ""
        image: General.image_path + "bill.svg"
        Layout.fillWidth: true

<<<<<<< HEAD
        SidebarTooltip {
            enabled: false
            id: fiat_coming_soon
            position: Qaterial.Style.Position.Top
            text_value: qsTr("Coming soon !")
=======
        SidebarTooltip { text_value: qsTr("Fiat") }

        DexTooltip
        {
            enabled: false
            id: fiat_coming_soon
>>>>>>> 49fbdaab
            visible: parent.mouse_area.containsMouse
            contentItem: DexRectangle
            {
                DexLabel { text: qsTr("Coming soon !"); anchors.centerIn: parent }
            }
        }
    }
}<|MERGE_RESOLUTION|>--- conflicted
+++ resolved
@@ -76,20 +76,12 @@
         image: General.image_path + "bill.svg"
         Layout.fillWidth: true
 
-<<<<<<< HEAD
-        SidebarTooltip {
-            enabled: false
-            id: fiat_coming_soon
-            position: Qaterial.Style.Position.Top
-            text_value: qsTr("Coming soon !")
-=======
         SidebarTooltip { text_value: qsTr("Fiat") }
 
         DexTooltip
         {
             enabled: false
             id: fiat_coming_soon
->>>>>>> 49fbdaab
             visible: parent.mouse_area.containsMouse
             contentItem: DexRectangle
             {
