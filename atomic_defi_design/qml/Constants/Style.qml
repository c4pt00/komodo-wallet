--- conflicted
+++ resolved
@@ -238,12 +238,8 @@
     readonly property var colorCoin: ({
                                           "BCH": "#8DC351",
                                           "BTC": "#F7931A",
-<<<<<<< HEAD
                                           "FTC": "#FFFFFF",
-=======
-                                          "FTC": "#27323A",
                                           "GLEEC": "#8C41FF",
->>>>>>> 94ddfed0
                                           "DOGE": "#C3A634",
                                           "ETH": "#627EEA",
                                           "KMD": "#2B6680",
