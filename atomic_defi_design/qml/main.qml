--- conflicted
+++ resolved
@@ -47,93 +47,6 @@
         anchors.fill: parent
         anchors.margins: 2
     }
-<<<<<<< HEAD
-    Item {
-        width: parent.width
-        y: 1
-        height: 40
-        Rectangle {
-            anchors.fill: parent
-            visible: false
-            color: app.globalTheme.surfaceColor
-        }
-        MouseArea {
-            onPressed: window.startSystemMove();
-            anchors.fill: parent
-            onDoubleClicked: {
-                if(window.visibility===ApplicationWindow.Maximized) {
-                    window.showNormal()
-                }else {
-                    window.showMaximized()
-                }
-            }
-        }
-        DexWindowHeaderControl {
-            visible: Qt.platform.os == "windows" || "linux"
-        }
-        DexMacosHeaderControl {
-            visible: Qt.platform.os == "osx"
-        }
-    }
-    Item {
-        id: _left_resize
-        height: parent.height
-        width: 3
-        MouseArea {
-            onPressed: window.startSystemResize(Qt.LeftEdge)
-            anchors.fill: parent
-            cursorShape: "SizeHorCursor"
-        }
-    }
-    Item {
-        id: _right_resize
-        height: parent.height
-        anchors.right: parent.right
-        width: 3
-        MouseArea {
-            onPressed: {
-                window.startSystemResize(Qt.RightEdge)
-            }
-            cursorShape: "SizeHorCursor"
-        }
-    }
-    Item {
-        id: _bottom_resize
-        height: 3
-        width: parent.width
-        anchors.bottom: parent.bottom
-        MouseArea {
-            onPressed: if (active) window.startSystemResize(Qt.BottomEdge)
-            //target: null
-            anchors.fill: parent
-            cursorShape: "SizeVerCursor"
-        }
-    }
-    Item {
-        id: _top_resize
-        height: 3
-        width: parent.width
-        MouseArea {
-            onPressed: window.startSystemResize(Qt.TopEdge)
-            //target: null
-            anchors.fill: parent
-            cursorShape: "SizeVerCursor"
-        }
-    }
-    Item {
-        id: _bottom_right_resize
-        height: 6
-        width: 6
-        anchors.right: parent.right
-        anchors.bottom: parent.bottom
-        MouseArea {
-            onPressed: if (active) window.startSystemResize(Qt.BottomEdge | Qt.RightEdge)
-            anchors.fill: parent
-            cursorShape: "SizeFDiagCursor"
-        }
-    }
-=======
 
     DexWindowControl { }
->>>>>>> a1f70f05
 }