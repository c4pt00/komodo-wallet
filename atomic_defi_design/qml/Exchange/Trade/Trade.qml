--- conflicted
+++ resolved
@@ -167,24 +167,11 @@
     readonly property bool buy_sell_rpc_busy: API.app.trading_pg.buy_sell_rpc_busy
     readonly property var buy_sell_last_rpc_data: API.app.trading_pg.buy_sell_last_rpc_data
 
-<<<<<<< HEAD
     Loader
     {
         id: _viewLoader
         anchors.fill: parent
         source: API.app.trading_pg.current_trading_mode == TradingMode.Pro ? "ProView.qml" : "SimpleView.qml"
-=======
-
-    ProView {
-        id: form
-        enabled: API.app.trading_pg.current_trading_mode == TradingMode.Pro
-        visible: enabled
-    }
-
-    SimpleView.Main {
-        enabled: API.app.trading_pg.current_trading_mode == TradingMode.Simple
-        visible: enabled
->>>>>>> 4544895a
     }
 
     TradeViewHeader {
