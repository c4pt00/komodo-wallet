import QtQuick 2.15
import QtQuick.Layouts 1.15
import QtQuick.Controls 2.15

import Qaterial 1.0 as Qaterial

import "../../../Components"
import "../../../Constants"

Item {
    property bool isAsk
    width: visible? orderList.width : 0
    height: 36

    AnimatedRectangle {
        visible: mouse_are.containsMouse
        width: parent.width
        height: parent.height
        color: theme.foregroundColor
        opacity: 0.1
    }

    Rectangle {
        anchors.verticalCenter: parent.verticalCenter
        width: 6
        height: 6
        radius: width/2
        x: 3
        visible: is_mine
        color: isAsk? Style.colorRed : Style.colorGreen
    }
    HorizontalLine {
        width: parent.width
        opacity: .4
    }
    Rectangle {
        id: progress
        height: 2
        anchors.bottom: parent.bottom
        radius: 3
        x: 10
        color: isAsk? Style.colorRed : Style.colorGreen
        width: 0
        Component.onCompleted: width =((depth * 100) * (parent.width + 40)) / 100
        opacity: 0.8//!isVertical? 1.1-(index * 0.1) :  1-(1.1-(index * 0.1))
        Behavior on width {
            NumberAnimation {
                duration: 1000
            }
        }
        //anchors.verticalCenter: parent.verticalCenter
    }
    RowLayout {
        id: row
        width:  mouse_are.containsMouse?  parent.width - 15 : parent.width - 30
        height: parent.height
        anchors.horizontalCenter: parent.horizontalCenter
        onWidthChanged: progress.width = ((depth * 100) * (width + 40)) / 100
        spacing: 10
        Qaterial.ColorIcon {
            visible: mouse_are.containsMouse &&  !enough_funds_to_pay_min_volume //(min_volume > 0 && API.app.trading_pg.orderbook.base_max_taker_vol.decimal < min_volume) && min_volume !== API.app.trading_pg.mm2_min_volume
            source: Qaterial.Icons.alert
            Layout.alignment: Qt.AlignVCenter
            iconSize: 13
            color: Qaterial.Colors.amber
        }
        DefaultTooltip {
            visible: mouse_are.containsMouse && !enough_funds_to_pay_min_volume //(min_volume > 0 && API.app.trading_pg.orderbook.base_max_taker_vol.decimal < min_volume) && min_volume !== API.app.trading_pg.mm2_min_volume
            width: 300
            contentItem: DefaultText {
                text_value: qsTr("This order require a minimum amount of %1 %2 <br>You don't have enough funds.<br> Your max balance after fees is: (%3)").arg(min_volume).arg(isAsk ? API.app.trading_pg.market_pairs_mdl.right_selected_coin : API.app.trading_pg.market_pairs_mdl.left_selected_coin).arg(isAsk ? API.app.trading_pg.orderbook.rel_max_taker_vol.decimal : API.app.trading_pg.orderbook.base_max_taker_vol.decimal)
                wrapMode: DefaultText.Wrap
                width: 300
            }
            delay: 200
        }
        DexLabel {
            Layout.alignment: Qt.AlignVCenter
            Layout.preferredWidth: 60
            text: parseFloat(General.formatDouble(
                                 price, General.amountPrecision, true)).toFixed(8)
            font.family: _font.fontFamily
            font.pixelSize: 11
            color: isAsk? Style.colorRed : Style.colorGreen

        }
        DexLabel {
            Layout.alignment: Qt.AlignVCenter
            Layout.preferredWidth: 100
            text: parseFloat(quantity).toFixed(6)
            font.family: _font.fontFamily
            font.pixelSize: 11
            horizontalAlignment: Label.AlignRight
            opacity: 1

        }
        DexLabel {
            Layout.alignment: Qt.AlignVCenter
            Layout.fillWidth: true
            text: parseFloat(total).toFixed(8)
            Behavior on rightPadding {
                NumberAnimation {
                    duration: 150
                }
            }
            rightPadding: (is_mine) && (mouse_are.containsMouse || cancel_button.containsMouse) ? 30 : 0
            horizontalAlignment: Label.AlignRight
            font.family: _font.fontFamily
            font.pixelSize: 11
            opacity: 1

        }
    }


    DefaultMouseArea {
        id: mouse_are
        anchors.fill: parent
        hoverEnabled: true
        onClicked: {
            if(is_mine) return

            if(!enough_funds_to_pay_min_volume ){

            }
            else {
<<<<<<< HEAD
                isAsk? selectOrder(true, coin, price, quantity, price_denom, price_numer, quantity_denom, quantity_numer, min_volume, base_min_volume, base_max_volume, rel_min_volume, rel_max_volume) : selectOrder(false, coin, price, quantity, price_denom, price_numer, quantity_denom, quantity_numer, min_volume, base_min_volume, base_max_volume, rel_min_volume, rel_max_volume)
=======
                exchange_trade.orderSelected = true
                orderList.currentIndex = index
                if(isAsk) {
                    selectOrder(true, coin, price, quantity, price_denom, price_numer, quantity_denom, quantity_numer, min_volume, base_min_volume)
                }else {
                    selectOrder(false, coin, price, quantity, price_denom, price_numer, quantity_denom, quantity_numer, min_volume, base_min_volume)
                }
>>>>>>> c5ad9642
            }


        }
    }

    Qaterial.ColorIcon {
        id: cancel_button_text
        property bool requested_cancel: false
        visible: is_mine && !requested_cancel

        source: Qaterial.Icons.close
        anchors.verticalCenter: parent.verticalCenter
        anchors.verticalCenterOffset: 1
        anchors.right: parent.right
        anchors.rightMargin:  mouse_are.containsMouse || cancel_button.containsMouse? 12 : 6
        Behavior on iconSize {
            NumberAnimation {
                duration: 200
            }
        }

        iconSize: mouse_are.containsMouse || cancel_button.containsMouse? 16 : 0

        color: cancel_button.containsMouse ? Qaterial.Colors.red : mouse_are.containsMouse? Style.colorText2 : Qaterial.Colors.red

        DefaultMouseArea {
            id: cancel_button
            anchors.fill: parent
            hoverEnabled: true


            onClicked: {
                if(!is_mine) return

                cancel_button_text.requested_cancel = true
                cancelOrder(uuid)
            }
        }
    }
    AnimatedRectangle {
        visible: !enough_funds_to_pay_min_volume && mouse_are.containsMouse
        color: Style.colorTheme9
        anchors.fill: parent
        opacity: .3
    }

    
}<|MERGE_RESOLUTION|>--- conflicted
+++ resolved
@@ -124,9 +124,6 @@
 
             }
             else {
-<<<<<<< HEAD
-                isAsk? selectOrder(true, coin, price, quantity, price_denom, price_numer, quantity_denom, quantity_numer, min_volume, base_min_volume, base_max_volume, rel_min_volume, rel_max_volume) : selectOrder(false, coin, price, quantity, price_denom, price_numer, quantity_denom, quantity_numer, min_volume, base_min_volume, base_max_volume, rel_min_volume, rel_max_volume)
-=======
                 exchange_trade.orderSelected = true
                 orderList.currentIndex = index
                 if(isAsk) {
@@ -134,7 +131,6 @@
                 }else {
                     selectOrder(false, coin, price, quantity, price_denom, price_numer, quantity_denom, quantity_numer, min_volume, base_min_volume)
                 }
->>>>>>> c5ad9642
             }
 
 
