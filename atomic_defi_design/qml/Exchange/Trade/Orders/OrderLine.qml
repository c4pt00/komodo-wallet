import QtQuick 2.15
import QtQuick.Layouts 1.15
import QtQuick.Controls 2.15
import Qaterial 1.0 as Qaterial

import QtGraphicalEffects 1.0

import App 1.0

import "../../../Components"

Rectangle {
    property
    var details
    property alias clickable: mouse_area.enabled
    readonly property bool is_placed_order: !details ? false :
        details.order_id !== ''

    width: list.model.count > 6 ? list.width - 15 : list.width - 8
    height: 40

<<<<<<< HEAD
    color: mouse_area.containsMouse? DexTheme.hightlightColor : "transparent"
=======
    color: mouse_area.containsMouse ? theme.hightlightColor : "transparent"
>>>>>>> 821e6e62

    DefaultMouseArea {
        id: mouse_area
        anchors.fill: parent
        hoverEnabled: enabled
        onClicked: {
            order_modal.open()
            order_modal.item.details = details
        }
    }
    RowLayout {
        anchors.fill: parent
        anchors.leftMargin: 10
        anchors.rightMargin: 10
        RowLayout {
            id: status_text
            Layout.fillHeight: true
            Layout.preferredWidth: 15

            spacing: 5
            visible: clickable ? !details ? false :
                (details.is_swap || !details.is_maker) : false

            DefaultText {
                Layout.alignment: Qt.AlignVCenter
                font.pixelSize: base_amount.font.pixelSize
                color: !details ? "white" : getStatusColor(details.order_status)
                text_value: !details ? "" :
                    visible ? getStatusStep(details.order_status) : ''
            }
        }
        Item {
            Layout.fillHeight: true
            Layout.preferredWidth: 20

            visible: !status_text.visible ? clickable ? true : false : false

            Qaterial.ColorIcon {
                anchors.centerIn: parent
                iconSize: 17
                color: Style.colorWhite4
                source: Qaterial.Icons.clipboardTextSearchOutline
            }
        }

        DefaultText {
            visible: clickable
            font.pixelSize: base_amount.font.pixelSize
            text_value: !details ? "" : details.date ?? ""
            Layout.fillHeight: true
            verticalAlignment: Label.AlignVCenter
            Layout.preferredWidth: 120
        }

        DefaultImage {
            id: base_icon
            source: General.coinIcon(!details ? atomic_app_primary_coin :
                details.base_coin ?? atomic_app_primary_coin)
            Layout.preferredWidth: Style.textSize1
            Layout.preferredHeight: Style.textSize1
            Layout.alignment: Qt.AlignVCenter
        }
        DefaultText {
            id: base_amount
            text_value: !details ? "" : General.formatCrypto("", details.base_amount, details.base_coin, details.base_amount_current_currency, API.app.settings_pg.current_currency)
            font.pixelSize: 11


            Layout.fillHeight: true
            Layout.preferredWidth: 160
            verticalAlignment: Label.AlignVCenter
            privacy: is_placed_order
        }
        Item {
            Layout.fillHeight: true
            Layout.fillWidth: true
            SwapIcon {
                visible: !status_text.visible
                width: 30
                height: 50
                anchors.verticalCenter: parent.verticalCenter
                anchors.horizontalCenter: parent.horizontalCenter
                top_arrow_ticker: !details ? atomic_app_primary_coin : details.base_coin ?? ""
                bottom_arrow_ticker: !details ? atomic_app_primary_coin : details.rel_coin ?? ""
            }
        }

        DefaultText {
            id: rel_amount
            text_value: !details ? "" : General.formatCrypto("", details.rel_amount, details.rel_coin, details.rel_amount_current_currency, API.app.settings_pg.current_currency)
            font.pixelSize: base_amount.font.pixelSize

            Layout.fillHeight: true
            Layout.preferredWidth: 160
            verticalAlignment: Label.AlignVCenter
            horizontalAlignment: Label.AlignRight
            privacy: is_placed_order
        }
        DefaultImage {
            id: rel_icon
            source: General.coinIcon(!details ? atomic_app_primary_coin :
                details.rel_coin ?? atomic_app_secondary_coin)

            width: base_icon.width
            Layout.preferredWidth: Style.textSize1
            Layout.preferredHeight: Style.textSize1
            Layout.alignment: Qt.AlignVCenter
        }
        DefaultText {
            font.pixelSize: base_amount.font.pixelSize
            visible: !details || details.recoverable === undefined ? false :
                details.recoverable && details.order_status !== "refunding"
            Layout.fillHeight: true
            Layout.preferredWidth: 40
            verticalAlignment: Label.AlignVCenter
            horizontalAlignment: Label.AlignHCenter
            text_value: Style.warningCharacter
            color: Style.colorYellow

            DefaultTooltip {
                visible: (parent.visible && mouse_area.containsMouse) ?? false

                contentItem: ColumnLayout {
                    DefaultText {
                        text_value: qsTr("Funds are recoverable")
                        font.pixelSize: Style.textSizeSmall4
                    }
                }
            }
        }
        Qaterial.FlatButton {
            id: cancel_button_text
            visible: (!is_history ? details.cancellable ?? false : false) === true ? (mouse_area.containsMouse || hovered) ? true : false : false

            Layout.fillHeight: true
            Layout.preferredWidth: 30
            Layout.alignment: Qt.AlignVCenter
            outlinedColor: Style.colorTheme5
            Behavior on scale {
                NumberAnimation {
                    duration: 200
                }
            }
            Qaterial.ColorIcon {
                iconSize: 13
                color: Qaterial.Colors.pink300
                source: Qaterial.Icons.close
                anchors.centerIn: parent
                scale: parent.visible ? 1 : 0
            }


            onClicked: {
                if (details) cancelOrder(details.order_id)
            }
            hoverEnabled: true

        }
        Rectangle {
            visible: (!is_history ? details.cancellable ?? false : false) === true ? (mouse_area.containsMouse || cancel_button_text.hovered) ? false : true : false
            width: 5
            height: 5
            color: Style.colorRed
            Layout.alignment: Qt.AlignVCenter
        }

        Item {
            Layout.fillHeight: true
            Layout.preferredWidth: 40
            visible: !clickable
        }
    }





    // Order ID
    HorizontalLine {
        width: parent.width
        color: Style.colorWhite9
        opacity: .4
        anchors.bottom: parent.bottom
    }

    //  !isSwapDone(details.order_status) && Qt.platform.os != "osx"  needeed for new progress later
}<|MERGE_RESOLUTION|>--- conflicted
+++ resolved
@@ -19,12 +19,7 @@
     width: list.model.count > 6 ? list.width - 15 : list.width - 8
     height: 40
 
-<<<<<<< HEAD
     color: mouse_area.containsMouse? DexTheme.hightlightColor : "transparent"
-=======
-    color: mouse_area.containsMouse ? theme.hightlightColor : "transparent"
->>>>>>> 821e6e62
-
     DefaultMouseArea {
         id: mouse_area
         anchors.fill: parent
