--- conflicted
+++ resolved
@@ -456,15 +456,8 @@
 
                     anchors.bottom: parent.bottom
                     anchors.bottomMargin: 19
-<<<<<<< HEAD
-                    anchors.right: parent.right
-                    anchors.rightMargin: 20
-                    width: _tradeCard.selectedOrder!==undefined ? _bestOrderIcon.width + _bestOrderTickerText.implicitWidth + _bestOrderArrow.width + 29.5 : _piclOrderLabel.implicitWidth+20
-=======
                     x: _bestOrderIcon.enabled ? _selectTickerBut.x :
                                                 _selectTickerBut.x - (width - _selectTickerBut.width)
-
->>>>>>> 82195ad4
                     height: 30
                     width: _bestOrderIcon.enabled ?
                                _bestOrderIcon.width + _bestOrderTickerText.implicitWidth + _bestOrderArrow.width + 29.5 :
