import QtQuick 2.15
import QtQuick.Controls 2.15
import Qaterial 1.0 as Qaterial
import QtQuick.Layouts 1.5

import App 1.0

Item {
    id: control
    width: 200
    height: 35

    property int leftWidth: -1
    readonly property int max_length: 40

    property alias value: input_field.text
<<<<<<< HEAD
    property alias field: input_field
    property alias background: _background

    property string leftText: ""
    property string rightText: ""
    property string placeholderText: ""

    property bool error: false
    onErrorChanged: {
        if (error) {
            _animationTimer.start()
            _animate.start()
        }
    }
    Timer {
        id: _animationTimer
        interval: 350
        onTriggered: {
            _animate.stop()
            _background.x = 0
        }
    }
    Timer {
        id: _animate
        interval: 30
        repeat: true
        onTriggered: {
            if (_background.x == -3) {
                _background.x = 3
            } else {
                _background.x = -3
            }
        }
    }

    function reset() {
        input_field.text = ""
    }
    Rectangle {
        id: _background
        width: parent.width
        height: parent.height
        radius: 4
        color: DexTheme.surfaceColor
        border.color: control.error ? DexTheme.redColor : input_field.focus ? DexTheme.accentColor : DexTheme.rectangleBorderColor
        border.width: input_field.focus ? 1 : 0
        Behavior on x {
            NumberAnimation {
                duration: 40
            }
        }
    }
=======
	property alias field: input_field
	property alias background: _background
	property string leftText: ""
	property string rightText: ""
	property int leftWidth: -1
	property int max_length: 180 
	property bool error: false
	onErrorChanged: {
		if(error) {
			_animationTimer.start()
			_animate.start()
		}
	}
	Timer {
		id: _animationTimer
		interval: 350
		onTriggered: {
			_animate.stop()
			_background.x = 0
		}
	}
	Timer {
		id: _animate
		interval: 30
		repeat: true
		onTriggered: {
			if(_background.x == -3) {
				_background.x = 3
			} else {
				_background.x = -3
			}
		}
	}
	function reset() {
		input_field.text = ""
	}
	Rectangle {
		id: _background
	    width: parent.width
	    height: parent.height
	    radius: 4
	    color: theme.surfaceColor
	    border.color: control.error ? theme.redColor :  input_field.focus ? theme.accentColor : theme.rectangleBorderColor
	    border.width: input_field.focus ? 1 : 0
	    Behavior on x {
	    	NumberAnimation {
	    		duration: 40
	    	}
	    }
	}
>>>>>>> 23544174

    RowLayout {
        anchors.fill: parent
        anchors.leftMargin: 5
        anchors.rightMargin: 5
        spacing: 2
        Item {
            visible: leftText !== ""
            Layout.preferredWidth: leftWidth !== -1 ? leftWidth : _title_label.implicitWidth + 2
            Layout.fillHeight: true
            DexLabel {
                id: _title_label
                anchors.verticalCenter: parent.verticalCenter
                leftPadding: 5
                horizontalAlignment: DexLabel.AlignHCenter
                text: leftText
                color: DexTheme.foregroundColor
                opacity: .4
                font.pixelSize: 14
                font.weight: Font.Medium
            }
        }
        Item {
            Layout.fillWidth: true
            Layout.fillHeight: true
            Rectangle {
                anchors.fill: parent
                anchors.topMargin: 1
                anchors.bottomMargin: 1
                radius: _background.radius
                color: DexTheme.surfaceColor
                DexTextField {
                    id: input_field
                    onTextChanged: {
                        if (text.length > control.max_length) {
                            console.log("too long! ", text.length)
                            text = text.substring(0, control.max_length)
                        }
                        control.error = false
                    }
                    horizontalAlignment: Qt.AlignLeft
                    echoMode: TextInput.Normal
                    background: Item {}
                    font.weight: Font.Medium
                    font.family: 'Lato'
                    font.pixelSize: 13
                    anchors.fill: parent
                }
                DexLabel {
                    text: control.placeholderText
                    anchors.verticalCenter: parent.verticalCenter
                    leftPadding: input_field.leftPadding
                    color: DexTheme.foregroundColor
                    font: DexTypo.body1
                    elide: DexLabel.ElideRight
                    width: parent.width - 10
                    wrapMode: DexLabel.NoWrap
                    visible: input_field.text === ""
                    opacity: .2
                }
            }
        }
        Item {
            visible: rightText !== ""
            Layout.preferredWidth: _suffix_label.implicitWidth + 2
            Layout.fillHeight: true
            DexLabel {
                id: _suffix_label
                anchors.centerIn: parent
                horizontalAlignment: DexLabel.AlignHCenter
                text: rightText
                color: DexTheme.foregroundColor
                opacity: .4
                font.pixelSize: 14
                font.weight: Font.Medium
            }
        }
    }
}<|MERGE_RESOLUTION|>--- conflicted
+++ resolved
@@ -11,10 +11,10 @@
     height: 35
 
     property int leftWidth: -1
-    readonly property int max_length: 40
+    property int max_length: 180
 
     property alias value: input_field.text
-<<<<<<< HEAD
+
     property alias field: input_field
     property alias background: _background
 
@@ -67,58 +67,6 @@
             }
         }
     }
-=======
-	property alias field: input_field
-	property alias background: _background
-	property string leftText: ""
-	property string rightText: ""
-	property int leftWidth: -1
-	property int max_length: 180 
-	property bool error: false
-	onErrorChanged: {
-		if(error) {
-			_animationTimer.start()
-			_animate.start()
-		}
-	}
-	Timer {
-		id: _animationTimer
-		interval: 350
-		onTriggered: {
-			_animate.stop()
-			_background.x = 0
-		}
-	}
-	Timer {
-		id: _animate
-		interval: 30
-		repeat: true
-		onTriggered: {
-			if(_background.x == -3) {
-				_background.x = 3
-			} else {
-				_background.x = -3
-			}
-		}
-	}
-	function reset() {
-		input_field.text = ""
-	}
-	Rectangle {
-		id: _background
-	    width: parent.width
-	    height: parent.height
-	    radius: 4
-	    color: theme.surfaceColor
-	    border.color: control.error ? theme.redColor :  input_field.focus ? theme.accentColor : theme.rectangleBorderColor
-	    border.width: input_field.focus ? 1 : 0
-	    Behavior on x {
-	    	NumberAnimation {
-	    		duration: 40
-	    	}
-	    }
-	}
->>>>>>> 23544174
 
     RowLayout {
         anchors.fill: parent
