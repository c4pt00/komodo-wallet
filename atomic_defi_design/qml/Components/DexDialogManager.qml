--- conflicted
+++ resolved
@@ -17,13 +17,8 @@
     Overlay.modal: Item {
         DexRectangle {
             anchors.fill: parent
-<<<<<<< HEAD
             color: Qt.darker(DexTheme.dexBoxBackgroundColor)
-            opacity: .6
-=======
-            color: Qt.darker(theme.dexBoxBackgroundColor)
             opacity: .8
->>>>>>> 6d2e231b
         }
     }
 
@@ -129,18 +124,11 @@
                         height: 45
                         error: false
                         visible: dialog.getText
-<<<<<<< HEAD
                         defaultBorderColor: DexTheme.dexBoxBackgroundColor
                         background.border.width: 1
                         field.font: DexTypo.body2
-                        field.placeholderText: dialog.placeholderText
-=======
-                        defaultBorderColor: theme.dexBoxBackgroundColor
                         placeholderText: dialog.placeholderText
-                        background.border.width: 1
-                        field.font: theme.textType.body2
                         field.placeholderText: ""
->>>>>>> 6d2e231b
                         field.rightPadding: dialog.isPassword ? 55 : 20
                         field.leftPadding: dialog.isPassword ? 70 : 20
                         field.echoMode: dialog.isPassword ? TextField.Password : TextField.Normal
@@ -228,13 +216,9 @@
                     flat: DialogButtonBox.buttonRole === DialogButtonBox.RejectRole
                     bottomInset: 0
                     topInset: 0
-<<<<<<< HEAD
-                    backgroundColor: DialogButtonBox.buttonRole === DialogButtonBox.RejectRole ? 'transparent' : dialog.warning ? DexTheme.redColor : DexTheme.accentColor
-=======
                     opacity: enabled ?  1 : .6
                     enabled: DialogButtonBox.buttonRole === DialogButtonBox.RejectRole ? true : dialog.enableAcceptButton
                     backgroundColor: DialogButtonBox.buttonRole === DialogButtonBox.RejectRole ? 'transparent' : dialog.warning ? theme.redColor : theme.accentColor
->>>>>>> 6d2e231b
                     property alias cursorShape: mouseArea.cursorShape
                     Component.onCompleted: {
                         if (text === "Yes" && dialog.yesButtonText !== "") {
