//! Qt Imports
import QtQuick 2.15
import QtQuick.Layouts 1.15

//! Project Imports
import "../Constants"

// The content of a modal. Must be a child of a `BasicModal` component.
ColumnLayout
{
    Layout.fillWidth: true

    property alias         title: _header.title
    default property alias content: _innerLayout.data
    property alias         footer: _footer.data

    ModalHeader { id: _header }

    DefaultFlickable
    {
        id: _flickable

       readonly property int padding: 25

        flickableDirection: Flickable.VerticalFlick

        Layout.preferredWidth: contentWidth
        Layout.preferredHeight: contentHeight
        Layout.maximumHeight: window.height - 200

        contentWidth: _innerLayout.width + padding      // Padding is for preventing shadows effect being cut
        contentHeight: _innerLayout.height + padding

        ColumnLayout
        {
            id: _innerLayout
            spacing: Style.rowSpacing
            anchors.centerIn: parent
<<<<<<< HEAD
            width: root.width - (root.padding * 2) - 25
=======
            width: _modalWidth - (_modalPadding * 2) - _flickable.padding
>>>>>>> 5f2bd745
        }
    }

    RowLayout // Footer
    {
        id: _footer
        anchors.topMargin: Style.rowSpacing
        spacing: Style.buttonSpacing
    }
}<|MERGE_RESOLUTION|>--- conflicted
+++ resolved
@@ -36,11 +36,7 @@
             id: _innerLayout
             spacing: Style.rowSpacing
             anchors.centerIn: parent
-<<<<<<< HEAD
-            width: root.width - (root.padding * 2) - 25
-=======
             width: _modalWidth - (_modalPadding * 2) - _flickable.padding
->>>>>>> 5f2bd745
         }
     }
 
