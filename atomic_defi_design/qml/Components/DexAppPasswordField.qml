--- conflicted
+++ resolved
@@ -37,13 +37,8 @@
         Qaterial.ColorIcon {
             anchors.centerIn: parent
             iconSize: 19
-<<<<<<< HEAD
-            source: Qaterial.Icons.keyVariant
             color: DexTheme.surfaceColor
-=======
             source: _inputPassword.leftIcon
-            color: theme.surfaceColor
->>>>>>> 2f7d3c96
         }
 
     }
