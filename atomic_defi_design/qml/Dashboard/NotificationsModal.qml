--- conflicted
+++ resolved
@@ -163,19 +163,8 @@
 
     function onBalanceUpdateStatus(am_i_sender, amount, ticker, human_date, timestamp) {
         const change = General.formatCrypto("", amount, ticker)
-<<<<<<< HEAD
         if(!app.segwit_on) {
-            newNotification("onBalanceUpdateStatus",
-                        { am_i_sender, amount, ticker, human_date, timestamp },
-                        timestamp,
-                        am_i_sender ? qsTr("You sent %1").arg(change) : qsTr("You received %1").arg(change),
-                        qsTr("Your wallet balance changed"),
-                        human_date,
-                        "open_wallet_page")
-        } else { app.segwit_on = false } 
-
-=======
-        newNotification("onBalanceUpdateStatus", {
+            newNotification("onBalanceUpdateStatus", {
                 am_i_sender,
                 amount,
                 ticker,
@@ -187,7 +176,7 @@
             qsTr("Your wallet balance changed"),
             human_date,
             "open_wallet_page")
->>>>>>> abd8e3c9
+        } else { app.segwit_on = false } 
     }
 
     readonly property string check_internet_connection_text: qsTr("Please check your internet connection (e.g. VPN service or firewall might block it).")
