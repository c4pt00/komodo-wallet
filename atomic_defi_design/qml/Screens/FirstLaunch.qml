--- conflicted
+++ resolved
@@ -111,14 +111,8 @@
                     radius: width
                     width: 150
                     text: qsTr("connect")
-<<<<<<< HEAD
-                    color: DexTheme.accentColor
-=======
-                    //color: !enabled ? theme.buttonColorDisabled : mouse_area.containsMouse ? Qt.lighter(theme.accentColor) : theme.accentColor
                     opacity: enabled? 1 : 0.6
                     enabled: _passwordChecker.isValid() 
-                    colorHovered: Qt.darker(theme.accentColor)
->>>>>>> 7933e3e5
                     anchors.horizontalCenter: parent.horizontalCenter
                     onClicked: {
                         _inputPassword.field.accepted()
