import QtQuick 2.15
import QtQuick.Layouts 1.15
import QtQuick.Controls 2.15
import QtQuick.Controls.Material 2.15

import Qaterial 1.0 as Qaterial
import Qt.labs.settings 1.0

import "../../../Components"
import "../../../Constants"
import Dex.Themes 1.0 as Dex

ColumnLayout
{
    spacing: 5

    RowLayout
    {
        Layout.preferredWidth: parent.width
        Layout.preferredHeight: 30

        DefaultText
        {
            Layout.fillWidth: true
            Layout.alignment: Qt.AlignLeft
            color: Dex.CurrentTheme.foregroundColor3
            text: "Total " + API.app.settings_pg.current_fiat + " " + General.cex_icon
            font.pixelSize:  14
            font.weight: Font.Normal
            opacity: .6
            CexInfoTrigger {}
        }

        DefaultText
        {
            Layout.fillWidth: true
            horizontalAlignment: Text.AlignRight
            font.weight: Font.DemiBold
            font.pixelSize: 16
            font.family: 'lato'
            text_value: General.getFiatText(total_amount, right_ticker).replace(General.cex_icon, "")
        }
    }

    HorizontalLine
    {
        color: Dex.CurrentTheme.lineSeparatorColor
        Layout.preferredWidth: parent.width
        Layout.preferredHeight: 1
        Layout.alignment: Qt.AlignHCenter
    }

    RowLayout
    {
        Layout.preferredWidth: parent.width
        Layout.preferredHeight: 30

        DefaultText
        {
            Layout.fillWidth: true
            color: Dex.CurrentTheme.foregroundColor3
<<<<<<< HEAD
            Layout.preferredWidth: parent.width * 0.3
            text:  "Total " + right_ticker
=======
            text: "Total " + right_ticker
>>>>>>> 22883c52
            font.pixelSize:  14
            opacity: .6
            font.weight: Font.Normal
        }

        DefaultText
        {
            Layout.fillWidth: true
            horizontalAlignment: Text.AlignRight
            font.weight: Font.DemiBold
            font.pixelSize: 16
            font.family: 'lato'
            text_value: General.formatCrypto("", total_amount, right_ticker).replace(right_ticker, "")
        }
    }
}<|MERGE_RESOLUTION|>--- conflicted
+++ resolved
@@ -59,12 +59,8 @@
         {
             Layout.fillWidth: true
             color: Dex.CurrentTheme.foregroundColor3
-<<<<<<< HEAD
             Layout.preferredWidth: parent.width * 0.3
             text:  "Total " + right_ticker
-=======
-            text: "Total " + right_ticker
->>>>>>> 22883c52
             font.pixelSize:  14
             opacity: .6
             font.weight: Font.Normal
