import QtQuick 2.15
import QtQuick.Layouts 1.15
import QtQuick.Controls 2.15
import AtomicDEX.TradingError 1.0

import "../../Components"
import "../../Constants"
import ".."

import "Orders/"

import App 1.0

<<<<<<< HEAD
MultipageModal {
=======
BasicModal
{
>>>>>>> 6ae936f9
    id: root

    width: 650
    readonly property var fees: API.app.trading_pg.fees

<<<<<<< HEAD
    MultipageModalContent {
        titleText: qsTr("Confirm Exchange Details")
=======
    ModalContent
    {
        title: qsTr("Confirm Exchange Details")
>>>>>>> 6ae936f9

        OrderContent
        {
            Layout.topMargin: 10
            Layout.fillWidth: true
            Layout.leftMargin: 20
            Layout.rightMargin: Layout.leftMargin
            height: 50
            Layout.alignment: Qt.AlignHCenter

            details: ({
                    base_coin: base_ticker,
                    rel_coin: rel_ticker,
                    base_amount: base_amount,
                    rel_amount: rel_amount,

                    order_id: '',
                    date: '',
                   })
            in_modal: true
        }

        Column
        {
            Layout.alignment: Qt.AlignHCenter
            Layout.preferredWidth: 500
            PriceLineSimplified {
                width: 500
            }
        }
        
        HorizontalLine
        {
            Layout.topMargin: 5
            Layout.bottomMargin: 5
            Layout.fillWidth: true
        }

        Column
        {
            Layout.preferredWidth: 500
            Layout.alignment: Qt.AlignHCenter
            Layout.bottomMargin: 5

            ColumnLayout
            {
                id: warning_texts
                width: 500

                DexLabel
                {
                    Layout.alignment: Qt.AlignLeft
                    text_value: qsTr("This swap request can not be undone and is a final event!")
                }

                DexLabel
                {
                    Layout.alignment: Qt.AlignLeft
                    text_value: qsTr("This transaction can take up to 60 mins - DO NOT close this application!")
                    font.pixelSize: Style.textSizeSmall4
                }
            }
        }

        Item
        {
            Layout.preferredWidth: 500
            Layout.alignment: Qt.AlignHCenter
            Layout.preferredHeight: fees_detail.height + 10
            opacity: .7
            Column
            {
                id: fees_detail
                anchors.verticalCenter: parent.verticalCenter
                visible: fees.base_transaction_fees_ticker && !API.app.trading_pg.preimage_rpc_busy

                Repeater
                {
                    model: fees.base_transaction_fees_ticker && !API.app.trading_pg.preimage_rpc_busy ? General.getFeesDetail(fees) : []
                    delegate: DefaultText {
                        visible: true
                        font.pixelSize: Style.textSizeSmall1
                        text: General.getFeesDetailText(modelData.label, modelData.fee, modelData.ticker)
                    }
                    anchors.horizontalCenter: parent.horizontalCenter
                }

                Item {width: 1; height: 10}
                Repeater
                {
                    model: fees.base_transaction_fees_ticker ? fees.total_fees : []
                    delegate: DefaultText {
                        visible: true
                        text: General.getFeesDetailText(
                            qsTr("<b>Total %1 fees:</b>").arg(modelData.coin),
                            modelData.required_balance,
                            modelData.coin
                        )
                    }
                  anchors.horizontalCenter: parent.horizontalCenter
                }

                Item {width: 1; height: 10}

            }
            DefaultText
            {
                id: errors
                anchors.horizontalCenter: parent.horizontalCenter
                width: parent.width
                horizontalAlignment: DefaultText.AlignHCenter
                font: DexTypo.caption
                color: DexTheme.redColor
                text_value: General.getTradingError(
                                last_trading_error,
                                curr_fee_info,
                                base_ticker,
                                rel_ticker, left_ticker, right_ticker)
            }
        }

        ColumnLayout {
            id: config_section

            readonly property var default_config: API.app.trading_pg.get_raw_mm2_coin_cfg(rel_ticker)

            readonly property bool is_dpow_configurable: config_section.default_config.requires_notarization || false
            Layout.bottomMargin: 10
            Layout.alignment: Qt.AlignHCenter

            ColumnLayout {
                Layout.alignment: Qt.AlignHCenter
                visible: !enable_custom_config.checked

                DefaultText {
                    Layout.alignment: Qt.AlignHCenter
                    text_value: qsTr("Security configuration")
                    font.weight: Font.Medium
                }

                DefaultText {
                    Layout.alignment: Qt.AlignHCenter
                    text_value: "✅ " + (config_section.is_dpow_configurable ? qsTr("dPoW protected") :
                                qsTr("%1 confirmations for incoming %2 transactions").arg(config_section.default_config.required_confirmations || 1).arg(rel_ticker))
                }

                DefaultText {
                    visible: config_section.is_dpow_configurable
                    Layout.alignment: Qt.AlignHCenter
                    text_value: General.cex_icon + ' <a href="https://komodoplatform.com/security-delayed-proof-of-work-dpow/">' + qsTr('Read more about dPoW') + '</a>'
                    font.pixelSize: Style.textSizeSmall2
                }
            }

            // Enable custom config
            DexCheckBox {
                Layout.alignment: Qt.AlignHCenter
                id: enable_custom_config

                text: qsTr("Use custom protection settings for incoming %1 transactions", "TICKER").arg(rel_ticker)
            }

            // Configuration settings
            ColumnLayout {
                id: custom_config
                visible: enable_custom_config.checked

                Layout.alignment: Qt.AlignHCenter

                // dPoW configuration switch
                DefaultSwitch {
                    id: enable_dpow_confs
                    Layout.alignment: Qt.AlignHCenter

                    visible: config_section.is_dpow_configurable
                    checked: true
                    text: qsTr("Enable Komodo dPoW security")
                }

                DefaultText {
                    visible: enable_dpow_confs.visible && enable_dpow_confs.enabled
                    Layout.alignment: Qt.AlignHCenter
                    text_value: General.cex_icon + ' <a href="https://komodoplatform.com/security-delayed-proof-of-work-dpow/">' + qsTr('Read more about dPoW') + '</a>'
                    font.pixelSize: Style.textSizeSmall2
                }

                // Normal configuration settings
                ColumnLayout {
                    Layout.alignment: Qt.AlignHCenter
                    visible: !config_section.is_dpow_configurable || !enable_dpow_confs.checked
                    enabled: !config_section.is_dpow_configurable || !enable_dpow_confs.checked

                    HorizontalLine {
                        Layout.topMargin: 10
                        Layout.bottomMargin: 10
                        Layout.fillWidth: true
                    }

                    DefaultText {
                        Layout.preferredHeight: 10
                        Layout.alignment: Qt.AlignHCenter
                        text_value: qsTr("Required Confirmations") + ": " + required_confirmation_count.value
                        color: DexTheme.foregroundColor
                        opacity: parent.enabled ? 1 : .6
                    }

                    DexSlider {
                        id: required_confirmation_count
                        readonly property int default_confirmation_count: 3
                        Layout.alignment: Qt.AlignHCenter
                        stepSize: 1
                        from: 1
                        to: 5
                        live: true
                        snapMode: Slider.SnapAlways
                        value: default_confirmation_count
                    }
                }
            }

            FloatingBackground {
                visible: enable_custom_config.visible && enable_custom_config.enabled && enable_custom_config.checked &&
                          (config_section.is_dpow_configurable && !enable_dpow_confs.checked)
                Layout.alignment: Qt.AlignHCenter
                Layout.bottomMargin: 10

                color: Style.colorRed2

                width: dpow_off_warning.width + 20
                height: dpow_off_warning.height + 20

                ColumnLayout {
                    id: dpow_off_warning
                    anchors.centerIn: parent

                    DefaultText {
                        Layout.alignment: Qt.AlignHCenter
                        color: Style.colorWhite0
                        text_value: Style.warningCharacter + " " + qsTr("Warning, this atomic swap is not dPoW protected!")
                    }
                }
            }
            DefaultBusyIndicator {
                visible: buy_sell_rpc_busy
                Layout.alignment: Qt.AlignCenter
            }
        }
        HorizontalLine {
            Layout.fillWidth: true
        }
        // Buttons
        footer: [
            Item {
                Layout.fillWidth: true
            },
            DexAppButton {
                text: qsTr("Cancel")
                padding: 10
                leftPadding: 45
                rightPadding: 45
                radius: 10
                onClicked: {
                    //fees = []
                    root.close()
                }
            },
            Item {
                Layout.fillWidth: true
            },
            DexGradientAppButton {
                text: qsTr("Confirm")
                padding: 10
                leftPadding: 45
                rightPadding: 45

                radius: 10
                enabled: !buy_sell_rpc_busy && last_trading_error === TradingError.None
                onClicked: {
                    trade({
                            enable_custom_config: enable_custom_config.checked,
                            is_dpow_configurable: config_section.is_dpow_configurable,
                            enable_dpow_confs: enable_dpow_confs.checked,
                            required_confirmation_count: required_confirmation_count.value,
                          }, config_section.default_config)
                }
            },
            Item {
                Layout.fillWidth: true
            }
        ]
    }
}<|MERGE_RESOLUTION|>--- conflicted
+++ resolved
@@ -11,25 +11,14 @@
 
 import App 1.0
 
-<<<<<<< HEAD
 MultipageModal {
-=======
-BasicModal
-{
->>>>>>> 6ae936f9
     id: root
 
     width: 650
     readonly property var fees: API.app.trading_pg.fees
 
-<<<<<<< HEAD
     MultipageModalContent {
         titleText: qsTr("Confirm Exchange Details")
-=======
-    ModalContent
-    {
-        title: qsTr("Confirm Exchange Details")
->>>>>>> 6ae936f9
 
         OrderContent
         {
