import QtQuick 2.15
import QtQuick.Layouts 1.15
import QtQuick.Controls 2.15
import QtQuick.Controls.Material 2.15
import QtGraphicalEffects 1.0
import Qt.labs.settings 1.0

import Qaterial 1.0 as Qaterial

import AtomicDEX.MarketMode 1.0
import AtomicDEX.TradingError 1.0

import "../../Components"
import "../../Constants"
import "../../Wallet"

import App 1.0

// Trade Form / Component import
import "Trading/"
import "Trading/Items/"

// OrderBook / Component import
import "OrderBook/" as OrderBook

// Best Order
import "BestOrder/" as BestOrder

// Orders (orders, history)
import "Orders/" as OrdersView

import "../../Screens"
import Dex.Themes 1.0 as Dex

import "../ProView"
import "../ProView/PlaceOrderForm" as PlaceOrderForm
import "../ProView/TradingInfo" as TradingInfo

RowLayout
{
    id: form

    property alias tickerSelectors: selectors
    property alias trInfo: tradingInfo
    property alias orderBook: orderBook
    property alias bestOrders: bestOrders
    property alias placeOrderForm: placeOrderForm

<<<<<<< HEAD
    function selectOrder(
        is_asks, coin, price, quantity, price_denom, price_numer, 
        quantity_denom, quantity_numer, min_volume, base_min_volume, 
        base_max_volume, rel_min_volume, rel_max_volume, base_max_volume_denom, 
        base_max_volume_numer, uuid)
=======
    function selectOrder(is_asks, coin, price, price_denom, price_numer, min_volume, base_min_volume, base_max_volume, rel_min_volume, rel_max_volume, base_max_volume_denom, base_max_volume_numer, uuid)
>>>>>>> 65d3a999
    {
        setMarketMode(!is_asks ? MarketMode.Sell : MarketMode.Buy)

        API.app.trading_pg.preffered_order = {
            "coin": coin,
            "price": price,
            "price_denom": price_denom,
            "price_numer": price_numer,
            "min_volume": min_volume,
            "base_min_volume": base_min_volume,
            "base_max_volume": base_max_volume,
            "rel_min_volume": rel_min_volume,
            "rel_max_volume": rel_max_volume,
            "base_max_volume_denom": base_max_volume_denom,
            "base_max_volume_numer": base_max_volume_numer,
            "uuid": uuid
        }

        // Shows place order form in case it has been hidden in the settings.
        placeOrderForm.visible = true
    }

    Connections
    {
        target: exchange_trade
        enabled: form.enabled
        function onBuy_sell_rpc_busyChanged()
        {
            if (buy_sell_rpc_busy)
                return

            const response = General.clone(buy_sell_last_rpc_data)
            if (response.error_code)
            {
                confirm_trade_modal.close()

                toast.show(qsTr("Failed to place the order"),
                           General.time_toast_important_error,
                           response.error_message)

                return
            }
            else if (response.result && response.result.uuid)
            {
                // Make sure there is information
                confirm_trade_modal.close()

                toast.show(qsTr("Placed the order"), General.time_toast_basic_info,
                           General.prettifyJSON(response.result), false)

                General.prevent_coin_disabling.restart()
                tradingInfo.currentIndex = 1
            }
        }
    }

    ColumnLayout
    {
        Layout.alignment: Qt.AlignTop

        Layout.minimumWidth: selectors.visible || tradingInfo.visible ? 480 : -1
        Layout.maximumWidth: (!orderBook.visible && !bestOrders.visible) || (!placeOrderForm.visible) ? -1 : 735
        Layout.fillWidth: true

        Layout.fillHeight: true

        spacing: 10

        // Ticker selectors.
        TickerSelectors
        {
            id: selectors

            Layout.fillWidth: true
            Layout.preferredHeight: 70
        }

        // Trading Informations
        TradingInfo.Main
        {
            id: tradingInfo

            Layout.fillWidth: true
            Layout.fillHeight: true

            resizable: false
        }
    }

    WidgetContainer
    {
        property real _orderBookHeightRatio: 0.65
        property real _bestOrdersHeightRatio: 0.35

        Layout.minimumWidth: orderBook.visible || bestOrders.visible ? 353 : -1
        Layout.fillWidth: true
        Layout.fillHeight: true
        Layout.alignment: Qt.AlignTop
        spacing: 4

        onHeightChanged:
        {
            orderBook.height = getHeight(_orderBookHeightRatio);
            bestOrders.height = getHeight(_bestOrdersHeightRatio);
        }

        OrderBook.Vertical
        {
            id: orderBook

            width: parent.width
            minHeight: 320
        }

        // Best Orders
        BestOrder.List
        {
            id: bestOrders

            width: parent.width
            minHeight: 140
        }
    }

    // Place order form.
    PlaceOrderForm.Main
    {
        id: placeOrderForm

        Layout.minimumWidth: visible ? 302 : -1
        Layout.maximumWidth: 350
        Layout.fillWidth: true
        Layout.fillHeight: true

        resizable: false
    }

    ModalLoader
    {
        id: confirm_trade_modal
        sourceComponent: ConfirmTradeModal {}
    }
}
<|MERGE_RESOLUTION|>--- conflicted
+++ resolved
@@ -1,200 +1,196 @@
-import QtQuick 2.15
-import QtQuick.Layouts 1.15
-import QtQuick.Controls 2.15
-import QtQuick.Controls.Material 2.15
-import QtGraphicalEffects 1.0
-import Qt.labs.settings 1.0
-
-import Qaterial 1.0 as Qaterial
-
-import AtomicDEX.MarketMode 1.0
-import AtomicDEX.TradingError 1.0
-
-import "../../Components"
-import "../../Constants"
-import "../../Wallet"
-
-import App 1.0
-
-// Trade Form / Component import
-import "Trading/"
-import "Trading/Items/"
-
-// OrderBook / Component import
-import "OrderBook/" as OrderBook
-
-// Best Order
-import "BestOrder/" as BestOrder
-
-// Orders (orders, history)
-import "Orders/" as OrdersView
-
-import "../../Screens"
-import Dex.Themes 1.0 as Dex
-
-import "../ProView"
-import "../ProView/PlaceOrderForm" as PlaceOrderForm
-import "../ProView/TradingInfo" as TradingInfo
-
-RowLayout
-{
-    id: form
-
-    property alias tickerSelectors: selectors
-    property alias trInfo: tradingInfo
-    property alias orderBook: orderBook
-    property alias bestOrders: bestOrders
-    property alias placeOrderForm: placeOrderForm
-
-<<<<<<< HEAD
-    function selectOrder(
-        is_asks, coin, price, quantity, price_denom, price_numer, 
-        quantity_denom, quantity_numer, min_volume, base_min_volume, 
-        base_max_volume, rel_min_volume, rel_max_volume, base_max_volume_denom, 
-        base_max_volume_numer, uuid)
-=======
-    function selectOrder(is_asks, coin, price, price_denom, price_numer, min_volume, base_min_volume, base_max_volume, rel_min_volume, rel_max_volume, base_max_volume_denom, base_max_volume_numer, uuid)
->>>>>>> 65d3a999
-    {
-        setMarketMode(!is_asks ? MarketMode.Sell : MarketMode.Buy)
-
-        API.app.trading_pg.preffered_order = {
-            "coin": coin,
-            "price": price,
-            "price_denom": price_denom,
-            "price_numer": price_numer,
-            "min_volume": min_volume,
-            "base_min_volume": base_min_volume,
-            "base_max_volume": base_max_volume,
-            "rel_min_volume": rel_min_volume,
-            "rel_max_volume": rel_max_volume,
-            "base_max_volume_denom": base_max_volume_denom,
-            "base_max_volume_numer": base_max_volume_numer,
-            "uuid": uuid
-        }
-
-        // Shows place order form in case it has been hidden in the settings.
-        placeOrderForm.visible = true
-    }
-
-    Connections
-    {
-        target: exchange_trade
-        enabled: form.enabled
-        function onBuy_sell_rpc_busyChanged()
-        {
-            if (buy_sell_rpc_busy)
-                return
-
-            const response = General.clone(buy_sell_last_rpc_data)
-            if (response.error_code)
-            {
-                confirm_trade_modal.close()
-
-                toast.show(qsTr("Failed to place the order"),
-                           General.time_toast_important_error,
-                           response.error_message)
-
-                return
-            }
-            else if (response.result && response.result.uuid)
-            {
-                // Make sure there is information
-                confirm_trade_modal.close()
-
-                toast.show(qsTr("Placed the order"), General.time_toast_basic_info,
-                           General.prettifyJSON(response.result), false)
-
-                General.prevent_coin_disabling.restart()
-                tradingInfo.currentIndex = 1
-            }
-        }
-    }
-
-    ColumnLayout
-    {
-        Layout.alignment: Qt.AlignTop
-
-        Layout.minimumWidth: selectors.visible || tradingInfo.visible ? 480 : -1
-        Layout.maximumWidth: (!orderBook.visible && !bestOrders.visible) || (!placeOrderForm.visible) ? -1 : 735
-        Layout.fillWidth: true
-
-        Layout.fillHeight: true
-
-        spacing: 10
-
-        // Ticker selectors.
-        TickerSelectors
-        {
-            id: selectors
-
-            Layout.fillWidth: true
-            Layout.preferredHeight: 70
-        }
-
-        // Trading Informations
-        TradingInfo.Main
-        {
-            id: tradingInfo
-
-            Layout.fillWidth: true
-            Layout.fillHeight: true
-
-            resizable: false
-        }
-    }
-
-    WidgetContainer
-    {
-        property real _orderBookHeightRatio: 0.65
-        property real _bestOrdersHeightRatio: 0.35
-
-        Layout.minimumWidth: orderBook.visible || bestOrders.visible ? 353 : -1
-        Layout.fillWidth: true
-        Layout.fillHeight: true
-        Layout.alignment: Qt.AlignTop
-        spacing: 4
-
-        onHeightChanged:
-        {
-            orderBook.height = getHeight(_orderBookHeightRatio);
-            bestOrders.height = getHeight(_bestOrdersHeightRatio);
-        }
-
-        OrderBook.Vertical
-        {
-            id: orderBook
-
-            width: parent.width
-            minHeight: 320
-        }
-
-        // Best Orders
-        BestOrder.List
-        {
-            id: bestOrders
-
-            width: parent.width
-            minHeight: 140
-        }
-    }
-
-    // Place order form.
-    PlaceOrderForm.Main
-    {
-        id: placeOrderForm
-
-        Layout.minimumWidth: visible ? 302 : -1
-        Layout.maximumWidth: 350
-        Layout.fillWidth: true
-        Layout.fillHeight: true
-
-        resizable: false
-    }
-
-    ModalLoader
-    {
-        id: confirm_trade_modal
-        sourceComponent: ConfirmTradeModal {}
-    }
-}
+import QtQuick 2.15
+import QtQuick.Layouts 1.15
+import QtQuick.Controls 2.15
+import QtQuick.Controls.Material 2.15
+import QtGraphicalEffects 1.0
+import Qt.labs.settings 1.0
+
+import Qaterial 1.0 as Qaterial
+
+import AtomicDEX.MarketMode 1.0
+import AtomicDEX.TradingError 1.0
+
+import "../../Components"
+import "../../Constants"
+import "../../Wallet"
+
+import App 1.0
+
+// Trade Form / Component import
+import "Trading/"
+import "Trading/Items/"
+
+// OrderBook / Component import
+import "OrderBook/" as OrderBook
+
+// Best Order
+import "BestOrder/" as BestOrder
+
+// Orders (orders, history)
+import "Orders/" as OrdersView
+
+import "../../Screens"
+import Dex.Themes 1.0 as Dex
+
+import "../ProView"
+import "../ProView/PlaceOrderForm" as PlaceOrderForm
+import "../ProView/TradingInfo" as TradingInfo
+
+RowLayout
+{
+    id: form
+
+    property alias tickerSelectors: selectors
+    property alias trInfo: tradingInfo
+    property alias orderBook: orderBook
+    property alias bestOrders: bestOrders
+    property alias placeOrderForm: placeOrderForm
+
+    function selectOrder(
+        is_asks, coin, price, price_denom, 
+        price_numer, min_volume, base_min_volume, base_max_volume, 
+        rel_min_volume, rel_max_volume, base_max_volume_denom, 
+        base_max_volume_numer, uuid)
+    {
+        setMarketMode(!is_asks ? MarketMode.Sell : MarketMode.Buy)
+
+        API.app.trading_pg.preffered_order = {
+            "coin": coin,
+            "price": price,
+            "price_denom": price_denom,
+            "price_numer": price_numer,
+            "min_volume": min_volume,
+            "base_min_volume": base_min_volume,
+            "base_max_volume": base_max_volume,
+            "rel_min_volume": rel_min_volume,
+            "rel_max_volume": rel_max_volume,
+            "base_max_volume_denom": base_max_volume_denom,
+            "base_max_volume_numer": base_max_volume_numer,
+            "uuid": uuid
+        }
+
+        // Shows place order form in case it has been hidden in the settings.
+        placeOrderForm.visible = true
+    }
+
+    Connections
+    {
+        target: exchange_trade
+        enabled: form.enabled
+        function onBuy_sell_rpc_busyChanged()
+        {
+            if (buy_sell_rpc_busy)
+                return
+
+            const response = General.clone(buy_sell_last_rpc_data)
+            if (response.error_code)
+            {
+                confirm_trade_modal.close()
+
+                toast.show(qsTr("Failed to place the order"),
+                           General.time_toast_important_error,
+                           response.error_message)
+
+                return
+            }
+            else if (response.result && response.result.uuid)
+            {
+                // Make sure there is information
+                confirm_trade_modal.close()
+
+                toast.show(qsTr("Placed the order"), General.time_toast_basic_info,
+                           General.prettifyJSON(response.result), false)
+
+                General.prevent_coin_disabling.restart()
+                tradingInfo.currentIndex = 1
+            }
+        }
+    }
+
+    ColumnLayout
+    {
+        Layout.alignment: Qt.AlignTop
+
+        Layout.minimumWidth: selectors.visible || tradingInfo.visible ? 480 : -1
+        Layout.maximumWidth: (!orderBook.visible && !bestOrders.visible) || (!placeOrderForm.visible) ? -1 : 735
+        Layout.fillWidth: true
+
+        Layout.fillHeight: true
+
+        spacing: 10
+
+        // Ticker selectors.
+        TickerSelectors
+        {
+            id: selectors
+
+            Layout.fillWidth: true
+            Layout.preferredHeight: 70
+        }
+
+        // Trading Informations
+        TradingInfo.Main
+        {
+            id: tradingInfo
+
+            Layout.fillWidth: true
+            Layout.fillHeight: true
+
+            resizable: false
+        }
+    }
+
+    WidgetContainer
+    {
+        property real _orderBookHeightRatio: 0.65
+        property real _bestOrdersHeightRatio: 0.35
+
+        Layout.minimumWidth: orderBook.visible || bestOrders.visible ? 353 : -1
+        Layout.fillWidth: true
+        Layout.fillHeight: true
+        Layout.alignment: Qt.AlignTop
+        spacing: 4
+
+        onHeightChanged:
+        {
+            orderBook.height = getHeight(_orderBookHeightRatio);
+            bestOrders.height = getHeight(_bestOrdersHeightRatio);
+        }
+
+        OrderBook.Vertical
+        {
+            id: orderBook
+
+            width: parent.width
+            minHeight: 320
+        }
+
+        // Best Orders
+        BestOrder.List
+        {
+            id: bestOrders
+
+            width: parent.width
+            minHeight: 140
+        }
+    }
+
+    // Place order form.
+    PlaceOrderForm.Main
+    {
+        id: placeOrderForm
+
+        Layout.minimumWidth: visible ? 302 : -1
+        Layout.maximumWidth: 350
+        Layout.fillWidth: true
+        Layout.fillHeight: true
+
+        resizable: false
+    }
+
+    ModalLoader
+    {
+        id: confirm_trade_modal
+        sourceComponent: ConfirmTradeModal {}
+    }
+}