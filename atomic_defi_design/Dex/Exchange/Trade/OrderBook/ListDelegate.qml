--- conflicted
+++ resolved
@@ -14,35 +14,6 @@
 {
     property bool isAsk
 
-<<<<<<< HEAD
-=======
-    DefaultTooltip
-    {
-        visible: warningNoticeMouseArea.containsMouse && !enough_funds_to_pay_min_volume
-        width: 300
-        contentItem: DefaultText
-        {
-            text_value:
-            {
-                let relMaxTakerVol = parseFloat(API.app.trading_pg.orderbook.rel_max_taker_vol.decimal);
-                let baseMaxTakerVol = parseFloat(API.app.trading_pg.orderbook.base_max_taker_vol.decimal);
-
-                qsTr("This order requires a minimum amount of %1 %2 <br>You don't have enough funds.<br> %3")
-                    .arg(parseFloat(min_volume).toFixed(8))
-                    .arg(isAsk ?
-                        API.app.trading_pg.market_pairs_mdl.right_selected_coin :
-                        API.app.trading_pg.market_pairs_mdl.left_selected_coin)
-                    .arg(relMaxTakerVol > 0 || baseMaxTakerVol > 0 ?
-                        "Your max balance after fees is: %1".arg(isAsk ?
-                        relMaxTakerVol.toFixed(8) : baseMaxTakerVol.toFixed(8)) : "")
-            }
-            width: 300
-        }
-        delay: 200
-    }
-
-
->>>>>>> 3b7cca11
     DefaultMouseArea
     {
         id: mouse_area
@@ -121,14 +92,9 @@
             // error icon
             DefaultAlertIcon
             {
-<<<<<<< HEAD
                 visible: !enough_funds_to_pay_min_volume
-=======
-                visible: mouse_area.containsMouse && !enough_funds_to_pay_min_volume
-                source: Qaterial.Icons.alert
-                Layout.alignment: Qt.AlignVCenter
->>>>>>> 3b7cca11
                 iconSize: 12
+                
                 tooltipText:
                 {
                     let relMaxTakerVol = parseFloat(API.app.trading_pg.orderbook.rel_max_taker_vol.decimal);
