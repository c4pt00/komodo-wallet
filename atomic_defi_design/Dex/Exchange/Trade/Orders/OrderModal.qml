import QtQuick 2.15
import QtQuick.Layouts 1.15
import QtQuick.Controls 2.15

import Qaterial 1.0 as Qaterial

import App 1.0
import Dex.Themes 1.0 as Dex
import "../../../Components"
import "../../../Constants"
import Dex.Themes 1.0 as Dex
import App 1.0

<<<<<<< HEAD
BasicModal
=======
MultipageModal
>>>>>>> e7be0aa2
{
    id: root

    property var details

<<<<<<< HEAD
    onDetailsChanged: if (!details) root.close()
    onOpened: swap_progress.updateSimulatedTime()
    onClosed: details = undefined

    ModalContent
    {
        title: !details ? "" : details.is_swap ? qsTr("Swap Details") : qsTr("Order Details")
=======
    onDetailsChanged: { if (!details) root.close() }
    onOpened: swap_progress.updateSimulatedTime()
    onClosed: details = undefined

    MultipageModalContent
    {
        titleText: !details ? "" : details.is_swap ? qsTr("Swap Details") : qsTr("Order Details")
>>>>>>> e7be0aa2
        titleAlignment: Qt.AlignHCenter

        // Complete image
        DefaultImage
        {
            visible: !details ? false : details.is_swap && details.order_status === "successful"
            Layout.alignment: Qt.AlignHCenter
            source: General.image_path + "exchange-trade-complete.png"
        }

        // Loading symbol
        DefaultBusyIndicator
        {
            visible: !details ? false : details.is_swap && details.order_status !== "successful"
            running: (!details ? false :
                details.is_swap &&
                details.order_status !== "successful" &&
                details.order_status !== "failed") && Qt.platform.os != "osx"
            Layout.alignment: Qt.AlignHCenter
        }

        // Status Text
        DefaultText
        {
            Layout.alignment: Qt.AlignHCenter
            Layout.topMargin: 5
            font.pixelSize: Style.textSize1
            font.bold: true 
<<<<<<< HEAD
            visible: !details ? false :
                details.is_swap || !details.is_maker
            color: Dex.CurrentTheme.foregroundColor
            text_value: !details ? "" :
                visible ? getStatusText(details.order_status) : ''
        }

        OrderContent
        {
            Layout.topMargin: 25
            Layout.preferredWidth: 500
            Layout.alignment: Qt.AlignHCenter
            Layout.preferredHeight: 66
            details: root.details
            in_modal: true
        }

        // Maker/Taker
        DefaultText
        {
            text_value: !details ? "" : details.is_maker ? qsTr("Maker Order") : qsTr("Taker Order")
            color: Style.colorThemeDarkLight
            Layout.alignment: Qt.AlignRight
        }

        // Refund state
        TextFieldWithTitle
        {
            Layout.topMargin: -20
=======
            visible: !details ? false : details.is_swap || !details.is_maker
            text_value: !details ? "" : visible ? getStatusText(details.order_status) : ''
        }

        RowLayout
        {
            Layout.topMargin: 22

            DefaultRectangle
            {
                Layout.preferredWidth: 226
                Layout.preferredHeight: 66
                radius: 10

                RowLayout
                {
                    anchors.fill: parent
                    anchors.margins: 14
                    spacing: 23

                    DefaultImage
                    {
                        Layout.preferredWidth: 35
                        Layout.preferredHeight: 35
                        Layout.alignment: Qt.AlignVCenter

                        source: General.coinIcon(!details ? atomic_app_primary_coin : details.base_coin)
                    }

                    ColumnLayout
                    {
                        Layout.fillWidth: true
                        RowLayout
                        {
                            Layout.fillWidth: true
                            spacing: 5
                            DefaultText
                            {
                                Layout.fillWidth: true
                                text: details ? details.base_coin : ""
                            }

                            DefaultText
                            {
                                Layout.fillWidth: true
                                text: details ? General.coinName(details.base_coin) : ""
                                wrapMode: Text.NoWrap
                                elide: Text.ElideRight
                                font.pixelSize: 11
                            }
                        }

                        DefaultText
                        {
                            Layout.fillWidth: true
                            text: details ? details.base_amount : ""
                            font.pixelSize: 11
                            wrapMode: Text.NoWrap
                            elide: Text.ElideRight
                        }
                    }
                }
            }

            Qaterial.Icon
            {
                Layout.fillWidth: true
                Layout.alignment: Qt.AlignVCenter
>>>>>>> e7be0aa2

                color: Dex.CurrentTheme.foregroundColor
                icon: Qaterial.Icons.swapHorizontal
            }

            DefaultRectangle
            {
                Layout.preferredWidth: 226
                Layout.preferredHeight: 66
                radius: 10

                RowLayout
                {
                    anchors.fill: parent
                    anchors.margins: 14
                    spacing: 23

                    DefaultImage
                    {
                        Layout.preferredWidth: 35
                        Layout.preferredHeight: 35
                        Layout.alignment: Qt.AlignVCenter

                        source: General.coinIcon(!details ? atomic_app_primary_coin : details.rel_coin)
                    }

                    ColumnLayout
                    {
                        Layout.fillWidth: true
                        RowLayout
                        {
                            Layout.fillWidth: true
                            spacing: 5
                            DefaultText
                            {
                                Layout.fillWidth: true
                                text: details ? details.rel_coin : ""
                            }

                            DefaultText
                            {
                                Layout.fillWidth: true
                                text: details ? General.coinName(details.rel_coin) : ""
                                wrapMode: Text.NoWrap
                                elide: Text.ElideRight
                                font.pixelSize: 11
                            }
                        }

                        DefaultText
                        {
                            Layout.fillWidth: true
                            text: details ? details.rel_amount : ""
                            font.pixelSize: 11
                            wrapMode: Text.NoWrap
                            elide: Text.ElideRight
                        }
                    }
                }
            }
        }

<<<<<<< HEAD
        // Date
        TextEditWithTitle
        {
            title: qsTr("Date")
            text: !details ? "" : details.date
            visible: text !== ''
        }

        // ID
        TextEditWithTitle
        {
            title: qsTr("ID")
            text: !details ? "" : details.order_id
            visible: text !== ''
            copy: true
            privacy: true
        }

        // Payment ID
        TextEditWithTitle
        {
            title: !details ? "" : details.is_maker ? qsTr("Maker Payment Sent ID") : qsTr("Maker Payment Spent ID")
            text: !details ? "" : details.maker_payment_id
            visible: text !== ''
            privacy: true
        }

        // Payment ID
        TextEditWithTitle
        {
            title: !details ? "" : details.is_maker ? qsTr("Taker Payment Spent ID") : qsTr("Taker Payment Sent ID")
            text: !details ? "" : details.taker_payment_id
            visible: text !== ''
            privacy: true
        }

        // Error ID
        TextEditWithTitle
        {
            title: qsTr("Error ID")
            text: !details ? "" : details.order_error_state
            visible: text !== ''
        }

        // Error Details
        TextFieldWithTitle
        {
            title: qsTr("Error Log")
            field.text: !details ? "" : details.order_error_message
            field.readOnly: true
            copyable: true
=======
        DefaultScrollView
        {
            Layout.topMargin: 20
            Layout.fillWidth: true
            Layout.preferredHeight: 300

            ScrollBar.horizontal.policy: ScrollBar.AlwaysOff

            ColumnLayout
            {
                width: 400
                height: parent.height - 30
                spacing: 12

                // Maker/Taker
                TextEditWithTitle
                {
                    Layout.fillWidth: true
                    title: qsTr("Order Type")
                    text: !details ? "" : details.is_maker ? qsTr("Maker Order") : qsTr("Taker Order")
                    label.font.pixelSize: 13
                }

                // Refund state
                TextFieldWithTitle
                {
                    Layout.fillWidth: true
                    title: qsTr("Refund State")
                    field.text: !details ? "" : details.order_status === "refunding" ? qsTr("Your swap failed but the auto-refund process for your payment started already. Please wait and keep application opened until you receive your payment back") : ""
                    field.readOnly: true
                    field.font.pixelSize: 13
                    visible: field.text !== ''
                }

                // Date
                TextEditWithTitle
                {
                    Layout.fillWidth: true
                    title: qsTr("Date")
                    text: !details ? "" : details.date
                    label.font.pixelSize: 13
                    visible: text !== ''
                }

                // ID
                TextEditWithTitle
                {
                    Layout.fillWidth: true
                    title: qsTr("ID")
                    text: !details ? "" : details.order_id
                    label.font.pixelSize: 13
                    visible: text !== ''
                    copy: true
                    privacy: true
                }

                // Payment ID
                TextEditWithTitle
                {
                    Layout.fillWidth: true
                    title: !details ? "" : details.is_maker ? qsTr("Maker Payment Sent ID") : qsTr("Maker Payment Spent ID")
                    text: !details ? "" : details.maker_payment_id
                    label.font.pixelSize: 13
                    visible: text !== ''
                    privacy: true
                }

                // Payment ID
                TextEditWithTitle
                {
                    Layout.fillWidth: true
                    title: !details ? "" : details.is_maker ? qsTr("Taker Payment Spent ID") : qsTr("Taker Payment Sent ID")
                    text: !details ? "" : details.taker_payment_id
                    label.font.pixelSize: 13
                    visible: text !== ''
                    privacy: true
                }
>>>>>>> e7be0aa2

                // Error ID
                TextEditWithTitle
                {
                    Layout.fillWidth: true
                    title: qsTr("Error ID")
                    text: !details ? "" : details.order_error_state
                    label.font.pixelSize: 13
                    visible: text !== ''
                }

<<<<<<< HEAD
        SwapProgress
        {
            id: swap_progress
            visible: General.exists(details) && details.order_status !== "matching"
            Layout.fillWidth: true
            details: root.details
=======
                // Error Details
                TextEditWithTitle
                {
                    Layout.fillWidth: true
                    title: qsTr("Error Log")
                    text: !details ? "" : details.order_error_message
                    label.font.pixelSize: 13
                    visible: text !== ''
                    copy: true
                    onCopyNotificationTitle: qsTr("Error Log")
                }

                HorizontalLine
                {
                    visible: swap_progress.visible
                    Layout.fillWidth: true
                    Layout.topMargin: 10
                }

                SwapProgress
                {
                    id: swap_progress
                    visible: General.exists(details) && details.order_status !== "matching"
                    Layout.fillWidth: true
                    details: root.details
                }
            }
>>>>>>> e7be0aa2
        }

        // Buttons
        footer:
        [
            DexAppButton
            {
                text: qsTr("Close")
                leftPadding: 20
                rightPadding: 20
                radius: 18
                onClicked: root.close()
            },

            // Cancel button
            DexAppOutlineButton
            {
                id: cancelOrderButton
                visible: !details ? false : details.cancellable
                leftPadding: 20
                rightPadding: 20
                radius: 18
                text: qsTr("Cancel Order")
                onClicked: cancelOrder(details.order_id)
            },

            Item
            {
                visible: !cancelOrderButton.visible
                Layout.fillWidth: true
            },

            // Recover Funds button
            DexAppButton
            {
                id: refundButton
                leftPadding: 20
                rightPadding: 20
                radius: 18
                enabled: !API.app.orders_mdl.recover_fund_busy
                visible: !details ? false :
                    details.recoverable && details.order_status !== "refunding"
                text: enabled ? qsTr("Recover Funds") : qsTr("Refunding...")
                onClicked: API.app.orders_mdl.recover_fund(details.order_id)
            },

            Item
            {
                visible: !refundButton.visible & !cancelOrderButton.visible
                Layout.fillWidth: true
            },

            DexAppOutlineButton
            {
                text: qsTr("View on Explorer")
                leftPadding: 20
                rightPadding: 20
                radius: 18
                visible: !details ? false : details.maker_payment_id !== '' || details.taker_payment_id !== ''
                onClicked:
                {
                    if (!details) return

                    const maker_id = details.maker_payment_id
                    const taker_id = details.taker_payment_id

                    if (maker_id !== '') General.viewTxAtExplorer(details.is_maker ? details.base_coin : details.rel_coin, maker_id)
                    if (taker_id !== '') General.viewTxAtExplorer(details.is_maker ? details.rel_coin : details.base_coin, taker_id)
                }
            }
        ]
    }
}<|MERGE_RESOLUTION|>--- conflicted
+++ resolved
@@ -11,25 +11,12 @@
 import Dex.Themes 1.0 as Dex
 import App 1.0
 
-<<<<<<< HEAD
-BasicModal
-=======
 MultipageModal
->>>>>>> e7be0aa2
 {
     id: root
 
     property var details
 
-<<<<<<< HEAD
-    onDetailsChanged: if (!details) root.close()
-    onOpened: swap_progress.updateSimulatedTime()
-    onClosed: details = undefined
-
-    ModalContent
-    {
-        title: !details ? "" : details.is_swap ? qsTr("Swap Details") : qsTr("Order Details")
-=======
     onDetailsChanged: { if (!details) root.close() }
     onOpened: swap_progress.updateSimulatedTime()
     onClosed: details = undefined
@@ -37,7 +24,6 @@
     MultipageModalContent
     {
         titleText: !details ? "" : details.is_swap ? qsTr("Swap Details") : qsTr("Order Details")
->>>>>>> e7be0aa2
         titleAlignment: Qt.AlignHCenter
 
         // Complete image
@@ -66,37 +52,6 @@
             Layout.topMargin: 5
             font.pixelSize: Style.textSize1
             font.bold: true 
-<<<<<<< HEAD
-            visible: !details ? false :
-                details.is_swap || !details.is_maker
-            color: Dex.CurrentTheme.foregroundColor
-            text_value: !details ? "" :
-                visible ? getStatusText(details.order_status) : ''
-        }
-
-        OrderContent
-        {
-            Layout.topMargin: 25
-            Layout.preferredWidth: 500
-            Layout.alignment: Qt.AlignHCenter
-            Layout.preferredHeight: 66
-            details: root.details
-            in_modal: true
-        }
-
-        // Maker/Taker
-        DefaultText
-        {
-            text_value: !details ? "" : details.is_maker ? qsTr("Maker Order") : qsTr("Taker Order")
-            color: Style.colorThemeDarkLight
-            Layout.alignment: Qt.AlignRight
-        }
-
-        // Refund state
-        TextFieldWithTitle
-        {
-            Layout.topMargin: -20
-=======
             visible: !details ? false : details.is_swap || !details.is_maker
             text_value: !details ? "" : visible ? getStatusText(details.order_status) : ''
         }
@@ -165,7 +120,6 @@
             {
                 Layout.fillWidth: true
                 Layout.alignment: Qt.AlignVCenter
->>>>>>> e7be0aa2
 
                 color: Dex.CurrentTheme.foregroundColor
                 icon: Qaterial.Icons.swapHorizontal
@@ -228,59 +182,6 @@
             }
         }
 
-<<<<<<< HEAD
-        // Date
-        TextEditWithTitle
-        {
-            title: qsTr("Date")
-            text: !details ? "" : details.date
-            visible: text !== ''
-        }
-
-        // ID
-        TextEditWithTitle
-        {
-            title: qsTr("ID")
-            text: !details ? "" : details.order_id
-            visible: text !== ''
-            copy: true
-            privacy: true
-        }
-
-        // Payment ID
-        TextEditWithTitle
-        {
-            title: !details ? "" : details.is_maker ? qsTr("Maker Payment Sent ID") : qsTr("Maker Payment Spent ID")
-            text: !details ? "" : details.maker_payment_id
-            visible: text !== ''
-            privacy: true
-        }
-
-        // Payment ID
-        TextEditWithTitle
-        {
-            title: !details ? "" : details.is_maker ? qsTr("Taker Payment Spent ID") : qsTr("Taker Payment Sent ID")
-            text: !details ? "" : details.taker_payment_id
-            visible: text !== ''
-            privacy: true
-        }
-
-        // Error ID
-        TextEditWithTitle
-        {
-            title: qsTr("Error ID")
-            text: !details ? "" : details.order_error_state
-            visible: text !== ''
-        }
-
-        // Error Details
-        TextFieldWithTitle
-        {
-            title: qsTr("Error Log")
-            field.text: !details ? "" : details.order_error_message
-            field.readOnly: true
-            copyable: true
-=======
         DefaultScrollView
         {
             Layout.topMargin: 20
@@ -358,7 +259,6 @@
                     visible: text !== ''
                     privacy: true
                 }
->>>>>>> e7be0aa2
 
                 // Error ID
                 TextEditWithTitle
@@ -370,14 +270,6 @@
                     visible: text !== ''
                 }
 
-<<<<<<< HEAD
-        SwapProgress
-        {
-            id: swap_progress
-            visible: General.exists(details) && details.order_status !== "matching"
-            Layout.fillWidth: true
-            details: root.details
-=======
                 // Error Details
                 TextEditWithTitle
                 {
@@ -405,7 +297,6 @@
                     details: root.details
                 }
             }
->>>>>>> e7be0aa2
         }
 
         // Buttons
