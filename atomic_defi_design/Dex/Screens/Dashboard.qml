--- conflicted
+++ resolved
@@ -298,7 +298,6 @@
         sourceComponent: RestartModal {}
     }
 
-<<<<<<< HEAD
     // Download Zcash Params
     property alias zcash_params: zcash_params_modal.item
     ModalLoader
@@ -330,10 +329,7 @@
         API.app.notification_mgr.enablingZCoinStatus.disconnect(onEnablingZCoinStatus)
     }
 
-    function getStatusColor(status)
-=======
     function isSwapDone(status)
->>>>>>> 115fa03e
     {
         switch (status) {
             case "matching":
