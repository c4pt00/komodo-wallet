pragma Singleton

import QtQuick 2.15
import QtQuick.Layouts 1.15
import QtQuick.Controls 2.15

import App 1.0 as App 

QtObject {
    id: _font

    property real fontDensity: 1.0

    property real languageDensity: {
        switch (App.API.app.settings_pg.lang) {
            case "en":
                return 0.99999
            case "fr":
                return 0.99999
            case "tr":
                return 0.99999
            case "ru":
                return 0.99999
            default:
                return 0.99999
        }
    }
    property string fontFamily: "Ubuntu"

    property font head1: Qt.font({
        pixelSize: 96 * fontDensity,
        letterSpacing: -1.5,
        family: fontFamily,
        weight: Font.Light
    })
    property font head2: Qt.font({
        pixelSize: 60 * fontDensity,
        letterSpacing: -0.5,
        family: fontFamily,
        weight: Font.Light
    })
    property font head3: Qt.font({
        pixelSize: 48 * fontDensity,
        letterSpacing: 0,
        family: fontFamily,
        weight: Font.Normal
    })
    property font head4: Qt.font({
        pixelSize: 34 * fontDensity,
        letterSpacing: 0.25,
        family: fontFamily,
        weight: Font.Normal
    })
    property font head5: Qt.font({
        pixelSize: 24 * fontDensity,
        letterSpacing: 0,
        family: fontFamily,
        weight: Font.Normal
    })
    property font head6: Qt.font({
        pixelSize: 20 * fontDensity,
        letterSpacing: 0.15,
        family: fontFamily,
        weight: Font.Medium
    })
    property font subtitle1: Qt.font({
        pixelSize: 16 * fontDensity,
        letterSpacing: 0.15,
        family: fontFamily,
        weight: Font.Normal
    })
    property font subtitle2: Qt.font({
        pixelSize: 14 * fontDensity,
        letterSpacing: 0.1,
        family: fontFamily,
        weight: Font.Medium
    })
    property font body1: Qt.font({
        pixelSize: 16 * fontDensity,
        letterSpacing: 0.5,
        family: fontFamily,
        weight: Font.Normal
    })
    property font body2: Qt.font({
        pixelSize: 14 * fontDensity,
        letterSpacing: 0.25,
        family: fontFamily,
        weight: Font.Normal
    })
    property font button: Qt.font({
        pixelSize: 16 * fontDensity,
        letterSpacing: 1.25,
        family: fontFamily,
        weight: Font.Medium
    })
    property font caption: Qt.font({
        pixelSize: 12 * fontDensity,
        letterSpacing: 0.4,
        family: fontFamily,
        weight: Font.Normal
    })
    property font overLine: Qt.font({
        pixelSize: 10 * fontDensity,
        letterSpacing: 1.25,
        capitalization: Font.AllUppercase,
        family: fontFamily,
        weight: Font.Normal
    })
<<<<<<< HEAD

    property font subtitle3: Qt.font({
                                         pixelSize: 16 * fontDensity,
                                         letterSpacing: 0.1,
                                         family: fontFamily,
                                         weight: 500
                                     })
=======
    property font monoSpace: Qt.font({
        pixelSize: 14 * fontDensity,
        letterSpacing: 0,
        family: "Courier",
        weight: Font.Normal
    })
>>>>>>> 86ba6c4a
}<|MERGE_RESOLUTION|>--- conflicted
+++ resolved
@@ -106,20 +106,16 @@
         family: fontFamily,
         weight: Font.Normal
     })
-<<<<<<< HEAD
-
     property font subtitle3: Qt.font({
-                                         pixelSize: 16 * fontDensity,
-                                         letterSpacing: 0.1,
-                                         family: fontFamily,
-                                         weight: 500
-                                     })
-=======
+        pixelSize: 16 * fontDensity,
+        letterSpacing: 0.1,
+        family: fontFamily,
+        weight: 500
+    })
     property font monoSpace: Qt.font({
         pixelSize: 14 * fontDensity,
         letterSpacing: 0,
         family: "Courier",
         weight: Font.Normal
     })
->>>>>>> 86ba6c4a
 }