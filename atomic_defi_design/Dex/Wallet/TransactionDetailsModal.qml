--- conflicted
+++ resolved
@@ -86,20 +86,6 @@
             label.font.pixelSize: 13
         }
 
-<<<<<<< HEAD
-        AddressList
-        {
-            title: qsTr("From")
-            model: !details ? [] : details.from
-            addressFontSize: 13
-        }
-
-        AddressList
-        {
-            title: qsTr("To")
-            model: !details ? [] : details.to
-            addressFontSize: 13
-=======
         DexRectangle {
             Layout.fillWidth: true
             Layout.preferredHeight: addressColumn.height + 10
@@ -125,7 +111,6 @@
                            General.arrayExclude(details.to, details.from[0]) : details.to
                 }
             }
->>>>>>> 63d7bbb5
         }
 
         // Notes
