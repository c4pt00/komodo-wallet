--- conflicted
+++ resolved
@@ -980,15 +980,11 @@
                         id: explorerLink
                         Layout.topMargin: 24
                         Layout.alignment: Qt.AlignHCenter
-<<<<<<< HEAD
-                        visible: api_wallet_page.tx_fetching_busy ? false : root.addressURL == "" ? false : api_wallet_page.tx_fetching_failed
-=======
                         visible:
                         {
                             if (activation_progress != 100) return false
                             return api_wallet_page.tx_fetching_busy ? false : addressURL == "" ? false : api_wallet_page.tx_fetching_failed 
                         }
->>>>>>> 021a62b1
                         text_value:  qsTr("Click to view your address on %1 (%2) block explorer").arg(current_ticker_infos.name).arg(api_wallet_page.ticker)
                         font.pixelSize: Style.textSize
                         color: explorer_mouseArea.containsMouse ? Dex.CurrentTheme.textSelectionColor : Dex.CurrentTheme.foregroundColor
