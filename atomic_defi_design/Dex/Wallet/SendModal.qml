--- conflicted
+++ resolved
@@ -575,16 +575,6 @@
                 Layout.topMargin: 32
                 label.text: qsTr("Enable Custom Fees")
                 onCheckedChanged: input_custom_fees.text = ""
-<<<<<<< HEAD
-
-                DefaultText
-                {
-                    anchors.left: parent.right
-                    anchors.verticalCenter: parent.verticalCenter
-                    text: qsTr("Enable custom fees")
-                }
-=======
->>>>>>> f212e0db
             }
 
             // Custom fees warning
