import QtQuick 2.15
import QtQuick.Layouts 1.15
import QtQuick.Controls 2.15
import QtGraphicalEffects 1.0

import bignumberjs 1.0

import "../Components"
import "../Constants"
import App 1.0
import Dex.Themes 1.0 as Dex

MultipageModal
{
    id: root

    readonly property bool empty_data: !send_result || !send_result.withdraw_answer

    property bool needFix: false
    property bool errorView: false
    property bool segwit: false
    property bool segwit_success: false
    property var segwit_callback
    property var address_data

    readonly property var default_send_result: ({ has_error: false, error_message: "",
                                                    withdraw_answer: {
                                                        total_amount_fiat: "", tx_hex: "", date: "", "fee_details": { total_fee: "" }
                                                    },
                                                    explorer_url: "", max: false })
    property var send_result: default_send_result

    readonly property bool is_send_busy: api_wallet_page.is_send_busy
    property var send_rpc_result: api_wallet_page.send_rpc_data
    readonly property bool is_validate_address_busy: api_wallet_page.validate_address_busy 
    readonly property bool is_convert_address_busy: api_wallet_page.convert_address_busy
    readonly property string address: api_wallet_page.converted_address

    readonly property bool auth_succeeded: api_wallet_page.auth_succeeded

    readonly property bool is_broadcast_busy: api_wallet_page.is_broadcast_busy
    property string broadcast_result: api_wallet_page.broadcast_rpc_data
    property bool async_param_max: false

    property alias address_field: input_address
    property alias amount_field: input_amount

    function getCryptoAmount() { return _preparePage.cryptoSendMode ? input_amount.text : equivalentAmount.value }

    function prepareSendCoin(address, amount, with_fees, fees_amount, is_special_token, gas_limit, gas_price) {
        let max = parseFloat(current_ticker_infos.balance) === parseFloat(amount)

        // Save for later check
        async_param_max = max

        if(with_fees && max === false && !is_special_token)
            max = parseFloat(amount) + parseFloat(fees_amount) >= parseFloat(current_ticker_infos.balance)

        const fees_info = {
            fees_amount,
            gas_price,
            gas_limit: gas_limit === "" ? 0 : parseInt(gas_limit)
        }
        api_wallet_page.send(address, amount, max, with_fees, fees_info)
    }

    function sendCoin() {
        api_wallet_page.broadcast(send_result.withdraw_answer.tx_hex, false, send_result.withdraw_answer.max, input_amount.text)
    }

    function isSpecialToken() {
        return General.isTokenType(current_ticker_infos.type)
    }

    function isERC20() {
        return current_ticker_infos.type === "ERC-20" || current_ticker_infos.type === "BEP-20" || current_ticker_infos.type == "Matic"
    }

    function hasErc20CaseIssue(addr) {
        if(!isERC20()) return false
        if(addr.length <= 2) return false

        addr = addr.substring(2) // Remove 0x
        return addr === addr.toLowerCase() || addr === addr.toUpperCase()
    }

    function reset() {
        send_result = default_send_result
        input_address.text = ""
        input_amount.text = ""
        input_custom_fees.text = ""
        input_custom_fees_gas.text = ""
        input_custom_fees_gas_price.text = ""
        custom_fees_switch.checked = false
        root.currentIndex = 0
    }

    function feeIsHigherThanAmount() {
        if(!custom_fees_switch.checked) return false

        const amt = parseFloat(getCryptoAmount())
        const fee_amt = parseFloat(input_custom_fees.text)

        return amt < fee_amt
    }

    function hasFunds() {
        if(!General.hasEnoughFunds(true, api_wallet_page.ticker, "", "", _preparePage.cryptoSendMode ? input_amount.text : equivalentAmount.value))
            return false

        if(custom_fees_switch.checked) {
            if(isSpecialToken()) {
                const gas_limit = parseFloat(input_custom_fees_gas.text)
                const gas_price = parseFloat(input_custom_fees_gas_price.text)

                const unit = current_ticker_infos.type === "ERC-20" ? 1000000000 : 100000000
                const fee_parent_token = (gas_limit * gas_price)/unit

                const parent_ticker = current_ticker_infos.type === "ERC-20" ? "ETH" : "QTUM"
                if(api_wallet_page.ticker === parent_ticker) {
                    const amount = parseFloat(getCryptoAmount())
                    const total_needed = amount + fee_parent_token
                    if(!General.hasEnoughFunds(true, parent_ticker, "", "", total_needed.toString()))
                        return false
                }
                else {
                    if(!General.hasEnoughFunds(true, parent_ticker, "", "", fee_parent_token.toString()))
                        return false
                }
            }
            else {
                if(feeIsHigherThanAmount()) return false

                if(!General.hasEnoughFunds(true, api_wallet_page.ticker, "", "", input_custom_fees.text))
                    return false
            }
        }

        return true
    }

    function feesAreFilled() {
        return  (!custom_fees_switch.checked || (
                       (!isSpecialToken() && input_custom_fees.acceptableInput) ||
                       (isSpecialToken() && input_custom_fees_gas.acceptableInput && input_custom_fees_gas_price.acceptableInput &&
                                       parseFloat(input_custom_fees_gas.text) > 0 && parseFloat(input_custom_fees_gas_price.text) > 0)
                     )
                 )
    }

    function fieldAreFilled() {
        return input_address.text != "" &&
             ((input_amount.text != "" && input_amount.acceptableInput && parseFloat(input_amount.text) > 0)) &&
             feesAreFilled()
    }

    function setMax() {
        input_amount.text = current_ticker_infos.balance
    }

    width: 650

    closePolicy: Popup.NoAutoClose

    onClosed:
    {
        if (segwit)
        {
            segwit_callback()
        }
        segwit = false
        reset()
    }

    onSend_rpc_resultChanged: {
        if (is_send_busy === false) {
            return
        }

        // Local var, faster
        const result = General.clone(send_rpc_result)

        if(result.error_code) {
            root.close()
            console.log("Send Error:", result.error_code, " Message:", result.error_message)
            toast.show(qsTr("Failed to send"), General.time_toast_important_error, result.error_message)
        }
        else {
            if(!result || !result.withdraw_answer) {
                reset()
                return
            }

            const max = async_param_max
            send_result.withdraw_answer.max = max

            if(max) input_amount.text = API.app.is_pin_cfg_enabled() ? General.absString(result.withdraw_answer.my_balance_change) : result.withdraw_answer.total_amount

            // Change page
            root.currentIndex = 1
        }

        send_result = result
    }

    onAuth_succeededChanged: {
        if (!auth_succeeded) {
            console.log("Double verification failed, cannot confirm sending.")
        }
        else {
            console.log("Double verification succeeded, validate sending.");
        }
    }

    onBroadcast_resultChanged: {
        if (is_broadcast_busy === false) {
            return
        }

        if(root.visible && broadcast_result !== "") {
            if(broadcast_result.indexOf("error") !== -1) {
                reset()
                showError(qsTr("Failed to Send"), General.prettifyJSON(broadcast_result))
            }
            else {
                root.currentIndex = 2
            }
        }
    }

    onIs_validate_address_busyChanged:
    {
        if (!is_validate_address_busy)
        {
            address_data = api_wallet_page.validate_address_data
            if (address_data.reason !== "")
            {
                errorView = true;
                reason.text = address_data.reason;
            }
            else
            {
                errorView = false;
            }
            if (address_data.convertible)
            {
                reason.text =  address_data.reason;
                if (needFix!==true) needFix = true;
            }
        }
    }

    onIs_convert_address_busyChanged:
    {
        if (!is_convert_address_busy)
        {
            if (needFix === true)
            {
                needFix = false
                input_address.text = api_wallet_page.converted_address
            }
        }
    }

    // Prepare Page
    MultipageModalContent
    {
        id: _preparePage

        titleText: qsTr("Prepare to send ") + current_ticker_infos.name
        titleAlignment: Qt.AlignHCenter

        property bool cryptoSendMode: true

        DefaultRectangle
        {

            enabled: !root.segwit && !root.is_send_busy

            Layout.preferredWidth: 420
            Layout.preferredHeight: 44
            Layout.alignment: Qt.AlignHCenter

            color: input_address.background.color
            radius: input_address.background.radius

            DefaultTextField
            {
                id: input_address

                width: 390
                height: 44

                placeholderText: qsTr("Address of the recipient")
                onTextChanged: api_wallet_page.validate_address(text)
                forceFocus: true
            }

            Rectangle
            {
                width: 30
                height: 30
                radius: 7
                anchors.right: parent.right
                anchors.rightMargin: 13
                anchors.verticalCenter: parent.verticalCenter

                color: addrbookIconMouseArea.containsMouse ? Dex.CurrentTheme.buttonColorHovered : "transparent"

                DefaultMouseArea
                {
                    id: addrbookIconMouseArea
                    anchors.fill: parent
                    hoverEnabled: true
                    onClicked: contact_list.open()
                }
            }

            DefaultImage
            {
                id: addrbookIcon
                anchors.right: parent.right
                anchors.rightMargin: 18
                anchors.verticalCenter: parent.verticalCenter
                width: 20
                height: 12
                source: General.image_path + "addressbook.png"
            }

            ColorOverlay
            {
                anchors.fill: addrbookIcon
                source: addrbookIcon
                color: Dex.CurrentTheme.foregroundColor
            }
        }

        // ERC-20 Lowercase issue
        RowLayout
        {
            visible: errorView && input_address.text !== ""
            Layout.alignment: Qt.AlignHCenter
            Layout.fillWidth: true

            DefaultText
            {
                id: reason

                Layout.alignment: Qt.AlignVCenter
                Layout.fillWidth: true

                wrapMode: Text.WrapAtWordBoundaryOrAnywhere
                color: Dex.CurrentTheme.noColor
                text_value: qsTr("The address has to be mixed case.")
            }

            DefaultButton
            {
                enabled: !root.is_send_busy
                visible: needFix

                Layout.alignment: Qt.AlignVCenter
                Layout.leftMargin: 10
                Layout.preferredWidth: 50
                Layout.preferredHeight: 28

                text: qsTr("Fix")

                onClicked: api_wallet_page.convert_address(input_address.text, address_data.to_address_format)
            }
        }

        // Amount to send
        AmountField
        {
            id: input_amount

            enabled: !root.is_send_busy

            Layout.alignment: Qt.AlignHCenter
            Layout.preferredWidth: 420
            Layout.preferredHeight: 44
            Layout.topMargin: 32

            placeholderText: qsTr("Amount to send")

            onTextEdited:
            {
                if (text.length === 0)
                {
                    text = "";
                    return;
                }
            }

            DefaultText
            {
                anchors.right: maxBut.left
                anchors.rightMargin: 10
                anchors.verticalCenter: parent.verticalCenter

                text: _preparePage.cryptoSendMode ? API.app.wallet_pg.ticker : API.app.settings_pg.current_currency
                font.pixelSize: 16
            }

            Rectangle
            {
                id: maxBut
                anchors.right: parent.right
                anchors.rightMargin: 11
                anchors.verticalCenter: parent.verticalCenter
                width: 46
                height: 23
                radius: 7
                color: maxButMouseArea.containsMouse ? Dex.CurrentTheme.buttonColorHovered : Dex.CurrentTheme.buttonColorEnabled

                DefaultText
                {
                    anchors.centerIn: parent
                    text: qsTr("MAX")
                }

                DefaultMouseArea
                {
                    id: maxButMouseArea
                    anchors.fill: parent
                    hoverEnabled: true
                    onClicked:
                    {
                        if (_preparePage.cryptoSendMode)
                        {
                            input_amount.text = current_ticker_infos.balance;
                        }
                        else
                        {
                            let cryptoBalance = new BigNumber(current_ticker_infos.balance);
                            input_amount.text = cryptoBalance.multipliedBy(current_ticker_infos.current_currency_ticker_price).toFixed(8);
                        }
                    }
                }
            }
        }

        // Crypto/fiat switch
        RowLayout
        {
            Layout.topMargin: 10
            Layout.alignment: Qt.AlignHCenter
            Layout.preferredWidth: 380

            DefaultText
            {
                id: equivalentAmount

                property string value: "0"

                enabled: !(new BigNumber(current_ticker_infos.current_currency_ticker_price).isLessThanOrEqualTo(0))
                visible: enabled

                text:
                {
                    if (!enabled)
                    {
                        return qsTr("Fiat amount: Unavailable");
                    }
                    else if (_preparePage.cryptoSendMode)
                    {
                        return qsTr("Fiat amount: %1").arg(General.formatFiat('', value, API.app.settings_pg.current_fiat_sign));
                    }
                    else
                    {
                        return qsTr("%1 amount: %2").arg(API.app.wallet_pg.ticker).arg(value);
                    }
                }

                Connections
                {
                    target: input_amount

                    function onTextEdited()
                    {
                        let imputAmount = new BigNumber(input_amount.text);
                        if (input_amount.text === "" || imputAmount.isLessThanOrEqualTo(0))
                            equivalentAmount.value = "0"
                        else if (_preparePage.cryptoSendMode)
                            equivalentAmount.value = imputAmount.multipliedBy(current_ticker_infos.current_currency_ticker_price).toFixed(8);
                        else
                            equivalentAmount.value = imputAmount.dividedBy(current_ticker_infos.current_currency_ticker_price).toFixed(8);
                    }

                    function onTextChanged()
                    {
                        onTextEdited()
                    }
                }
            }

            Item { }

            Rectangle
            {
                enabled: equivalentAmount.enabled
                visible: equivalentAmount.visible

                Layout.alignment: Qt.AlignRight
                Layout.preferredWidth: cryptoFiatSwitchText.width + cryptoFiatSwitchIcon.width + 20
                Layout.preferredHeight: 32
                radius: 16

                color: cryptoFiatSwitchMouseArea.containsMouse ? Dex.CurrentTheme.buttonColorHovered : Dex.CurrentTheme.buttonColorEnabled

                Rectangle
                {
                    id: cryptoFiatSwitchIcon
                    width: 28
                    height: 28
                    radius: width / 2
                    anchors.left: parent.left
                    anchors.leftMargin: 3
                    anchors.verticalCenter: parent.verticalCenter
                    color: Dex.CurrentTheme.backgroundColor

                    DefaultText
                    {
                        id: fiat_symbol
                        visible: _preparePage.cryptoSendMode && API.app.settings_pg.current_currency_sign != "KMD"
                        font.pixelSize: 18
                        anchors.centerIn: parent
                        text: API.app.settings_pg.current_currency_sign
                    }

                    DefaultImage
                    {
                        visible: !fiat_symbol.visible
                        anchors.centerIn: parent
                        width: 18
                        height: 18
                        source: General.coinIcon(API.app.wallet_pg.ticker)
                    }
                }

                DefaultText
                {
                    id: cryptoFiatSwitchText
                    anchors.left: cryptoFiatSwitchIcon.right
                    anchors.leftMargin: 7
                    anchors.verticalCenter: parent.verticalCenter
                    font.pixelSize: 12
                    text:
                    {
                        if (_preparePage.cryptoSendMode) qsTr("Specify in Fiat");
                        else                             qsTr("Specify in Crypto");
                    }
                }

                DefaultMouseArea
                {
                    id: cryptoFiatSwitchMouseArea
                    anchors.fill: parent
                    hoverEnabled: true
                    onClicked:
                    {
                        _preparePage.cryptoSendMode = !_preparePage.cryptoSendMode
                        let temp = input_amount.text
                        input_amount.text = equivalentAmount.value;
                        equivalentAmount.value = temp;
                    }
                }
            }
        }

        // Custom fees switch
        DexSwitch
        {
            id: custom_fees_switch
            enabled: !root.is_send_busy
            Layout.topMargin: 32
            text: qsTr("Enable Custom Fees")
            onCheckedChanged: input_custom_fees.text = ""
        }

        // Custom fees warning
        DefaultText
        {
            visible: custom_fees_switch.checked
            font.pixelSize: 14
            color: Dex.CurrentTheme.noColor
            text_value: qsTr("Only use custom fees if you know what you are doing!")
        }

        // Custom Fees section
        ColumnLayout
        {
            visible: custom_fees_switch.checked

            Layout.preferredWidth: parent.width
            Layout.topMargin: 8

            // Normal coins, Custom fees input
            AmountField
            {
                visible: !isSpecialToken()

                id: input_custom_fees

                enabled: !root.is_send_busy

                Layout.preferredWidth: 380
                Layout.preferredHeight: 38
                Layout.alignment: Qt.AlignHCenter

                placeholderText: qsTr("Enter the custom fee") + " [" + api_wallet_page.ticker + "]"
            }

            // Token coins
            ColumnLayout
            {
                visible: isSpecialToken()
                Layout.alignment: Qt.AlignHCenter

                // Gas input
                AmountIntField
                {
                    id: input_custom_fees_gas

                    enabled: !root.is_send_busy

                    Layout.preferredWidth: 380
                    Layout.preferredHeight: 38

                    placeholderText: qsTr("Gas Limit") + " [" + General.tokenUnitName(current_ticker_infos.type) + "]"
                }

                // Gas price input
                AmountIntField
                {
                    id: input_custom_fees_gas_price

                    enabled: !root.is_send_busy

                    Layout.preferredWidth: 380
                    Layout.preferredHeight: 38

                    placeholderText: qsTr("Gas price") + " [" + General.tokenUnitName(current_ticker_infos.type) + "]"
                }
            }

            // Fee is higher than amount error
            DefaultText
            {
                id: fee_error
                visible: feeIsHigherThanAmount()

                Layout.alignment: Qt.AlignHCenter

                wrapMode: Text.Wrap
                color: Style.colorRed
                text_value: qsTr("Custom Fee can't be higher than the amount")
            }
        }

        // Not enough funds error
        DefaultText
        {
            Layout.topMargin: 16
            wrapMode: Text.Wrap
            visible: !fee_error.visible && !hasFunds()

            color: Dex.CurrentTheme.noColor

            text_value: qsTr("Not enough funds.") + "\n" + qsTr("You have %1", "AMT TICKER").arg(General.formatCrypto("", API.app.get_balance(api_wallet_page.ticker), api_wallet_page.ticker))
        }

        DefaultBusyIndicator { visible: root.is_send_busy }

        // Footer
        RowLayout
        {
            Layout.alignment: Qt.AlignHCenter
            Layout.topMargin: 20

            DefaultButton
            {
                text: qsTr("Close")

                Layout.alignment: Qt.AlignLeft
                Layout.preferredWidth: parent.width / 100 * 48
                Layout.preferredHeight: 48

                label.font.pixelSize: 16
                radius: 18

                onClicked: root.close()
            }

            Item { Layout.fillWidth: true }

            OutlineButton
            {
                enabled: fieldAreFilled() && hasFunds() && !errorView && !root.is_send_busy

                Layout.alignment: Qt.AlignRight
                Layout.preferredWidth: parent.width / 100 * 48

                text: qsTr("Prepare")

                onClicked: prepareSendCoin(input_address.text, getCryptoAmount(), custom_fees_switch.checked, input_custom_fees.text,
                                           isSpecialToken(), input_custom_fees_gas.text, input_custom_fees_gas_price.text)
            }
        }

        // Modal to pick up a contact's address.
        ModalLoader
        {
            id: contact_list
            sourceComponent: SendModalContactList
            {
                onClosed:
                {
                    if (selected_address === "") return

                    input_address.text = selected_address
                    selected_address = ""
                    console.debug("SendModal: Selected %1 address from addressbook.".arg(input_address.text))
                }
            }
        }
    }

    // Send Page
    MultipageModalContent
    {
        titleText: qsTr("Send")

        // Address
        TextEditWithTitle
        {
            title: qsTr("Recipient's address")
            text: input_address.text
        }

        // Amount
        TextEditWithTitle
        {
            title: qsTr("Amount")
<<<<<<< HEAD
            text: empty_data ? "" : "%1 %2 (%3 %4)"
                .arg(api_wallet_page.ticker)
                .arg(getCryptoAmount())
                .arg(API.app.settings_pg.current_fiat_sign)
                .arg(send_result.withdraw_answer.total_amount_fiat)
=======

            text:
            {
                let amount = getCryptoAmount()
                !amount ? "" : General.formatCrypto(
                    '',
                    amount,
                    api_wallet_page.ticker,
                    API.app.get_fiat_from_amount(api_wallet_page.ticker, amount),
                    API.app.settings_pg.current_fiat
                )
            }
>>>>>>> 63d7bbb5
        }

        // Fees
        TextEditWithTitle
        {
            title: qsTr("Fees")
            text:
            {
                let amount = send_result.withdraw_answer.fee_details.amount
                !amount ? "" : General.formatCrypto(
                    '',
                    amount,
                    current_ticker_infos.fee_ticker,
                    API.app.get_fiat_from_amount(current_ticker_infos.fee_ticker, amount),
                    API.app.settings_pg.current_fiat
                )
            }
        }

        // Date
        TextEditWithTitle
        {
            title: qsTr("Date")
            text: empty_data ? "" :
                  send_result.withdraw_answer.date
        }

        DefaultBusyIndicator
        {
            visible: root.is_broadcast_busy
        }

        // Buttons
        footer:
        [
            Item
            {
                Layout.fillWidth: true
            },
            DexAppButton
            {
                text: qsTr("Back")
                leftPadding: 40
                rightPadding: 40
                radius: 18
                onClicked: root.currentIndex = 0
                enabled: !root.is_broadcast_busy
            },
            Item
            {
                Layout.fillWidth: true
            },
            DexAppOutlineButton
            {
                text: qsTr("Send")
                onClicked: sendCoin()
                leftPadding: 40
                rightPadding: 40
                radius: 18
                enabled: !root.is_broadcast_busy
            },
            Item
            {
                Layout.fillWidth: true
            }
        ]
    }

    // Result Page
    SendResult
    {
        result: send_result
        address: input_address.text
        tx_hash: broadcast_result
        custom_amount: getCryptoAmount()

        function onClose()
        {
            if (root.segwit) root.segwit_success = true
            root.close()
        }
    }
}<|MERGE_RESOLUTION|>--- conflicted
+++ resolved
@@ -743,13 +743,6 @@
         TextEditWithTitle
         {
             title: qsTr("Amount")
-<<<<<<< HEAD
-            text: empty_data ? "" : "%1 %2 (%3 %4)"
-                .arg(api_wallet_page.ticker)
-                .arg(getCryptoAmount())
-                .arg(API.app.settings_pg.current_fiat_sign)
-                .arg(send_result.withdraw_answer.total_amount_fiat)
-=======
 
             text:
             {
@@ -762,7 +755,6 @@
                     API.app.settings_pg.current_fiat
                 )
             }
->>>>>>> 63d7bbb5
         }
 
         // Fees
