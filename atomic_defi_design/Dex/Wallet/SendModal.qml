import QtQuick 2.15
import QtQuick.Layouts 1.15
import QtQuick.Controls 2.15
import QtGraphicalEffects 1.0

import bignumberjs 1.0

import "../Components"
import "../Constants"
import App 1.0
import Dex.Themes 1.0 as Dex

MultipageModal
{
    id: root

    readonly property bool empty_data: !send_result || !send_result.withdraw_answer

    property bool needFix: false
    property bool errorView: false
    property bool segwit: false
    property bool segwit_success: false
    property var segwit_callback
    property var address_data

    readonly property var default_send_result: ({ has_error: false, error_message: "",
                                                    withdraw_answer: {
                                                        total_amount_fiat: "", tx_hex: "", date: "", "fee_details": { total_fee: "" }
                                                    },
                                                    explorer_url: "", max: false })
    property var send_result: default_send_result

    readonly property bool is_send_busy: api_wallet_page.is_send_busy
    property var send_rpc_result: api_wallet_page.send_rpc_data
    readonly property bool is_validate_address_busy: api_wallet_page.validate_address_busy 
    readonly property bool is_convert_address_busy: api_wallet_page.convert_address_busy
    readonly property string address: api_wallet_page.converted_address

    readonly property bool auth_succeeded: api_wallet_page.auth_succeeded

    readonly property bool is_broadcast_busy: api_wallet_page.is_broadcast_busy
    property string broadcast_result: api_wallet_page.broadcast_rpc_data
    property bool async_param_max: false

    property alias address_field: input_address
    property alias amount_field: input_amount

    function getCryptoAmount() { return _preparePage.cryptoSendMode ? input_amount.text : equivalentAmount.value }

    function prepareSendCoin(address, amount, with_fees, fees_amount, is_special_token, gas_limit, gas_price) {
        let max = parseFloat(current_ticker_infos.balance) === parseFloat(amount)

        // Save for later check
        async_param_max = max

        if(with_fees && max === false && !is_special_token)
            max = parseFloat(amount) + parseFloat(fees_amount) >= parseFloat(current_ticker_infos.balance)

        const fees_info = {
            fees_amount,
            gas_price,
            gas_limit: gas_limit === "" ? 0 : parseInt(gas_limit)
        }
        api_wallet_page.send(address, amount, max, with_fees, fees_info)
    }

    function sendCoin() {
        api_wallet_page.broadcast(send_result.withdraw_answer.tx_hex, false, send_result.withdraw_answer.max, input_amount.text)
    }

    function isSpecialToken() {
        return General.isTokenType(current_ticker_infos.type)
    }

    function isERC20() {
        return current_ticker_infos.type === "ERC-20" || current_ticker_infos.type === "BEP-20" || current_ticker_infos.type == "Matic"
    }

    function hasErc20CaseIssue(addr) {
        if(!isERC20()) return false
        if(addr.length <= 2) return false

        addr = addr.substring(2) // Remove 0x
        return addr === addr.toLowerCase() || addr === addr.toUpperCase()
    }

    function reset() {
        send_result = default_send_result
        input_address.text = ""
        input_amount.text = ""
        input_custom_fees.text = ""
        input_custom_fees_gas.text = ""
        input_custom_fees_gas_price.text = ""
        custom_fees_switch.checked = false
        root.currentIndex = 0
    }

    function feeIsHigherThanAmount() {
        if(!custom_fees_switch.checked) return false

        const amt = parseFloat(getCryptoAmount())
        const fee_amt = parseFloat(input_custom_fees.text)

        return amt < fee_amt
    }

    function hasFunds() {
        if(!General.hasEnoughFunds(true, api_wallet_page.ticker, "", "", _preparePage.cryptoSendMode ? input_amount.text : equivalentAmount.value))
            return false

        if(custom_fees_switch.checked) {
            if(isSpecialToken()) {
                const gas_limit = parseFloat(input_custom_fees_gas.text)
                const gas_price = parseFloat(input_custom_fees_gas_price.text)

                const unit = current_ticker_infos.type === "ERC-20" ? 1000000000 : 100000000
                const fee_parent_token = (gas_limit * gas_price)/unit

                const parent_ticker = current_ticker_infos.type === "ERC-20" ? "ETH" : "QTUM"
                if(api_wallet_page.ticker === parent_ticker) {
                    const amount = parseFloat(getCryptoAmount())
                    const total_needed = amount + fee_parent_token
                    if(!General.hasEnoughFunds(true, parent_ticker, "", "", total_needed.toString()))
                        return false
                }
                else {
                    if(!General.hasEnoughFunds(true, parent_ticker, "", "", fee_parent_token.toString()))
                        return false
                }
            }
            else {
                if(feeIsHigherThanAmount()) return false

                if(!General.hasEnoughFunds(true, api_wallet_page.ticker, "", "", input_custom_fees.text))
                    return false
            }
        }

        return true
    }

    function feesAreFilled() {
        return  (!custom_fees_switch.checked || (
                       (!isSpecialToken() && input_custom_fees.acceptableInput) ||
                       (isSpecialToken() && input_custom_fees_gas.acceptableInput && input_custom_fees_gas_price.acceptableInput &&
                                       parseFloat(input_custom_fees_gas.text) > 0 && parseFloat(input_custom_fees_gas_price.text) > 0)
                     )
                 )
    }

    function fieldAreFilled() {
        return input_address.text != "" &&
             ((input_amount.text != "" && input_amount.acceptableInput && parseFloat(input_amount.text) > 0)) &&
             feesAreFilled()
    }

    function setMax() {
        input_amount.text = current_ticker_infos.balance
    }

    width: 650

    closePolicy: Popup.NoAutoClose

    onClosed:
    {
        if (segwit)
        {
            segwit_callback()
        }
        segwit = false
        reset()
    }

    onSend_rpc_resultChanged:
    {
        if (is_send_busy === false)
        {
            return
        }

        // Local var, faster
        const result = General.clone(send_rpc_result)

        if (result.error_code)
        {
            root.close()
            toast.show(qsTr("Failed to send"), General.time_toast_important_error, result.error_message)
        }
        else
        {
            if (!result || !result.withdraw_answer)
            {
                reset()
                return
            }

            const max = async_param_max
            send_result.withdraw_answer.max = max

            if(max) input_amount.text = API.app.is_pin_cfg_enabled() ? General.absString(result.withdraw_answer.my_balance_change) : result.withdraw_answer.total_amount

            // Change page
            root.currentIndex = 1
        }

        send_result = result
    }

    onBroadcast_resultChanged: {
        if (is_broadcast_busy === false) {
            return
        }

        if(root.visible && broadcast_result !== "") {
            if(broadcast_result.indexOf("error") !== -1) {
                reset()
                showError(qsTr("Failed to Send"), General.prettifyJSON(broadcast_result))
            }
            else {
                root.currentIndex = 2
            }
        }
    }

    onIs_validate_address_busyChanged:
    {
        if (!is_validate_address_busy)
        {
            address_data = api_wallet_page.validate_address_data
            if (address_data.reason !== "")
            {
                errorView = true;
                reason.text = address_data.reason;
            }
            else
            {
                errorView = false;
            }
            if (address_data.convertible)
            {
                reason.text =  address_data.reason;
                if (needFix!==true) needFix = true;
            }
        }
    }

    onIs_convert_address_busyChanged:
    {
        if (!is_convert_address_busy)
        {
            if (needFix === true)
            {
                needFix = false
                input_address.text = api_wallet_page.converted_address
            }
        }
    }

    // Prepare Page
    MultipageModalContent
    {
        id: _preparePage

        property bool cryptoSendMode: true

        titleText: qsTr("Prepare to send ") + current_ticker_infos.name
        titleAlignment: Qt.AlignHCenter

        DefaultRectangle
        {
            enabled: !root.segwit && !root.is_send_busy

            Layout.preferredWidth: 420
            Layout.preferredHeight: 44
            Layout.alignment: Qt.AlignHCenter

            color: input_address.background.color
            radius: input_address.background.radius

            DefaultTextField
            {
                id: input_address

                width: 390
                height: 44
                placeholderText: qsTr("Address of the recipient")
                forceFocus: true
                onTextChanged: api_wallet_page.validate_address(text)
            }

            Rectangle
            {
                width: 30
                height: 30
                radius: 7
                anchors.right: parent.right
                anchors.rightMargin: 13
                anchors.verticalCenter: parent.verticalCenter

                color: addrbookIconMouseArea.containsMouse ? Dex.CurrentTheme.buttonColorHovered : "transparent"

                DefaultMouseArea
                {
                    id: addrbookIconMouseArea
                    anchors.fill: parent
                    hoverEnabled: true
                    onClicked: contact_list.open()
                }
            }

            DefaultImage
            {
                id: addrbookIcon
                anchors.right: parent.right
                anchors.rightMargin: 18
                anchors.verticalCenter: parent.verticalCenter
                width: 20
                height: 12
                source: General.image_path + "addressbook.png"
            }

            ColorOverlay
            {
                anchors.fill: addrbookIcon
                source: addrbookIcon
                color: Dex.CurrentTheme.foregroundColor
            }
        }

        // ERC-20 Lowercase issue
        RowLayout
        {
            visible: errorView && input_address.text !== ""
            Layout.alignment: Qt.AlignHCenter
            Layout.fillWidth: true

            DefaultText
            {
                id: reason

                Layout.alignment: Qt.AlignVCenter
                Layout.fillWidth: true

                wrapMode: Text.WrapAtWordBoundaryOrAnywhere
                color: Dex.CurrentTheme.noColor
                text_value: qsTr("The address has to be mixed case.")
            }

            DefaultButton
            {
                enabled: !root.is_send_busy
                visible: needFix

                Layout.alignment: Qt.AlignVCenter
                Layout.leftMargin: 10
                Layout.preferredWidth: 50
                Layout.preferredHeight: 28

                text: qsTr("Fix")

                onClicked: api_wallet_page.convert_address(input_address.text, address_data.to_address_format)
            }
        }

        // Amount to send
        AmountField
        {
            id: input_amount

            enabled: !root.is_send_busy

            Layout.alignment: Qt.AlignHCenter
            Layout.preferredWidth: 420
            Layout.preferredHeight: 44
            Layout.topMargin: 32

            placeholderText: qsTr("Amount to send")

            onTextEdited:
            {
                if (text.length === 0)
                {
                    text = "";
                    return;
                }
            }

            DefaultText
            {
                anchors.right: maxBut.left
                anchors.rightMargin: 10
                anchors.verticalCenter: parent.verticalCenter

                text: _preparePage.cryptoSendMode ? API.app.wallet_pg.ticker : API.app.settings_pg.current_currency
                font.pixelSize: 16
            }

            Rectangle
            {
                id: maxBut
                anchors.right: parent.right
                anchors.rightMargin: 11
                anchors.verticalCenter: parent.verticalCenter
                width: 46
                height: 23
                radius: 7
                color: maxButMouseArea.containsMouse ? Dex.CurrentTheme.buttonColorHovered : Dex.CurrentTheme.buttonColorEnabled

                DefaultText
                {
                    anchors.centerIn: parent
                    text: qsTr("MAX")
                }

                DefaultMouseArea
                {
                    id: maxButMouseArea
                    anchors.fill: parent
                    hoverEnabled: true
                    onClicked:
                    {
                        if (_preparePage.cryptoSendMode)
                        {
                            input_amount.text = API.app.get_balance(api_wallet_page.ticker);
                        }
                        else
                        {
                            let cryptoBalance = new BigNumber(API.app.get_balance(api_wallet_page.ticker));
                            input_amount.text = cryptoBalance.multipliedBy(current_ticker_infos.current_currency_ticker_price).toFixed(8);
                        }
                    }
                }
            }
        }

        // Crypto/fiat switch
        RowLayout
        {
            Layout.topMargin: 10
            Layout.alignment: Qt.AlignHCenter
            Layout.preferredWidth: 380

            DefaultText
            {
                id: equivalentAmount

                property string value: "0"

                enabled: !(new BigNumber(current_ticker_infos.current_currency_ticker_price).isLessThanOrEqualTo(0))
                visible: enabled

                text:
                {
                    if (!enabled)
                    {
                        return qsTr("Fiat amount: Unavailable");
                    }
                    else if (_preparePage.cryptoSendMode)
                    {
                        return qsTr("Fiat amount: %1").arg(General.formatFiat('', value, API.app.settings_pg.current_fiat_sign));
                    }
                    else
                    {
                        return qsTr("%1 amount: %2").arg(API.app.wallet_pg.ticker).arg(value);
                    }
                }

                Connections
                {
                    target: input_amount

                    function onTextEdited()
                    {
                        let imputAmount = new BigNumber(input_amount.text);
                        if (input_amount.text === "" || imputAmount.isLessThanOrEqualTo(0))
                            equivalentAmount.value = "0"
                        else if (_preparePage.cryptoSendMode)
                            equivalentAmount.value = imputAmount.multipliedBy(current_ticker_infos.current_currency_ticker_price).toFixed(8);
                        else
                            equivalentAmount.value = imputAmount.dividedBy(current_ticker_infos.current_currency_ticker_price).toFixed(8);
                    }

                    function onTextChanged()
                    {
                        onTextEdited()
                    }
                }
            }

            Item { }

            Rectangle
            {
                enabled: equivalentAmount.enabled
                visible: equivalentAmount.visible

                Layout.alignment: Qt.AlignRight
                Layout.preferredWidth: cryptoFiatSwitchText.width + cryptoFiatSwitchIcon.width + 20
                Layout.preferredHeight: 32
                radius: 16

                color: cryptoFiatSwitchMouseArea.containsMouse ? Dex.CurrentTheme.buttonColorHovered : Dex.CurrentTheme.buttonColorEnabled

                Rectangle
                {
                    id: cryptoFiatSwitchIcon
                    width: 28
                    height: 28
                    radius: width / 2
                    anchors.left: parent.left
                    anchors.leftMargin: 3
                    anchors.verticalCenter: parent.verticalCenter
                    color: Dex.CurrentTheme.backgroundColor

                    DefaultText
                    {
                        id: fiat_symbol
                        visible: _preparePage.cryptoSendMode && API.app.settings_pg.current_currency_sign != "KMD"
                        font.pixelSize: 18
                        anchors.centerIn: parent
                        text: API.app.settings_pg.current_currency_sign
                    }

                    DefaultImage
                    {
                        visible: !fiat_symbol.visible
                        anchors.centerIn: parent
                        width: 18
                        height: 18
                        source: General.coinIcon(API.app.wallet_pg.ticker)
                    }
                }

                DefaultText
                {
                    id: cryptoFiatSwitchText
                    anchors.left: cryptoFiatSwitchIcon.right
                    anchors.leftMargin: 7
                    anchors.verticalCenter: parent.verticalCenter
                    font.pixelSize: 12
                    text:
                    {
                        if (_preparePage.cryptoSendMode) qsTr("Specify in Fiat");
                        else                             qsTr("Specify in Crypto");
                    }
                }

                DefaultMouseArea
                {
                    id: cryptoFiatSwitchMouseArea
                    anchors.fill: parent
                    hoverEnabled: true
                    onClicked:
                    {
                        _preparePage.cryptoSendMode = !_preparePage.cryptoSendMode
                        let temp = input_amount.text
                        input_amount.text = equivalentAmount.value;
                        equivalentAmount.value = temp;
                    }
                }
            }
        }

        ColumnLayout
        {
<<<<<<< HEAD
            Layout.preferredWidth: 380
            Layout.alignment: Qt.AlignHCenter
=======
            id: custom_fees_switch
            enabled: !root.is_send_busy
            Layout.topMargin: 32
            onCheckedChanged: input_custom_fees.text = ""

            DefaultText
            {
                anchors.left: parent.right
                anchors.verticalCenter: parent.verticalCenter
                text: qsTr("Enable custom fees")
            }
        }
>>>>>>> c2929de7

            // Custom fees switch
            DefaultSwitch
            {
                id: custom_fees_switch
                enabled: !root.is_send_busy
                Layout.topMargin: 32
                label.text: qsTr("Enable Custom Fees")
                onCheckedChanged: input_custom_fees.text = ""
            }

            // Custom fees warning
            DefaultText
            {
                visible: custom_fees_switch.checked
                font.pixelSize: 14
                color: Dex.CurrentTheme.noColor
                text_value: qsTr("Only use custom fees if you know what you are doing!")
            }
        }

        // Custom Fees section
        ColumnLayout
        {
            visible: custom_fees_switch.checked

            Layout.preferredWidth: parent.width
            Layout.topMargin: 8

            // Normal coins, Custom fees input
            AmountField
            {
                visible: !isSpecialToken()

                id: input_custom_fees

                enabled: !root.is_send_busy

                Layout.preferredWidth: 380
                Layout.preferredHeight: 38
                Layout.alignment: Qt.AlignHCenter

                placeholderText: qsTr("Enter the custom fee") + " [" + api_wallet_page.ticker + "]"
            }

            // Token coins
            ColumnLayout
            {
                visible: isSpecialToken()
                Layout.alignment: Qt.AlignHCenter

                // Gas input
                AmountIntField
                {
                    id: input_custom_fees_gas

                    enabled: !root.is_send_busy

                    Layout.preferredWidth: 380
                    Layout.preferredHeight: 38

                    placeholderText: qsTr("Gas Limit") + " [" + General.tokenUnitName(current_ticker_infos.type) + "]"
                }

                // Gas price input
                AmountIntField
                {
                    id: input_custom_fees_gas_price

                    enabled: !root.is_send_busy

                    Layout.preferredWidth: 380
                    Layout.preferredHeight: 38

                    placeholderText: qsTr("Gas price") + " [" + General.tokenUnitName(current_ticker_infos.type) + "]"
                }
            }

            // Fee is higher than amount error
            DefaultText
            {
                id: fee_error
                visible: feeIsHigherThanAmount()

                Layout.alignment: Qt.AlignHCenter

                wrapMode: Text.Wrap
                color: Style.colorRed
                text_value: qsTr("Custom Fee can't be higher than the amount")
            }
        }

        // Not enough funds error
        DefaultText
        {
            Layout.topMargin: 16
            wrapMode: Text.Wrap
            visible: !fee_error.visible && !hasFunds()

            color: Dex.CurrentTheme.noColor

            text_value: qsTr("Not enough funds.") + "\n" + qsTr("You have %1", "AMT TICKER").arg(General.formatCrypto("", API.app.get_balance(api_wallet_page.ticker), api_wallet_page.ticker))
        }

        DexBusyIndicator { visible: root.is_send_busy }

        // Footer
        RowLayout
        {
            Layout.alignment: Qt.AlignHCenter
            Layout.topMargin: 20

            DefaultButton
            {
                text: qsTr("Close")

                Layout.alignment: Qt.AlignLeft
                Layout.preferredWidth: parent.width / 100 * 48
                Layout.preferredHeight: 48

                label.font.pixelSize: 16
                radius: 18

                onClicked: root.close()
            }

            Item { Layout.fillWidth: true }

            OutlineButton
            {
                enabled: fieldAreFilled() && hasFunds() && !errorView && !root.is_send_busy

                Layout.alignment: Qt.AlignRight
                Layout.preferredWidth: parent.width / 100 * 48

                text: qsTr("Prepare")

                onClicked: prepareSendCoin(input_address.text, getCryptoAmount(), custom_fees_switch.checked, input_custom_fees.text,
                                           isSpecialToken(), input_custom_fees_gas.text, input_custom_fees_gas_price.text)
            }
        }

        // Modal to pick up a contact's address.
        ModalLoader
        {
            id: contact_list
            sourceComponent: SendModalContactList
            {
                onClosed:
                {
                    if (selected_address === "") return

                    input_address.text = selected_address
                    selected_address = ""
                }
            }
        }
    }

    // Send Page
    MultipageModalContent
    {
        titleText: qsTr("Send")

        // Address
        TextEditWithTitle
        {
            title: qsTr("Recipient's address")
            text: input_address.text
        }

        // Amount
        TextEditWithTitle
        {
            title: qsTr("Amount")

            text:
            {
                let amount = getCryptoAmount()
                !amount ? "" : General.formatCrypto(
                    '',
                    amount,
                    api_wallet_page.ticker,
                    API.app.get_fiat_from_amount(api_wallet_page.ticker, amount),
                    API.app.settings_pg.current_fiat
                )
            }
        }

        // Fees
        TextEditWithTitle
        {
            title: qsTr("Fees")
            text:
            {
                let amount = send_result.withdraw_answer.fee_details.amount
                !amount ? "" : General.formatCrypto(
                    '',
                    amount,
                    current_ticker_infos.fee_ticker,
                    API.app.get_fiat_from_amount(current_ticker_infos.fee_ticker, amount),
                    API.app.settings_pg.current_fiat
                )
            }
        }

        // Date
        TextEditWithTitle
        {
            title: qsTr("Date")
            text: empty_data ? "" :
                  send_result.withdraw_answer.date
        }

        DefaultBusyIndicator
        {
            visible: root.is_broadcast_busy
        }

        // Buttons
        footer:
        [
            Item { Layout.fillWidth: true },

            DefaultButton
            {
                text: qsTr("Back")
                leftPadding: 40
                rightPadding: 40
                radius: 18
                onClicked: root.currentIndex = 0
                enabled: !root.is_broadcast_busy
            },

            Item { Layout.fillWidth: true },

            DexAppOutlineButton
            {
                text: qsTr("Send")
                onClicked: sendCoin()
                leftPadding: 40
                rightPadding: 40
                radius: 18
                enabled: !root.is_broadcast_busy
            },

            Item { Layout.fillWidth: true }
        ]
    }

    // Result Page
    SendResult
    {
        result: send_result
        address: input_address.text
        tx_hash: broadcast_result
        custom_amount: getCryptoAmount()

        function onClose()
        {
            if (root.segwit) root.segwit_success = true
            root.close()
        }
    }
}<|MERGE_RESOLUTION|>--- conflicted
+++ resolved
@@ -564,23 +564,8 @@
 
         ColumnLayout
         {
-<<<<<<< HEAD
             Layout.preferredWidth: 380
             Layout.alignment: Qt.AlignHCenter
-=======
-            id: custom_fees_switch
-            enabled: !root.is_send_busy
-            Layout.topMargin: 32
-            onCheckedChanged: input_custom_fees.text = ""
-
-            DefaultText
-            {
-                anchors.left: parent.right
-                anchors.verticalCenter: parent.verticalCenter
-                text: qsTr("Enable custom fees")
-            }
-        }
->>>>>>> c2929de7
 
             // Custom fees switch
             DefaultSwitch
