--- conflicted
+++ resolved
@@ -730,7 +730,7 @@
         TextEditWithTitle
         {
             title: qsTr("Amount")
-<<<<<<< HEAD
+
             text:
             {
                 let amount = getCryptoAmount()
@@ -742,13 +742,6 @@
                     API.app.settings_pg.current_fiat
                 )
             }
-=======
-            text: empty_data ? "" : "%1 %2 (%3 %4)"
-                .arg(api_wallet_page.ticker)
-                .arg(getCryptoAmount())
-                .arg(API.app.settings_pg.current_fiat_sign)
-                .arg(send_result.withdraw_answer.total_amount_fiat)
->>>>>>> e0a40e08
         }
 
         // Fees
