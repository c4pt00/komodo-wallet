.pragma library

function getHardcoded()
{
    return {
        accentColor: "#F0F2FFFF",
        foregroundColor: "#456078FF",
        foregroundColor2: "#7A8EA1FF",
        foregroundColor3: "#8FA0B1B2",
        backgroundColor: "#FCFCFCFF",
        backgroundColorDeep: "#FCFCFCFF",

        buttonColorDisabled: "#D8E3F8FF",
        buttonColorEnabled: "#F0F6FFFF",
        buttonColorHovered: "#D7E7FFFF",
        buttonColorPressed: "#B8D2F9FF",
        buttonTextDisabledColor: "#000000FF",
        buttonTextEnabledColor: "#000000FF",
        buttonTextHoveredColor: "#000000FF",
        buttonTextPressedColor: "#000000FF",

        gradientButtonStartColor: "#5A68E6FF",
        gradientButtonEndColor: "#4986EAAB",
        gradientButtonDisabledStartColor: "#CDD0F6FF",
        gradientButtonDisabledEndColor: "#DAE5F9FF",
        gradientButtonHoveredStartColor: "#5A68E6FF",
        gradientButtonHoveredEndColor: "#5A68E6FF",
        gradientButtonPressedStartColor: "#6A4DE3FF",
        gradientButtonPressedEndColor: "#6A4DE3FF",
        gradientButtonTextEnabledColor: "#FFFFFFFF",
        gradientButtonTextDisabledColor: "#FFFFFFFF",
        gradientButtonTextHoveredColor: "#FFFFFFFF",
        gradientButtonTextPressedColor: "#FFFFFFFF",

        checkBoxGradientStartColor: "#8892EBFF",
        checkBoxGradientEndColor: "#9DD4F3FF",

        switchGradientStartColor: "#8892EBFF",
        switchGradientEndColor: "#9DD4F3FF",
        switchGradientStartColor2: "#FFFFFFFF",
        switchGradientEndColor2: "#FFFFFFFF",

        comboBoxBackgroundColor: "#FFFFFFFF",
        comboBoxArrowsColor: "#456078FF",
        comboBoxDropdownItemHighlightedColor: "#456078FF",

        modalPageCounterGradientStartColor: "#9DD4F3FF",
        modalPageCounterGradientEndColor: "#9DD4F3FF",

        notifPopupBackgroundColor: "#EDF4FFFF",
        notifPopupTextColor: "#456078FF",
        notifPopupTimerColor: "#DBE0E4FF",
        notifPopupTimerBackgroundColor: "#93A3B1FF",
        notifPopupIconStartColor: "#000000FF",
        notifPopupIconEndColor: "#000000FF",

        scrollBarIndicatorColor: "#DBE0E4FF",
        scrollBarBackgroundColor: "#93A3B1FF",

        tabSelectedColor: "#DCE8FDFF",

        textDisabledColor: "#C5CFD8FF",
        textSelectionColor: "#14BCA6FF",
        textPlaceholderColor: "#91A8E8FF",
        textSelectedColor: "#f9f9fbFF",

        textFieldBackgroundColor: "#F3F5F6FF",
        textFieldActiveBackgroundColor: "#F3F5F6CC",
        textFieldPrefixColor: "#45607894",
        textFieldSuffixColor: "#456078FF",

        chartTradingLineBackgroundColor: "#C5F2EFFF",
        chartTradingLineColor: "#53EBD7FF",

        innerBackgroundColor: "#EDF4FFFF",

        floatingBackgroundColor: "#EDF4FFFF",

        rangeSliderBackgroundColor: "#5A68E6FF",
        rangeSliderDistanceColor: "#4986EA3B",
        rangeSliderIndicatorBackgroundStartColor: "#5A68E6FF",
        rangeSliderIndicatorBackgroundEndColor: "#4986EAAD",

        userIconColorStart: "#5A68E6FF",
        userIconColorEnd: "#4986EAAD",

        sidebarBgColor: "#FCFCFCFF",
        sidebarVersionTextColor: "#456078FF",
        sidebarCursorStartColor: "#5A68E6FF",
        sidebarCursorEndColor: "#2CB9F000FF",
        sidebarLineTextHovered: "#2C87B9FF",
        sidebarLineTextSelected: "#FFFFFFFF",

        tradeBuyModeSelectorBackgroundColorStart: "#6A4DE3FF",
        tradeBuyModeSelectorBackgroundColorEnd: "#2279F1FF",
        tradeSellModeSelectorBackgroundColorStart: "#E52167FF",
        tradeSellModeSelectorBackgroundColorEnd: "#E216A9FF",
        tradeMarketModeSelectorNotSelectedBackgroundColor: "#89B6FF21",

        okColor: "#00C058FF",
        noColor: "#E52167FF",

<<<<<<< HEAD
        senderColorStart: "#F85757",
        receiverColorStart: "#845FEF",
=======
        arrowUpColor: "#F85757FF",
        arrowDownColor: "#845FEFFF",
>>>>>>> ffb77d5f

        lineSeparatorColor: "#CDD3DCFF"
    }
}<|MERGE_RESOLUTION|>--- conflicted
+++ resolved
@@ -99,14 +99,12 @@
 
         okColor: "#00C058FF",
         noColor: "#E52167FF",
+      
+        senderColorStart: "#F85757FF",
+        receiverColorStart: "#845FEFFF",
 
-<<<<<<< HEAD
-        senderColorStart: "#F85757",
-        receiverColorStart: "#845FEF",
-=======
         arrowUpColor: "#F85757FF",
         arrowDownColor: "#845FEFFF",
->>>>>>> ffb77d5f
 
         lineSeparatorColor: "#CDD3DCFF"
     }
