import QtQuick 2.15
import QtQuick.Layouts 1.15

import "../Constants"
import App 1.0

ColumnLayout
{
    id: root

    property alias         title:               _title
    property alias         titleText:           _title.text
    property var           titleAlignment:      Qt.AlignLeft
    property int           titleTopMargin:      20
    property int           topMarginAfterTitle: 30
    property int           scrollable_shrink:   0
    property alias         flickable:           modal_flickable
    default property alias content:             _innerLayout.data
    property alias         footer:              _footer.data
    property alias         header:              _header.data
    property var scrollable_height: window.height - _title.height - _header.height - _footer.height - titleTopMargin * 2 - topMarginAfterTitle - scrollable_shrink - 150

    Layout.fillWidth: true
<<<<<<< HEAD
    Layout.maximumHeight: window.height - 150

    visible: true
=======
    Layout.fillHeight: false
    Layout.maximumHeight: window.height - 50
>>>>>>> 99a27be7

    DefaultText
    {
        id: _title
        Layout.topMargin: root.titleTopMargin
        Layout.alignment: root.titleAlignment
        font: DexTypo.head6
        visible: text != ''
    }

    // Header

    ColumnLayout
    {
        id: _header
        spacing: 10
        Layout.topMargin: root.titleTopMargin
        Layout.preferredHeight: childrenRect.height
        visible: childrenRect.height > 0
    }

    DefaultFlickable
    {
<<<<<<< HEAD
        id: modal_flickable
        flickableDirection: Flickable.VerticalFlick
=======
        property int _maxHeight: window.height - 50 - _title.height - _footer.height - root.topMarginAfterTitle - root.spacing
>>>>>>> 99a27be7

        Layout.topMargin: root.topMarginAfterTitle
        Layout.fillWidth: true
        Layout.preferredHeight: contentHeight
<<<<<<< HEAD
        Layout.maximumHeight: scrollable_height

=======
        Layout.maximumHeight: _maxHeight
>>>>>>> 99a27be7
        contentHeight: _innerLayout.height

        flickableDirection: Flickable.VerticalFlick

        ColumnLayout
        {
            id: _innerLayout
            Layout.alignment: Qt.AlignHCenter | Qt.AlignVCenter
            width: parent.width
        }
    }

    // Footer
    RowLayout
    {
        id: _footer
        Layout.topMargin: Style.rowSpacing
        spacing: Style.buttonSpacing
        height: childrenRect.height
        visible: childrenRect.height > 0
    }
}<|MERGE_RESOLUTION|>--- conflicted
+++ resolved
@@ -21,14 +21,9 @@
     property var scrollable_height: window.height - _title.height - _header.height - _footer.height - titleTopMargin * 2 - topMarginAfterTitle - scrollable_shrink - 150
 
     Layout.fillWidth: true
-<<<<<<< HEAD
-    Layout.maximumHeight: window.height - 150
-
     visible: true
-=======
     Layout.fillHeight: false
     Layout.maximumHeight: window.height - 50
->>>>>>> 99a27be7
 
     DefaultText
     {
@@ -52,22 +47,14 @@
 
     DefaultFlickable
     {
-<<<<<<< HEAD
         id: modal_flickable
         flickableDirection: Flickable.VerticalFlick
-=======
         property int _maxHeight: window.height - 50 - _title.height - _footer.height - root.topMarginAfterTitle - root.spacing
->>>>>>> 99a27be7
 
         Layout.topMargin: root.topMarginAfterTitle
         Layout.fillWidth: true
         Layout.preferredHeight: contentHeight
-<<<<<<< HEAD
-        Layout.maximumHeight: scrollable_height
-
-=======
         Layout.maximumHeight: _maxHeight
->>>>>>> 99a27be7
         contentHeight: _innerLayout.height
 
         flickableDirection: Flickable.VerticalFlick
