import QtQuick 2.15
import QtQuick.Layouts 1.15

import "../Constants"
import App 1.0

ColumnLayout
{
    id: root

    property alias         title:               _title
    property alias         titleText:           _title.text
    property var           titleAlignment:      Qt.AlignLeft
    property int           titleTopMargin:      20
    property int           topMarginAfterTitle: 30
<<<<<<< HEAD
    property alias         flickable:           modal_flickable
    default property alias content:             _innerLayout.data
    property alias         footer:              _footer.data
    property alias         header:              _header.data
    property alias         contentSpacing:      _innerLayout.spacing
=======

    property alias         flickable:           modal_flickable
    property alias         header:              _header.data
    default property alias content:             _innerLayout.data
    property alias         contentSpacing:      _innerLayout.spacing
    property alias         footer:              _footer.data
>>>>>>> f212e0db

    Layout.fillWidth: true
    visible: true
    Layout.fillHeight: false
    Layout.maximumHeight: window.height - 50

    DefaultText
    {
        id: _title
        Layout.topMargin: root.titleTopMargin
        Layout.alignment: root.titleAlignment
        font: DexTypo.head6
        visible: text != ''
    }

    // Header

    ColumnLayout
    {
        id: _header
        spacing: 10
        Layout.topMargin: root.titleTopMargin
        Layout.preferredHeight: childrenRect.height
        visible: childrenRect.height > 0
    }

    DefaultFlickable
    {
        id: modal_flickable
        flickableDirection: Flickable.VerticalFlick
        property int _maxHeight: window.height - 50 - _title.height - _footer.height - root.topMarginAfterTitle - root.spacing

        Layout.topMargin: root.topMarginAfterTitle
        Layout.fillWidth: true
        Layout.preferredHeight: contentHeight
        Layout.maximumHeight: _maxHeight
        contentHeight: _innerLayout.height

        ColumnLayout
        {
            id: _innerLayout
            Layout.alignment: Qt.AlignHCenter | Qt.AlignVCenter
            width: parent.width
        }
    }

    // Footer
    RowLayout
    {
        id: _footer
        Layout.topMargin: Style.rowSpacing
        spacing: Style.buttonSpacing
        height: childrenRect.height
        visible: childrenRect.height > 0
    }
}<|MERGE_RESOLUTION|>--- conflicted
+++ resolved
@@ -13,20 +13,12 @@
     property var           titleAlignment:      Qt.AlignLeft
     property int           titleTopMargin:      20
     property int           topMarginAfterTitle: 30
-<<<<<<< HEAD
-    property alias         flickable:           modal_flickable
-    default property alias content:             _innerLayout.data
-    property alias         footer:              _footer.data
-    property alias         header:              _header.data
-    property alias         contentSpacing:      _innerLayout.spacing
-=======
-
+    
     property alias         flickable:           modal_flickable
     property alias         header:              _header.data
     default property alias content:             _innerLayout.data
     property alias         contentSpacing:      _innerLayout.spacing
     property alias         footer:              _footer.data
->>>>>>> f212e0db
 
     Layout.fillWidth: true
     visible: true
