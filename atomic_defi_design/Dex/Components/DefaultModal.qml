--- conflicted
+++ resolved
@@ -40,11 +40,7 @@
         to: 1
     }
 
-<<<<<<< HEAD
     background: DexRectangle {
         radius: 18
     }
-=======
-    background: DefaultRectangle { id: background; radius: 18 }
->>>>>>> d767d206
 }