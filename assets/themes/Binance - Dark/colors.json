{
  "accentColor": "#0A0A0AFF",
  "foregroundColor": "#ffffffFF",
  "backgroundColor": "#161515FF",
  "backgroundColorDeep": "#0A0A0AFF",

  "buttonColorDisabled": "#8B6900FF",
  "buttonColorEnabled": "#cb9800FF",
  "buttonColorHovered": "#EBB514FF",
  "buttonColorPressed": "#EBB514FF",
  "buttonTextDisabledColor": "#3B3B3BFF",
  "buttonTextEnabledColor": "#fafffaFF",
  "buttonTextHoveredColor": "#000000FF",
  "buttonTextPressedColor": "#000000FF",

  "gradientButtonStartColor": "#cb9800FF",
  "gradientButtonEndColor": "#cb9800FF",
  "gradientButtonDisabledStartColor": "#8B6900FF",
  "gradientButtonDisabledEndColor": "#8B6900FF",
  "gradientButtonHoveredStartColor": "#EBB514FF",
  "gradientButtonHoveredEndColor": "#EBB514FF",
  "gradientButtonPressedStartColor": "#EBB514FF",
  "gradientButtonPressedEndColor": "#EBB514FF",
  "gradientButtonTextEnabledColor": "#080707FF",
  "gradientButtonTextDisabledColor": "#3B3B3BFF",
  "gradientButtonTextHoveredColor": "#000000FF",
  "gradientButtonTextPressedColor": "#000000FF",

  "checkBoxGradientStartColor": "#cb9800FF",
  "checkBoxGradientEndColor": "#EBB514FF",

  "switchGradientStartColor": "#cb9800FF",
  "switchGradientEndColor": "#EBB514FF",
  "switchGradientStartColor2": "#FFFFFFFF",
  "switchGradientEndColor2": "#FFFFFFFF",

  "modalPageCounterGradientStartColor": "#cb9800FF",
  "modalPageCounterGradientEndColor": "#EBB514FF",

  "tabSelectedColor": "#EBB514FF",

  "textDisabledColor": "#444444FF",
  "textSelectionColor": "#14bca6FF",
  "textPlaceholderColor": "#8B6900FF",
  "textSelectedColor": "#0e1021FF",

  "textFieldBackgroundColor": "#0e0e0eFF",
  "textFieldActiveBackgroundColor": "#0c0c0cFF",
  "textFieldPrefixColor": "#8790B2FF",
  "textFieldSuffixColor": "#456078FF",

  "comboBoxBackgroundColor": "#0A0A0AFF",
  "comboBoxArrowsColor": "#FFFFFFFF",
  "comboBoxDropdownItemHighlightedColor": "#111111FF",

  "chartTradingLineBackgroundColor": "#24283dFF",
  "chartTradingLineColor": "#74fbeeFF",

  "innerBackgroundColor": "#111111FF",

  "floatingBackgroundColor": "#222222FF",

  "sidebarBgColor": "#161515FF",
  "sidebarVersionTextColor": "#BBBBBBFF",
  "sidebarCursorStartColor": "#cb9800FF",
  "sidebarCursorEndColor": "#EBB51400",
  "sidebarLineTextHovered": "#8B6900FF",

  "okColor": "#74fbeeFF",
  "noColor": "#d13990FF",

<<<<<<< HEAD
  "senderColorStart": "#F85757",
  "receiverColorStart": "#845FEF",
=======
  "arrowUpColor": "#F85757FF",
  "arrowDownColor": "#845FEFFF",
>>>>>>> ffb77d5f

  "lineSeparatorColor": "#222222FF"
}<|MERGE_RESOLUTION|>--- conflicted
+++ resolved
@@ -69,13 +69,10 @@
   "okColor": "#74fbeeFF",
   "noColor": "#d13990FF",
 
-<<<<<<< HEAD
-  "senderColorStart": "#F85757",
-  "receiverColorStart": "#845FEF",
-=======
+  "senderColorStart": "#F85757FF",
+  "receiverColorStart": "#845FEFFF",
   "arrowUpColor": "#F85757FF",
   "arrowDownColor": "#845FEFFF",
->>>>>>> ffb77d5f
 
   "lineSeparatorColor": "#222222FF"
 }